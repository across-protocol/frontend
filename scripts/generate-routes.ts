import { CHAIN_IDs, TOKEN_SYMBOLS_MAP } from "@across-protocol/constants";
import { utils as sdkUtils } from "@across-protocol/sdk";
import { utils } from "ethers";
import { writeFileSync } from "fs";
import * as prettier from "prettier";
import path from "path";
import * as chainConfigs from "./chain-configs";

function getTokenSymbolForLogo(tokenSymbol: string): string {
  switch (tokenSymbol) {
    case "USDC.e":
    case "USDbC":
    case "USDzC":
      return "USDC";
    default:
      return tokenSymbol;
  }
}

function getDeployedAddress(contractName: string, chainId: number): string {
  return sdkUtils.getDeployedAddress(contractName, chainId, true) as string;
}

type Route =
  (typeof enabledRoutes)[keyof typeof enabledRoutes]["routes"][number];
type ToChain = Route["toChains"][number];
type ToToken = ToChain["tokens"][number];
type SwapToken = ToChain["swapTokens"][number];
type ValidTokenSymbol = string;

const enabledMainnetChainConfigs = [
  chainConfigs.MAINNET,
  chainConfigs.OPTIMISM,
  chainConfigs.POLYGON,
  chainConfigs.ARBITRUM,
  chainConfigs.ZK_SYNC,
  chainConfigs.BASE,
  chainConfigs.LINEA,
  chainConfigs.MODE,
  chainConfigs.BLAST,
  chainConfigs.LISK,
  chainConfigs.SCROLL,
<<<<<<< HEAD
=======
  chainConfigs.REDSTONE,
  chainConfigs.ZORA,
  chainConfigs.WORLD_CHAIN,
>>>>>>> f62ad486
];

const enabledSepoliaChainConfigs = [
  chainConfigs.SEPOLIA,
  chainConfigs.BASE_SEPOLIA,
  chainConfigs.ARBITRUM_SEPOLIA,
  chainConfigs.OPTIMISM_SEPOLIA,
  chainConfigs.MODE_SEPOLIA,
  chainConfigs.POLYGON_AMOY,
  chainConfigs.BLAST_SEPOLIA,
  chainConfigs.LISK_SEPOLIA,
];

const enabledRoutes = {
  [CHAIN_IDs.MAINNET]: {
    hubPoolChain: CHAIN_IDs.MAINNET,
    hubPoolAddress: getDeployedAddress("HubPool", CHAIN_IDs.MAINNET),
    hubPoolWethAddress: TOKEN_SYMBOLS_MAP.WETH.addresses[CHAIN_IDs.MAINNET],
    acrossConfigStoreAddress: getDeployedAddress(
      "AcrossConfigStore",
      CHAIN_IDs.MAINNET
    ),
    acrossTokenAddress: TOKEN_SYMBOLS_MAP.ACX.addresses[CHAIN_IDs.MAINNET],
    acceleratingDistributorAddress:
      "0x9040e41eF5E8b281535a96D9a48aCb8cfaBD9a48",
    merkleDistributorAddress: "0xE50b2cEAC4f60E840Ae513924033E753e2366487",
    claimAndStakeAddress: "0x985e8A89Dd6Af8896Ef075c8dd93512433dc5829",
    pools: [],
    spokePoolVerifier: {
      address: "0xB4A8d45647445EA9FC3E1058096142390683dBC2",
      enabledChains: [
        CHAIN_IDs.MAINNET,
        CHAIN_IDs.OPTIMISM,
        CHAIN_IDs.POLYGON,
        CHAIN_IDs.BASE,
        CHAIN_IDs.ARBITRUM,
        CHAIN_IDs.LINEA,
        CHAIN_IDs.MODE,
        CHAIN_IDs.BLAST,
        CHAIN_IDs.LISK,
<<<<<<< HEAD
        CHAIN_IDs.SCROLL,
=======
        CHAIN_IDs.REDSTONE,
        CHAIN_IDs.SCROLL,
        CHAIN_IDs.ZORA,
        CHAIN_IDs.WORLD_CHAIN,
>>>>>>> f62ad486
      ],
    },
    swapAndBridgeAddresses: {
      "1inch": {
        [CHAIN_IDs.POLYGON]: "0xaBa0F11D55C5dDC52cD0Cb2cd052B621d45159d5",
        [CHAIN_IDs.OPTIMISM]: "0x3E7448657409278C9d6E192b92F2b69B234FCc42",
        [CHAIN_IDs.ARBITRUM]: "0xC456398D5eE3B93828252e48beDEDbc39e03368E",
        [CHAIN_IDs.BASE]: "0x7CFaBF2eA327009B39f40078011B0Fb714b65926",
      },
      uniswap: {
        [CHAIN_IDs.POLYGON]: "0x9220Fa27ae680E4e8D9733932128FA73362E0393",
        [CHAIN_IDs.OPTIMISM]: "0x6f4A733c7889f038D77D4f540182Dda17423CcbF",
        [CHAIN_IDs.ARBITRUM]: "0xF633b72A4C2Fb73b77A379bf72864A825aD35b6D",
        // [CHAIN_IDs.BASE]: "0xbcfbCE9D92A516e3e7b0762AE218B4194adE34b4",
      },
    },
    routes: transformChainConfigs(enabledMainnetChainConfigs),
  },
  [CHAIN_IDs.SEPOLIA]: {
    hubPoolChain: CHAIN_IDs.SEPOLIA,
    hubPoolAddress: getDeployedAddress("HubPool", CHAIN_IDs.SEPOLIA),
    hubPoolWethAddress: TOKEN_SYMBOLS_MAP.WETH.addresses[CHAIN_IDs.SEPOLIA],
    acrossConfigStoreAddress: getDeployedAddress(
      "AcrossConfigStore",
      CHAIN_IDs.SEPOLIA
    ),
    acrossTokenAddress: "0x49fCaC04AE71dbD074304Fb12071bD771e0E927A",
    acceleratingDistributorAddress:
      "0x3a202A5F5941b8b6b56EE24f8503aD31Fba18b05",
    merkleDistributorAddress: "0x711615993FD2b9D22b598f7b36B762eA89E9EC2b",
    claimAndStakeAddress: "0x765904d00BaAEF371ea1f6cfd41af19BbA644766",
    pools: [],
    spokePoolVerifier: {
      address: sdkUtils.AddressZero,
      enabledChains: [],
    },
    swapAndBridgeAddresses: {
      uniswap: {
        [CHAIN_IDs.BASE_SEPOLIA]: "0xf81C7cbC1196FACb327BD5B7021f9C1c220D0328", // Mocked
        [CHAIN_IDs.OPTIMISM_SEPOLIA]:
          "0x17496824Ba574A4e9De80110A91207c4c63e552a", // Mocked
      },
    },
    routes: transformChainConfigs(enabledSepoliaChainConfigs),
  },
} as const;

function transformChainConfigs(
  enabledChainConfigs: typeof enabledMainnetChainConfigs
) {
  const transformedChainConfigs: {
    fromChain: number;
    fromSpokeAddress: string;
    toChains: {
      chainId: number;
      tokens: (
        | string
        | {
            inputTokenSymbol: string;
            outputTokenSymbol: string;
          }
      )[];
      swapTokens: {
        swapInputTokenSymbol: string;
        acrossInputTokenSymbol: string;
        acrossOutputTokenSymbol: string;
      }[];
    }[];
  }[] = [];
  const enabledChainIds = enabledChainConfigs.map((config) => config.chainId);

  for (const chainConfig of enabledChainConfigs) {
    const fromChainId = chainConfig.chainId;
    const fromSpokeAddress = chainConfig.spokePool.address;
    const toChainIds = enabledChainIds.filter(
      (chainId) => chainId !== fromChainId
    );
    const toChains: {
      chainId: number;
      tokens: (
        | string
        | {
            inputTokenSymbol: string;
            outputTokenSymbol: string;
          }
      )[];
      swapTokens: {
        swapInputTokenSymbol: string;
        acrossInputTokenSymbol: string;
        acrossOutputTokenSymbol: string;
      }[];
    }[] = [];

    for (const toChainId of toChainIds) {
      const toChainConfig = enabledChainConfigs.find(
        (config) => config.chainId === toChainId
      );

      if (!toChainConfig) {
        throw new Error(`No config found for chain ${toChainId}`);
      }

      const tokens = chainConfig.tokens.flatMap((token) => {
        const tokenSymbol = typeof token === "string" ? token : token.symbol;

        // Handle native USDC -> bridged USDC routes
        if (tokenSymbol === "USDC") {
          if (toChainConfig.enableCCTP) {
            return [
              "USDC",
              {
                inputTokenSymbol: "USDC",
                outputTokenSymbol: getBridgedUsdcSymbol(toChainConfig.chainId),
              },
            ];
          } else if (
            toChainConfig.tokens.find(
              (token) =>
                typeof token === "string" && sdkUtils.isBridgedUsdc(token)
            )
          ) {
            return [
              {
                inputTokenSymbol: "USDC",
                outputTokenSymbol: getBridgedUsdcSymbol(toChainConfig.chainId),
              },
            ];
          }
        }

        // Handle bridged USDC -> native/bridged USDC routes
        if (sdkUtils.isBridgedUsdc(tokenSymbol)) {
          if (toChainConfig.enableCCTP) {
            return [
              {
                inputTokenSymbol: tokenSymbol,
                outputTokenSymbol: "USDC",
              },
              {
                inputTokenSymbol: tokenSymbol,
                outputTokenSymbol: getBridgedUsdcSymbol(toChainConfig.chainId),
              },
            ];
          } else if (toChainConfig.tokens.includes("USDC")) {
            return [
              {
                inputTokenSymbol: tokenSymbol,
                outputTokenSymbol: "USDC",
              },
            ];
          } else if (
            toChainConfig.tokens.find(
              (token) =>
                typeof token === "string" && sdkUtils.isBridgedUsdc(token)
            )
          ) {
            return [
              {
                inputTokenSymbol: tokenSymbol,
                outputTokenSymbol: getBridgedUsdcSymbol(toChainConfig.chainId),
              },
            ];
          }
        }

        // Handle USDB -> DAI
        if (tokenSymbol === "USDB" && toChainConfig.tokens.includes("DAI")) {
          return [
            {
              inputTokenSymbol: "USDB",
              outputTokenSymbol: "DAI",
            },
          ];
        }
        if (tokenSymbol === "DAI" && toChainConfig.tokens.includes("USDB")) {
          return [
            {
              inputTokenSymbol: "DAI",
              outputTokenSymbol: "USDB",
            },
          ];
        }

        // Handle WETH Polygon
        if (
          tokenSymbol === "WETH" &&
          [CHAIN_IDs.POLYGON, CHAIN_IDs.POLYGON_AMOY].includes(
            toChainConfig.chainId
          )
        ) {
          return ["WETH", "ETH"];
        }

        const chainIds =
          typeof token === "string" ? [toChainId] : token.chainIds;

        const toToken = toChainConfig.tokens.find((token) =>
          typeof token === "string"
            ? token === tokenSymbol
            : token.symbol === tokenSymbol
        );
        if (
          !toToken ||
          (typeof toToken === "object" &&
            !toToken.chainIds.includes(fromChainId)) ||
          !chainIds.includes(toChainId)
        ) {
          return [];
        }

        return tokenSymbol;
      });

      // Handle USDC swap tokens
      const usdcSwapTokens = chainConfig.enableCCTP
        ? getUsdcSwapTokens(fromChainId, toChainId)
        : [];

      const toChain = {
        chainId: toChainId,
        tokens,
        swapTokens: usdcSwapTokens.filter(
          ({ acrossInputTokenSymbol, acrossOutputTokenSymbol }) =>
            tokens.some((token) =>
              typeof token === "string"
                ? token === acrossInputTokenSymbol
                : token.inputTokenSymbol === acrossInputTokenSymbol
            ) &&
            tokens.some((token) =>
              typeof token === "string"
                ? token === acrossOutputTokenSymbol
                : token.outputTokenSymbol === acrossOutputTokenSymbol
            )
        ),
      };
      toChains.push(toChain);
    }

    transformedChainConfigs.push({
      fromChain: fromChainId,
      fromSpokeAddress,
      toChains,
    });
  }

  return transformedChainConfigs;
}

async function generateRoutes(hubPoolChainId = 1) {
  const config = enabledRoutes[hubPoolChainId];

  if (!config) {
    throw new Error("Hub pool chain not supported");
  }

  const routeFileContent = {
    hubPoolChain: config.hubPoolChain,
    hubPoolAddress: utils.getAddress(config.hubPoolAddress),
    hubPoolWethAddress: utils.getAddress(config.hubPoolWethAddress),
    acrossConfigStoreAddress: utils.getAddress(config.acrossConfigStoreAddress),
    acrossTokenAddress: utils.getAddress(config.acrossTokenAddress),
    acceleratingDistributorAddress: utils.getAddress(
      config.acceleratingDistributorAddress
    ),
    merkleDistributorAddress: utils.getAddress(config.merkleDistributorAddress),
    claimAndStakeAddress: utils.getAddress(config.claimAndStakeAddress),
    swapAndBridgeAddresses: Object.entries(
      config.swapAndBridgeAddresses
    ).reduce(
      (acc, [key, value]) => ({
        ...acc,
        [key]: Object.entries(value).reduce(
          (acc, [chainId, address]) => ({
            ...acc,
            [chainId]: utils.getAddress(address as string),
          }),
          {}
        ),
      }),
      {}
    ),
    routes: config.routes.flatMap((route) =>
      transformBridgeRoute(route, config.hubPoolChain)
    ),
    swapRoutes: config.routes.flatMap((route) =>
      transformSwapRoute(route, config.hubPoolChain)
    ),
    pools: config.pools,
    spokePoolVerifier: config.spokePoolVerifier,
  };

  writeFileSync(
    `./src/data/routes_${hubPoolChainId}_${routeFileContent.hubPoolAddress}.json`,
    await prettier.format(JSON.stringify(routeFileContent, null, 2), {
      parser: "json",
    })
  );

  // helper file with chains
  const chainsFileContent = (
    hubPoolChainId === CHAIN_IDs.MAINNET
      ? enabledMainnetChainConfigs
      : enabledSepoliaChainConfigs
  ).map((chainConfig) => {
    const [chainKey] =
      Object.entries(chainConfigs).find(
        ([, config]) => config.chainId === chainConfig.chainId
      ) || [];
    if (!chainKey) {
      throw new Error(
        `Could not find chain key for chain ${chainConfig.chainId}`
      );
    }
    const assetsBaseUrl = `https://raw.githubusercontent.com/across-protocol/frontend/master`;
    const getTokenInfo = (tokenSymbol: string) => {
      const tokenInfo =
        TOKEN_SYMBOLS_MAP[tokenSymbol as keyof typeof TOKEN_SYMBOLS_MAP];
      return {
        address: utils.getAddress(
          tokenInfo.addresses[chainConfig.chainId] as string
        ),
        symbol: tokenSymbol,
        name: tokenInfo.name,
        decimals: tokenInfo.decimals,
        logoUrl: `${assetsBaseUrl}/src/assets/token-logos/${getTokenSymbolForLogo(tokenSymbol).toLowerCase()}.svg`,
      };
    };
    return {
      chainId: chainConfig.chainId,
      name: chainConfig.name,
      publicRpcUrl: chainConfig.publicRpcUrl,
      explorerUrl: chainConfig.blockExplorer,
      logoUrl: `${assetsBaseUrl}${path.resolve("/scripts/chain-configs/", chainKey.toLowerCase().replace("_", "-"), chainConfig.logoPath)}`,
      spokePool: chainConfig.spokePool.address,
      spokePoolBlock: chainConfig.spokePool.blockNumber,
      inputTokens: routeFileContent.routes
        .filter((route) => route.fromChain === chainConfig.chainId)
        .map((route) => getTokenInfo(route.fromTokenSymbol))
        .reduce(
          (acc, token) => {
            if (!acc.find((t) => t.symbol === token.symbol)) {
              return [...acc, token];
            }
            return acc;
          },
          [] as ReturnType<typeof getTokenInfo>[]
        ),
      outputTokens: routeFileContent.routes
        .filter((route) => route.toChain === chainConfig.chainId)
        .map((route) => getTokenInfo(route.toTokenSymbol))
        .reduce(
          (acc, token) => {
            if (!acc.find((t) => t.symbol === token.symbol)) {
              return [...acc, token];
            }
            return acc;
          },
          [] as ReturnType<typeof getTokenInfo>[]
        ),
    };
  });
  writeFileSync(
    `./src/data/chains_${hubPoolChainId}.json`,
    await prettier.format(JSON.stringify(chainsFileContent, null, 2), {
      parser: "json",
    })
  );
}

function transformBridgeRoute(route: Route, hubPoolChainId: number) {
  return route.toChains.flatMap((toChain: ToChain) => {
    return toChain.tokens.map((token: ToToken) => {
      const inputTokenSymbol =
        typeof token === "object" ? token.inputTokenSymbol : token;
      const outputTokenSymbol =
        typeof token === "object" ? token.outputTokenSymbol : token;
      try {
        return transformToRoute(
          route,
          toChain,
          inputTokenSymbol,
          outputTokenSymbol,
          hubPoolChainId
        );
      } catch (e) {
        if (e instanceof Error) {
          throw new Error(
            `Failed to transform bridge route ${route.fromChain}->${toChain.chainId}: ${e.message}`
          );
        }
        throw e;
      }
    });
  });
}

function transformSwapRoute(route: Route, hubPoolChainId: number) {
  return route.toChains.flatMap((toChain: ToChain) => {
    return toChain.swapTokens.map((token: SwapToken) => {
      const {
        swapInputTokenSymbol,
        acrossInputTokenSymbol,
        acrossOutputTokenSymbol,
      } = token;

      const swapInputToken = getTokenBySymbol(
        swapInputTokenSymbol,
        route.fromChain,
        hubPoolChainId
      );
      try {
        const bridgeRoute = transformToRoute(
          route,
          toChain,
          acrossInputTokenSymbol,
          acrossOutputTokenSymbol,
          hubPoolChainId
        );

        return {
          ...bridgeRoute,
          swapTokenAddress: swapInputToken.address,
          swapTokenSymbol: swapInputToken.symbol,
          swapTokenL1TokenAddress: swapInputToken.l1TokenAddress,
        };
      } catch (e) {
        if (e instanceof Error) {
          throw new Error(
            `Failed to transform swap route ${route.fromChain}->${toChain.chainId}: ${e.message}`
          );
        }
        throw e;
      }
    });
  });
}

function transformToRoute(
  route: Route,
  toChain: ToChain,
  inputTokenSymbol: ValidTokenSymbol,
  outputTokenSymbol: ValidTokenSymbol,
  hubPoolChainId: number
) {
  const inputToken = getTokenBySymbol(
    inputTokenSymbol,
    route.fromChain,
    hubPoolChainId
  );
  const outputToken = getTokenBySymbol(
    outputTokenSymbol,
    toChain.chainId,
    hubPoolChainId
  );

  if (inputToken.l1TokenAddress !== outputToken.l1TokenAddress) {
    throw new Error("Mismatching L1 addresses");
  }

  return {
    fromChain: route.fromChain,
    toChain: toChain.chainId,
    fromTokenAddress: inputToken.address,
    toTokenAddress: outputToken.address,
    fromSpokeAddress: utils.getAddress(route.fromSpokeAddress),
    fromTokenSymbol: inputTokenSymbol,
    toTokenSymbol: outputTokenSymbol,
    isNative: inputTokenSymbol === TOKEN_SYMBOLS_MAP.ETH.symbol,
    l1TokenAddress: inputToken.l1TokenAddress,
  };
}

function getTokenBySymbol(
  tokenSymbol: ValidTokenSymbol,
  chainId: number | string,
  l1ChainId: number
) {
  const tokenAddress =
    TOKEN_SYMBOLS_MAP[tokenSymbol as keyof typeof TOKEN_SYMBOLS_MAP]?.addresses[
      Number(chainId)
    ];

  if (!tokenAddress) {
    throw new Error(
      `Could not find address for ${tokenSymbol} on chain ${chainId}`
    );
  }

  const effectiveSymbol = (
    sdkUtils.isBridgedUsdc(tokenSymbol) ? "USDC" : tokenSymbol
  ) as keyof typeof TOKEN_SYMBOLS_MAP;
  const l1TokenAddress =
    TOKEN_SYMBOLS_MAP[effectiveSymbol]?.addresses[l1ChainId];

  if (!l1TokenAddress) {
    throw new Error(`Could not find L1 token address for ${tokenSymbol}`);
  }

  return {
    chainId,
    address: utils.getAddress(tokenAddress),
    symbol: tokenSymbol,
    l1TokenAddress: utils.getAddress(l1TokenAddress),
  };
}

function getUsdcSwapTokens(fromChainId: number, toChainId: number) {
  const swapInputTokenSymbol = getBridgedUsdcSymbol(fromChainId);
  return [
    {
      swapInputTokenSymbol,
      acrossInputTokenSymbol: "USDC",
      acrossOutputTokenSymbol: "USDC",
    },
    {
      swapInputTokenSymbol,
      acrossInputTokenSymbol: "USDC",
      acrossOutputTokenSymbol: getBridgedUsdcSymbol(toChainId),
    },
  ];
}

function getBridgedUsdcSymbol(chainId: number) {
  switch (chainId) {
    case CHAIN_IDs.BASE:
    case CHAIN_IDs.BASE_SEPOLIA:
      return TOKEN_SYMBOLS_MAP.USDbC.symbol;
    case CHAIN_IDs.ZORA:
      return TOKEN_SYMBOLS_MAP.USDzC.symbol;
    default:
      return TOKEN_SYMBOLS_MAP["USDC.e"].symbol;
  }
}

generateRoutes(Number(process.argv[2]));<|MERGE_RESOLUTION|>--- conflicted
+++ resolved
@@ -40,12 +40,9 @@
   chainConfigs.BLAST,
   chainConfigs.LISK,
   chainConfigs.SCROLL,
-<<<<<<< HEAD
-=======
   chainConfigs.REDSTONE,
   chainConfigs.ZORA,
   chainConfigs.WORLD_CHAIN,
->>>>>>> f62ad486
 ];
 
 const enabledSepoliaChainConfigs = [
@@ -86,14 +83,10 @@
         CHAIN_IDs.MODE,
         CHAIN_IDs.BLAST,
         CHAIN_IDs.LISK,
-<<<<<<< HEAD
-        CHAIN_IDs.SCROLL,
-=======
         CHAIN_IDs.REDSTONE,
         CHAIN_IDs.SCROLL,
         CHAIN_IDs.ZORA,
         CHAIN_IDs.WORLD_CHAIN,
->>>>>>> f62ad486
       ],
     },
     swapAndBridgeAddresses: {
