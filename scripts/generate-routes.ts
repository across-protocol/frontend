--- conflicted
+++ resolved
@@ -80,11 +80,8 @@
   chainConfigs.SONEIUM,
   chainConfigs.UNICHAIN,
   chainConfigs.LENS,
-<<<<<<< HEAD
   chainConfigs.SOLANA,
-=======
   chainConfigs.BSC,
->>>>>>> 234e2fb1
 ];
 
 export const enabledSepoliaChainConfigs = [
@@ -134,13 +131,10 @@
         CHAIN_IDs.ZORA,
         CHAIN_IDs.WORLD_CHAIN,
         CHAIN_IDs.INK,
-<<<<<<< HEAD
         CHAIN_IDs.ALEPH_ZERO,
         CHAIN_IDs.SONEIUM,
         CHAIN_IDs.UNICHAIN,
-=======
         CHAIN_IDs.BSC,
->>>>>>> 234e2fb1
       ],
     },
     // Addresses of token-scoped `SwapAndBridge` contracts, i.e. USDC.e -> USDC swaps
