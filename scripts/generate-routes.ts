--- conflicted
+++ resolved
@@ -131,17 +131,12 @@
         [CHAIN_IDs.ARBITRUM]: "0x2414A759d4EFF700Ad81e257Ab5187d07eCeEbAb",
         [CHAIN_IDs.BASE]: "0xed8b9c9aE7aCEf12eb4650d26Eb876005a4752d2",
         [CHAIN_IDs.BLAST]: "0x57EE47829369e2EF62fBb423648bec70d0366204",
-<<<<<<< HEAD
-=======
         [CHAIN_IDs.LENS]: "0x793Ff9Cd09819C537500dFcEB6F61861c1B80dCD",
->>>>>>> 51edaedf
         [CHAIN_IDs.MAINNET]: "0x0e84f089B0923EfeA51C6dF91581BFBa66A3484A",
         [CHAIN_IDs.OPTIMISM]: "0x04989eaF03547E6583f9d9e42aeD11D2b78A808b",
         [CHAIN_IDs.POLYGON]: "0xa55490E20057BD4775618D0FC8D51F59f602FED0",
         [CHAIN_IDs.WORLD_CHAIN]: "0x56e2d1b8C7dE8D11B282E1b4C924C32D91f9102B",
         [CHAIN_IDs.ZORA]: "0x75b84707e6Bf5bc48DbC3AD883c23192C869AAE4",
-<<<<<<< HEAD
-=======
         [CHAIN_IDs.ZK_SYNC]: "0xdB82479e3903869fbF8B308162E332FED771D51B",
       },
       gho: {
@@ -150,7 +145,6 @@
       },
       "gho-multicall3": {
         [CHAIN_IDs.MAINNET]: "0x9736F26C6311701A984A53A0b555f8A20225173A",
->>>>>>> 51edaedf
       },
     },
     spokePoolPeripheryAddresses: {
