import { CHAIN_IDs, TOKEN_SYMBOLS_MAP } from "@across-protocol/constants";
import { utils as sdkUtils } from "@across-protocol/sdk";

import { utils } from "ethers";
import { writeFileSync } from "fs";
import * as prettier from "prettier";
import path from "path";
import * as chainConfigs from "./chain-configs";
import * as externConfigs from "./extern-configs";
import assert from "assert";

function getTokenSymbolForLogo(tokenSymbol: string): string {
  switch (tokenSymbol) {
    case "USDC.e":
    case "USDbC":
    case "USDzC":
      return "USDC";
    default:
      return tokenSymbol;
  }
}

function getDeployedAddress(contractName: string, chainId: number): string {
  return sdkUtils.getDeployedAddress(contractName, chainId, true) as string;
}

type Route =
  (typeof enabledRoutes)[keyof typeof enabledRoutes]["routes"][number];
type ToChain = Route["toChains"][number];
type ToToken = ToChain["tokens"][number];
type SwapToken = ToChain["swapTokens"][number];
type ValidTokenSymbol = string;

const enabledMainnetExternalProjects = [externConfigs.HYPERLIQUID];

const enabledMainnetChainConfigs = [
  chainConfigs.MAINNET,
  chainConfigs.OPTIMISM,
  chainConfigs.POLYGON,
  chainConfigs.ARBITRUM,
  chainConfigs.ZK_SYNC,
  chainConfigs.BASE,
  chainConfigs.LINEA,
  chainConfigs.MODE,
  chainConfigs.BLAST,
  chainConfigs.LISK,
  chainConfigs.SCROLL,
  chainConfigs.REDSTONE,
  chainConfigs.ZORA,
  chainConfigs.WORLD_CHAIN,
  chainConfigs.ALEPH_ZERO,
  chainConfigs.INK,
  chainConfigs.SONEIUM,
  chainConfigs.DOCTOR_WHO,
];

const enabledSepoliaChainConfigs = [
  chainConfigs.SEPOLIA,
  chainConfigs.BASE_SEPOLIA,
  chainConfigs.ARBITRUM_SEPOLIA,
  chainConfigs.OPTIMISM_SEPOLIA,
  chainConfigs.MODE_SEPOLIA,
  chainConfigs.POLYGON_AMOY,
  chainConfigs.BLAST_SEPOLIA,
  chainConfigs.LISK_SEPOLIA,
  chainConfigs.LENS_SEPOLIA,
];

const enabledRoutes = {
  [CHAIN_IDs.MAINNET]: {
    hubPoolChain: CHAIN_IDs.MAINNET,
    hubPoolAddress: getDeployedAddress("HubPool", CHAIN_IDs.MAINNET),
    hubPoolWethAddress: TOKEN_SYMBOLS_MAP.WETH.addresses[CHAIN_IDs.MAINNET],
    acrossConfigStoreAddress: getDeployedAddress(
      "AcrossConfigStore",
      CHAIN_IDs.MAINNET
    ),
    acrossTokenAddress: TOKEN_SYMBOLS_MAP.ACX.addresses[CHAIN_IDs.MAINNET],
    acceleratingDistributorAddress:
      "0x9040e41eF5E8b281535a96D9a48aCb8cfaBD9a48",
    merkleDistributorAddress: "0xE50b2cEAC4f60E840Ae513924033E753e2366487",
    claimAndStakeAddress: "0x985e8A89Dd6Af8896Ef075c8dd93512433dc5829",
    pools: [],
    spokePoolVerifier: {
      address: "0xB4A8d45647445EA9FC3E1058096142390683dBC2",
      enabledChains: [
        CHAIN_IDs.MAINNET,
        CHAIN_IDs.OPTIMISM,
        CHAIN_IDs.POLYGON,
        CHAIN_IDs.BASE,
        CHAIN_IDs.ARBITRUM,
        CHAIN_IDs.LINEA,
        CHAIN_IDs.MODE,
        CHAIN_IDs.BLAST,
        CHAIN_IDs.LISK,
        CHAIN_IDs.REDSTONE,
        CHAIN_IDs.SCROLL,
        CHAIN_IDs.ZORA,
        CHAIN_IDs.WORLD_CHAIN,
        CHAIN_IDs.INK,
        // CHAIN_IDs.DOCTOR_WHO,
      ],
    },
    // Addresses of token-scoped `SwapAndBridge` contracts, i.e. USDC.e -> USDC swaps
    swapAndBridgeAddresses: {
      "1inch": {
        [CHAIN_IDs.POLYGON]: "0xaBa0F11D55C5dDC52cD0Cb2cd052B621d45159d5",
        [CHAIN_IDs.OPTIMISM]: "0x3E7448657409278C9d6E192b92F2b69B234FCc42",
        [CHAIN_IDs.ARBITRUM]: "0xC456398D5eE3B93828252e48beDEDbc39e03368E",
        [CHAIN_IDs.BASE]: "0x7CFaBF2eA327009B39f40078011B0Fb714b65926",
      },
      uniswap: {
        [CHAIN_IDs.POLYGON]: "0x9220Fa27ae680E4e8D9733932128FA73362E0393",
        [CHAIN_IDs.OPTIMISM]: "0x6f4A733c7889f038D77D4f540182Dda17423CcbF",
        [CHAIN_IDs.ARBITRUM]: "0xF633b72A4C2Fb73b77A379bf72864A825aD35b6D",
      },
    },
<<<<<<< HEAD
    // Addresses of `UniversalSwapAndBridge` contracts from deployment:
    // https://github.com/across-protocol/contracts/pull/731/commits/6bdbfd38f50b616ac25e49687cbac6fb6bcb543b
    universalSwapAndBridgeAddresses: {
      "1inch": {
        [CHAIN_IDs.ARBITRUM]: "0x81C7601ac0c5825e89F967f9222B977CCD78aD77",
        [CHAIN_IDs.BASE]: "0x98285D11B9F7aFec2d475805E5255f26B4490167",
        [CHAIN_IDs.OPTIMISM]: "0x7631eA29479Ee265241F13FB48555A2C886d3Bf8",
        [CHAIN_IDs.POLYGON]: "0xc2dcb88873e00c9d401de2cbba4c6a28f8a6e2c2",
      },
      uniswap: {
        [CHAIN_IDs.ARBITRUM]: "0x2414A759d4EFF700Ad81e257Ab5187d07eCeEbAb",
        [CHAIN_IDs.BASE]: "0xed8b9c9aE7aCEf12eb4650d26Eb876005a4752d2",
        [CHAIN_IDs.BLAST]: "0x57EE47829369e2EF62fBb423648bec70d0366204",
        [CHAIN_IDs.MAINNET]: "0x0e84f089B0923EfeA51C6dF91581BFBa66A3484A",
        [CHAIN_IDs.OPTIMISM]: "0x04989eaF03547E6583f9d9e42aeD11D2b78A808b",
        [CHAIN_IDs.POLYGON]: "0xa55490E20057BD4775618D0FC8D51F59f602FED0",
        [CHAIN_IDs.WORLD_CHAIN]: "0x56e2d1b8C7dE8D11B282E1b4C924C32D91f9102B",
        [CHAIN_IDs.ZORA]: "0x75b84707e6Bf5bc48DbC3AD883c23192C869AAE4",
      },
    },
    spokePoolPeripheryAddresses: {
      [CHAIN_IDs.ARBITRUM]: "0xED7Bf315Ba2E9Db86b766b8AaC48502298dfe7d3",
      [CHAIN_IDs.BASE]: "0xED7Bf315Ba2E9Db86b766b8AaC48502298dfe7d3",
      [CHAIN_IDs.BLAST]: "0xED7Bf315Ba2E9Db86b766b8AaC48502298dfe7d3",
      [CHAIN_IDs.MAINNET]: "0xED7Bf315Ba2E9Db86b766b8AaC48502298dfe7d3",
      [CHAIN_IDs.OPTIMISM]: "0xED7Bf315Ba2E9Db86b766b8AaC48502298dfe7d3",
      [CHAIN_IDs.POLYGON]: "0xED7Bf315Ba2E9Db86b766b8AaC48502298dfe7d3",
      [CHAIN_IDs.WORLD_CHAIN]: "0xED7Bf315Ba2E9Db86b766b8AaC48502298dfe7d3",
      [CHAIN_IDs.ZK_SYNC]: "0xDFD7f7AC8F2331C4E83A43E73aB7579e736AC1Bf",
      [CHAIN_IDs.ZORA]: "0xED7Bf315Ba2E9Db86b766b8AaC48502298dfe7d3",
    },
    spokePoolPeripheryProxyAddresses: {
      [CHAIN_IDs.ARBITRUM]: "0x2d5E44b66bD40267fb816c9537E026545bEbbAC8",
      [CHAIN_IDs.BASE]: "0x2d5E44b66bD40267fb816c9537E026545bEbbAC8",
      [CHAIN_IDs.BLAST]: "0x2d5E44b66bD40267fb816c9537E026545bEbbAC8",
      [CHAIN_IDs.MAINNET]: "0x2d5E44b66bD40267fb816c9537E026545bEbbAC8",
      [CHAIN_IDs.OPTIMISM]: "0x2d5E44b66bD40267fb816c9537E026545bEbbAC8",
      [CHAIN_IDs.POLYGON]: "0x2d5E44b66bD40267fb816c9537E026545bEbbAC8",
      [CHAIN_IDs.WORLD_CHAIN]: "0x2d5E44b66bD40267fb816c9537E026545bEbbAC8",
      [CHAIN_IDs.ZK_SYNC]: "0x793Ff9Cd09819C537500dFcEB6F61861c1B80dCD",
      [CHAIN_IDs.ZORA]: "0x2d5E44b66bD40267fb816c9537E026545bEbbAC8",
    },
    routes: transformChainConfigs(enabledMainnetChainConfigs),
=======
    routes: transformChainConfigs(
      enabledMainnetChainConfigs,
      enabledMainnetExternalProjects
    ),
>>>>>>> 333b5f92
  },
  [CHAIN_IDs.SEPOLIA]: {
    hubPoolChain: CHAIN_IDs.SEPOLIA,
    hubPoolAddress: getDeployedAddress("HubPool", CHAIN_IDs.SEPOLIA),
    hubPoolWethAddress: TOKEN_SYMBOLS_MAP.WETH.addresses[CHAIN_IDs.SEPOLIA],
    acrossConfigStoreAddress: getDeployedAddress(
      "AcrossConfigStore",
      CHAIN_IDs.SEPOLIA
    ),
    acrossTokenAddress: "0x49fCaC04AE71dbD074304Fb12071bD771e0E927A",
    acceleratingDistributorAddress:
      "0x3a202A5F5941b8b6b56EE24f8503aD31Fba18b05",
    merkleDistributorAddress: "0x711615993FD2b9D22b598f7b36B762eA89E9EC2b",
    claimAndStakeAddress: "0x765904d00BaAEF371ea1f6cfd41af19BbA644766",
    pools: [],
    spokePoolVerifier: {
      address: sdkUtils.AddressZero,
      enabledChains: [],
    },
    swapAndBridgeAddresses: {
      uniswap: {
        [CHAIN_IDs.BASE_SEPOLIA]: "0xf81C7cbC1196FACb327BD5B7021f9C1c220D0328", // Mocked
        [CHAIN_IDs.OPTIMISM_SEPOLIA]:
          "0x17496824Ba574A4e9De80110A91207c4c63e552a", // Mocked
      },
    },
<<<<<<< HEAD
    universalSwapAndBridgeAddresses: {
      uniswap: {},
    },
    spokePoolPeripheryAddresses: {},
    spokePoolPeripheryProxyAddresses: {},
    routes: transformChainConfigs(enabledSepoliaChainConfigs),
=======
    routes: transformChainConfigs(enabledSepoliaChainConfigs, []),
>>>>>>> 333b5f92
  },
} as const;

function transformChainConfigs(
  enabledChainConfigs: typeof enabledMainnetChainConfigs,
  enabledExternalProjects: typeof enabledMainnetExternalProjects
) {
  const transformedChainConfigs: {
    fromChain: number;
    fromSpokeAddress: string;
    externalProjectId?: string;
    toChains: {
      chainId: number;
      externalProjectId?: string;
      tokens: (
        | string
        | {
            inputTokenSymbol: string;
            outputTokenSymbol: string;
          }
      )[];
      swapTokens: {
        swapInputTokenSymbol: string;
        acrossInputTokenSymbol: string;
        acrossOutputTokenSymbol: string;
      }[];
    }[];
  }[] = [];
  const enabledChainIds = enabledChainConfigs.map((config) => config.chainId);

  for (const chainConfig of enabledChainConfigs) {
    const fromChainId = chainConfig.chainId;
    const fromSpokeAddress = chainConfig.spokePool.address;
    const toChainIds = enabledChainIds.filter(
      (chainId) => chainId !== fromChainId
    );
    const toChains: {
      chainId: number;
      tokens: (
        | string
        | {
            inputTokenSymbol: string;
            outputTokenSymbol: string;
          }
      )[];
      swapTokens: {
        swapInputTokenSymbol: string;
        acrossInputTokenSymbol: string;
        acrossOutputTokenSymbol: string;
      }[];
    }[] = [];

    for (const toChainId of toChainIds) {
      const toChainConfig = enabledChainConfigs.find(
        (config) => config.chainId === toChainId
      );

      if (!toChainConfig) {
        throw new Error(`No config found for chain ${toChainId}`);
      }

      const tokens = processTokenRoutes(chainConfig, toChainConfig);

      // Handle USDC swap tokens
      const usdcSwapTokens =
        chainConfig.enableCCTP && hasBridgedUsdc(fromChainId)
          ? getUsdcSwapTokens(fromChainId, toChainId)
          : [];

      const toChain = {
        chainId: toChainId,
        tokens,
        swapTokens: usdcSwapTokens.filter(
          ({ acrossInputTokenSymbol, acrossOutputTokenSymbol }) =>
            tokens.some((token) =>
              typeof token === "string"
                ? token === acrossInputTokenSymbol
                : token.inputTokenSymbol === acrossInputTokenSymbol
            ) &&
            tokens.some((token) =>
              typeof token === "string"
                ? token === acrossOutputTokenSymbol
                : token.outputTokenSymbol === acrossOutputTokenSymbol
            )
        ),
      };
      toChains.push(toChain);
    }

    for (const externalProject of enabledExternalProjects) {
      if (externalProject.intermediaryChain === fromChainId) {
        continue;
      }
      const associatedChain = enabledChainConfigs.find(
        (config) => config.chainId === externalProject.intermediaryChain
      );
      assert(associatedChain, "Associated chain not found");

      let associatedRoutes = processTokenRoutes(
        chainConfig,
        { ...associatedChain, enableCCTP: false },
        externalProject.tokens
      );

      const externalProjectId = externalProject.projectId;

      // Handle USDC swap tokens
      const usdcSwapTokens = [];

      const toChain = {
        chainId: externalProject.intermediaryChain,
        externalProjectId,
        tokens: associatedRoutes,
        swapTokens: usdcSwapTokens.filter(
          ({ acrossInputTokenSymbol, acrossOutputTokenSymbol }) =>
            associatedRoutes.some((token) =>
              typeof token === "string"
                ? token === acrossInputTokenSymbol
                : token.inputTokenSymbol === acrossInputTokenSymbol
            ) &&
            associatedRoutes.some((token) =>
              typeof token === "string"
                ? token === acrossOutputTokenSymbol
                : token.outputTokenSymbol === acrossOutputTokenSymbol
            )
        ),
      };
      toChains.push(toChain);
    }

    transformedChainConfigs.push({
      fromChain: fromChainId,
      fromSpokeAddress,
      toChains,
    });
  }

  return transformedChainConfigs;
}

function processTokenRoutes(
  fromConfig: typeof chainConfigs.MAINNET,
  toConfig: typeof chainConfigs.MAINNET,
  tokensToProcess?: string[]
) {
  const toChainId = toConfig.chainId;
  const tokens = tokensToProcess ?? fromConfig.tokens;
  return tokens.flatMap((token) => {
    const tokenSymbol = typeof token === "string" ? token : token.symbol;

    // If the fromConfig does not support the token, return an empty array
    if (!fromConfig.tokens.includes(tokenSymbol)) {
      return [];
    }

    // Handle native USDC -> bridged USDC routes
    if (tokenSymbol === "USDC") {
      if (toConfig.enableCCTP) {
        // Some chains only have native CCTP USDC
        if (hasBridgedUsdc(toConfig.chainId)) {
          return [
            "USDC",
            {
              inputTokenSymbol: "USDC",
              outputTokenSymbol: getBridgedUsdcSymbol(toConfig.chainId),
            },
          ];
        } else {
          return ["USDC"];
        }
      } else if (
        toConfig.tokens.find(
          (token) => typeof token === "string" && sdkUtils.isBridgedUsdc(token)
        )
      ) {
        return [
          {
            inputTokenSymbol: "USDC",
            outputTokenSymbol: getBridgedUsdcSymbol(toChainId),
          },
        ];
      }
    }

    // Handle bridged USDC -> native/bridged USDC routes
    if (sdkUtils.isBridgedUsdc(tokenSymbol)) {
      if (toConfig.enableCCTP) {
        // Some chains only have native CCTP USDC
        if (hasBridgedUsdc(toConfig.chainId)) {
          return [
            {
              inputTokenSymbol: tokenSymbol,
              outputTokenSymbol: "USDC",
            },
            {
              inputTokenSymbol: tokenSymbol,
              outputTokenSymbol: getBridgedUsdcSymbol(toChainId),
            },
          ];
        } else {
          return [
            {
              inputTokenSymbol: tokenSymbol,
              outputTokenSymbol: "USDC",
            },
          ];
        }
      } else if (toConfig.tokens.includes("USDC")) {
        return [
          {
            inputTokenSymbol: tokenSymbol,
            outputTokenSymbol: "USDC",
          },
        ];
      } else if (
        toConfig.tokens.find(
          (token) => typeof token === "string" && sdkUtils.isBridgedUsdc(token)
        ) &&
        hasBridgedUsdc(toChainId)
      ) {
        return [
          {
            inputTokenSymbol: tokenSymbol,
            outputTokenSymbol: getBridgedUsdcSymbol(toChainId),
          },
        ];
      }
    }

    // Handle USDB -> DAI
    if (tokenSymbol === "USDB" && toConfig.tokens.includes("DAI")) {
      return [
        {
          inputTokenSymbol: "USDB",
          outputTokenSymbol: "DAI",
        },
      ];
    }
    if (tokenSymbol === "DAI" && toConfig.tokens.includes("USDB")) {
      return [
        {
          inputTokenSymbol: "DAI",
          outputTokenSymbol: "USDB",
        },
      ];
    }

    // Handle WETH Polygon & other non-eth chains
    if (
      tokenSymbol === "WETH" &&
      !toConfig.tokens.includes("ETH") &&
      fromConfig.tokens.includes("ETH")
    ) {
      return ["WETH", "ETH"];
    }

    const chainIds = typeof token === "string" ? [toChainId] : token.chainIds;

    const toToken = toConfig.tokens.find((token) =>
      typeof token === "string"
        ? token === tokenSymbol
        : token.symbol === tokenSymbol
    );
    if (
      !toToken ||
      (typeof toToken === "object" &&
        !toToken.chainIds.includes(fromConfig.chainId)) ||
      !chainIds.includes(toChainId)
    ) {
      return [];
    }

    return tokenSymbol;
  });
}

async function generateRoutes(hubPoolChainId = 1) {
  const config = enabledRoutes[hubPoolChainId];

  if (!config) {
    throw new Error("Hub pool chain not supported");
  }

  const routeFileContent = {
    hubPoolChain: config.hubPoolChain,
    hubPoolAddress: utils.getAddress(config.hubPoolAddress),
    hubPoolWethAddress: utils.getAddress(config.hubPoolWethAddress),
    acrossConfigStoreAddress: utils.getAddress(config.acrossConfigStoreAddress),
    acrossTokenAddress: utils.getAddress(config.acrossTokenAddress),
    acceleratingDistributorAddress: utils.getAddress(
      config.acceleratingDistributorAddress
    ),
    merkleDistributorAddress: utils.getAddress(config.merkleDistributorAddress),
    claimAndStakeAddress: utils.getAddress(config.claimAndStakeAddress),
    swapAndBridgeAddresses: checksumAddressesOfNestedMap(
      config.swapAndBridgeAddresses as Record<string, Record<string, string>>
    ),
    universalSwapAndBridgeAddresses: checksumAddressesOfNestedMap(
      config.universalSwapAndBridgeAddresses as Record<
        string,
        Record<string, string>
      >
    ),
    spokePoolPeripheryAddresses: checksumAddressOfMap(
      config.spokePoolPeripheryAddresses as Record<string, string>
    ),
    spokePoolPeripheryProxyAddresses: checksumAddressOfMap(
      config.spokePoolPeripheryProxyAddresses as Record<string, string>
    ),
    routes: config.routes.flatMap((route) =>
      transformBridgeRoute(route, config.hubPoolChain)
    ),
    swapRoutes: config.routes.flatMap((route) =>
      transformSwapRoute(route, config.hubPoolChain)
    ),
    pools: config.pools,
    spokePoolVerifier: config.spokePoolVerifier,
  };

  writeFileSync(
    `./src/data/routes_${hubPoolChainId}_${routeFileContent.hubPoolAddress}.json`,
    await prettier.format(JSON.stringify(routeFileContent, null, 2), {
      parser: "json",
    })
  );

  // helper file with chains
  const chainsFileContent = (
    hubPoolChainId === CHAIN_IDs.MAINNET
      ? enabledMainnetChainConfigs
      : enabledSepoliaChainConfigs
  ).map((chainConfig) => {
    const [chainKey] =
      Object.entries(chainConfigs).find(
        ([, config]) => config.chainId === chainConfig.chainId
      ) || [];
    if (!chainKey) {
      throw new Error(
        `Could not find chain key for chain ${chainConfig.chainId}`
      );
    }
    const assetsBaseUrl = `https://raw.githubusercontent.com/across-protocol/frontend/master`;
    const getTokenInfo = (tokenSymbol: string) => {
      const tokenInfo =
        TOKEN_SYMBOLS_MAP[tokenSymbol as keyof typeof TOKEN_SYMBOLS_MAP];
      return {
        address: utils.getAddress(
          tokenInfo.addresses[chainConfig.chainId] as string
        ),
        symbol: tokenSymbol,
        name: tokenInfo.name,
        decimals: tokenInfo.decimals,
        logoUrl: `${assetsBaseUrl}/src/assets/token-logos/${getTokenSymbolForLogo(tokenSymbol).toLowerCase()}.svg`,
      };
    };
    return {
      chainId: chainConfig.chainId,
      name: chainConfig.name,
      publicRpcUrl: chainConfig.publicRpcUrl,
      explorerUrl: chainConfig.blockExplorer,
      logoUrl: `${assetsBaseUrl}${path.resolve("/scripts/chain-configs/", chainKey.toLowerCase().replace("_", "-"), chainConfig.logoPath)}`,
      spokePool: chainConfig.spokePool.address,
      spokePoolBlock: chainConfig.spokePool.blockNumber,
      inputTokens: routeFileContent.routes
        .filter((route) => route.fromChain === chainConfig.chainId)
        .map((route) => getTokenInfo(route.fromTokenSymbol))
        .reduce(
          (acc, token) => {
            if (!acc.find((t) => t.symbol === token.symbol)) {
              return [...acc, token];
            }
            return acc;
          },
          [] as ReturnType<typeof getTokenInfo>[]
        ),
      outputTokens: routeFileContent.routes
        .filter((route) => route.toChain === chainConfig.chainId)
        .map((route) => getTokenInfo(route.toTokenSymbol))
        .reduce(
          (acc, token) => {
            if (!acc.find((t) => t.symbol === token.symbol)) {
              return [...acc, token];
            }
            return acc;
          },
          [] as ReturnType<typeof getTokenInfo>[]
        ),
    };
  });
  writeFileSync(
    `./src/data/chains_${hubPoolChainId}.json`,
    await prettier.format(JSON.stringify(chainsFileContent, null, 2), {
      parser: "json",
    })
  );
}

function transformBridgeRoute(route: Route, hubPoolChainId: number) {
  return route.toChains.flatMap((toChain: ToChain) => {
    return toChain.tokens.map((token: ToToken) => {
      const inputTokenSymbol =
        typeof token === "object" ? token.inputTokenSymbol : token;
      const outputTokenSymbol =
        typeof token === "object" ? token.outputTokenSymbol : token;
      try {
        return transformToRoute(
          route,
          toChain,
          inputTokenSymbol,
          outputTokenSymbol,
          hubPoolChainId
        );
      } catch (e) {
        if (e instanceof Error) {
          throw new Error(
            `Failed to transform bridge route ${route.fromChain}->${toChain.chainId}: ${e.message}`
          );
        }
        throw e;
      }
    });
  });
}

function transformSwapRoute(route: Route, hubPoolChainId: number) {
  return route.toChains.flatMap((toChain: ToChain) => {
    return toChain.swapTokens.map((token: SwapToken) => {
      const {
        swapInputTokenSymbol,
        acrossInputTokenSymbol,
        acrossOutputTokenSymbol,
      } = token;

      const swapInputToken = getTokenBySymbol(
        swapInputTokenSymbol,
        route.fromChain,
        hubPoolChainId
      );
      try {
        const bridgeRoute = transformToRoute(
          route,
          toChain,
          acrossInputTokenSymbol,
          acrossOutputTokenSymbol,
          hubPoolChainId
        );

        return {
          ...bridgeRoute,
          swapTokenAddress: swapInputToken.address,
          swapTokenSymbol: swapInputToken.symbol,
          swapTokenL1TokenAddress: swapInputToken.l1TokenAddress,
        };
      } catch (e) {
        if (e instanceof Error) {
          throw new Error(
            `Failed to transform swap route ${route.fromChain}->${toChain.chainId}: ${e.message}`
          );
        }
        throw e;
      }
    });
  });
}

function transformToRoute(
  route: Route,
  toChain: ToChain,
  inputTokenSymbol: ValidTokenSymbol,
  outputTokenSymbol: ValidTokenSymbol,
  hubPoolChainId: number
) {
  const inputToken = getTokenBySymbol(
    inputTokenSymbol,
    route.fromChain,
    hubPoolChainId
  );
  const outputToken = getTokenBySymbol(
    outputTokenSymbol,
    toChain.chainId,
    hubPoolChainId
  );

  if (inputToken.l1TokenAddress !== outputToken.l1TokenAddress) {
    throw new Error("Mismatching L1 addresses");
  }

  const fromChain = Object.values(chainConfigs).find(
    (config) => config.chainId === route.fromChain
  )!;
  const isNative = inputTokenSymbol === fromChain.nativeToken;

  return {
    fromChain: route.fromChain,
    toChain: toChain.chainId,
    fromTokenAddress: inputToken.address,
    toTokenAddress: outputToken.address,
    fromSpokeAddress: utils.getAddress(route.fromSpokeAddress),
    fromTokenSymbol: inputTokenSymbol,
    toTokenSymbol: outputTokenSymbol,
    isNative,
    l1TokenAddress: inputToken.l1TokenAddress,
    externalProjectId: toChain.externalProjectId,
  };
}

function getTokenBySymbol(
  tokenSymbol: ValidTokenSymbol,
  chainId: number | string,
  l1ChainId: number
) {
  const tokenAddress =
    TOKEN_SYMBOLS_MAP[tokenSymbol as keyof typeof TOKEN_SYMBOLS_MAP]?.addresses[
      Number(chainId)
    ];

  if (!tokenAddress) {
    throw new Error(
      `Could not find address for ${tokenSymbol} on chain ${chainId}`
    );
  }

  const effectiveSymbol = (
    sdkUtils.isBridgedUsdc(tokenSymbol) ? "USDC" : tokenSymbol
  ) as keyof typeof TOKEN_SYMBOLS_MAP;
  const l1TokenAddress =
    TOKEN_SYMBOLS_MAP[effectiveSymbol]?.addresses[l1ChainId];

  if (!l1TokenAddress) {
    throw new Error(`Could not find L1 token address for ${tokenSymbol}`);
  }

  return {
    chainId,
    address: utils.getAddress(tokenAddress),
    symbol: tokenSymbol,
    l1TokenAddress: utils.getAddress(l1TokenAddress),
  };
}

function getUsdcSwapTokens(fromChainId: number, toChainId: number) {
  const swapInputTokenSymbol = getBridgedUsdcSymbol(fromChainId);
  if (hasBridgedUsdc(toChainId)) {
    return [
      {
        swapInputTokenSymbol,
        acrossInputTokenSymbol: "USDC",
        acrossOutputTokenSymbol: "USDC",
      },
      {
        swapInputTokenSymbol,
        acrossInputTokenSymbol: "USDC",
        acrossOutputTokenSymbol: getBridgedUsdcSymbol(toChainId),
      },
    ];
  } else {
    return [
      {
        swapInputTokenSymbol,
        acrossInputTokenSymbol: "USDC",
        acrossOutputTokenSymbol: "USDC",
      },
    ];
  }
}

function getBridgedUsdcSymbol(chainId: number) {
  switch (chainId) {
    case CHAIN_IDs.BASE:
    case CHAIN_IDs.BASE_SEPOLIA:
      return TOKEN_SYMBOLS_MAP.USDbC.symbol;
    case CHAIN_IDs.ZORA:
      return TOKEN_SYMBOLS_MAP.USDzC.symbol;
    default:
      return TOKEN_SYMBOLS_MAP["USDC.e"].symbol;
  }
}

<<<<<<< HEAD
function checksumAddressOfMap(map: Record<string, string>) {
  return Object.entries(map).reduce(
    (acc, [key, value]) => ({ ...acc, [key]: utils.getAddress(value) }),
    {}
  );
}

function checksumAddressesOfNestedMap(
  nestedMap: Record<string, Record<string, string>>
) {
  return Object.entries(nestedMap).reduce(
    (acc, [key, value]) => ({
      ...acc,
      [key]: checksumAddressOfMap(value),
    }),
    {}
  );
=======
function hasBridgedUsdc(chainId: number) {
  const bridgedUsdcSymbol = getBridgedUsdcSymbol(chainId);
  const token =
    TOKEN_SYMBOLS_MAP[bridgedUsdcSymbol as keyof typeof TOKEN_SYMBOLS_MAP]
      .addresses[chainId];
  return !!token;
>>>>>>> 333b5f92
}

generateRoutes(Number(process.argv[2]));<|MERGE_RESOLUTION|>--- conflicted
+++ resolved
@@ -115,7 +115,6 @@
         [CHAIN_IDs.ARBITRUM]: "0xF633b72A4C2Fb73b77A379bf72864A825aD35b6D",
       },
     },
-<<<<<<< HEAD
     // Addresses of `UniversalSwapAndBridge` contracts from deployment:
     // https://github.com/across-protocol/contracts/pull/731/commits/6bdbfd38f50b616ac25e49687cbac6fb6bcb543b
     universalSwapAndBridgeAddresses: {
@@ -158,13 +157,10 @@
       [CHAIN_IDs.ZK_SYNC]: "0x793Ff9Cd09819C537500dFcEB6F61861c1B80dCD",
       [CHAIN_IDs.ZORA]: "0x2d5E44b66bD40267fb816c9537E026545bEbbAC8",
     },
-    routes: transformChainConfigs(enabledMainnetChainConfigs),
-=======
     routes: transformChainConfigs(
       enabledMainnetChainConfigs,
       enabledMainnetExternalProjects
     ),
->>>>>>> 333b5f92
   },
   [CHAIN_IDs.SEPOLIA]: {
     hubPoolChain: CHAIN_IDs.SEPOLIA,
@@ -191,16 +187,12 @@
           "0x17496824Ba574A4e9De80110A91207c4c63e552a", // Mocked
       },
     },
-<<<<<<< HEAD
     universalSwapAndBridgeAddresses: {
       uniswap: {},
     },
     spokePoolPeripheryAddresses: {},
     spokePoolPeripheryProxyAddresses: {},
-    routes: transformChainConfigs(enabledSepoliaChainConfigs),
-=======
     routes: transformChainConfigs(enabledSepoliaChainConfigs, []),
->>>>>>> 333b5f92
   },
 } as const;
 
@@ -779,7 +771,6 @@
   }
 }
 
-<<<<<<< HEAD
 function checksumAddressOfMap(map: Record<string, string>) {
   return Object.entries(map).reduce(
     (acc, [key, value]) => ({ ...acc, [key]: utils.getAddress(value) }),
@@ -797,14 +788,14 @@
     }),
     {}
   );
-=======
+}
+
 function hasBridgedUsdc(chainId: number) {
   const bridgedUsdcSymbol = getBridgedUsdcSymbol(chainId);
   const token =
     TOKEN_SYMBOLS_MAP[bridgedUsdcSymbol as keyof typeof TOKEN_SYMBOLS_MAP]
       .addresses[chainId];
   return !!token;
->>>>>>> 333b5f92
 }
 
 generateRoutes(Number(process.argv[2]));