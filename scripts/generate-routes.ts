--- conflicted
+++ resolved
@@ -64,48 +64,6 @@
 
 const enabledMainnetExternalProjects = [externConfigs.HYPERLIQUID];
 
-<<<<<<< HEAD
-export const enabledMainnetChainConfigs = [
-  chainConfigs.MAINNET,
-  chainConfigs.OPTIMISM,
-  chainConfigs.POLYGON,
-  chainConfigs.ARBITRUM,
-  chainConfigs.ZK_SYNC,
-  chainConfigs.BASE,
-  chainConfigs.LINEA,
-  chainConfigs.MODE,
-  chainConfigs.BLAST,
-  chainConfigs.LISK,
-  chainConfigs.SCROLL,
-  chainConfigs.REDSTONE,
-  chainConfigs.ZORA,
-  chainConfigs.WORLD_CHAIN,
-  chainConfigs.ALEPH_ZERO,
-  chainConfigs.INK,
-  chainConfigs.SONEIUM,
-  chainConfigs.UNICHAIN,
-  chainConfigs.LENS,
-  chainConfigs.SOLANA,
-  chainConfigs.BSC,
-];
-
-export const enabledSepoliaChainConfigs = [
-  chainConfigs.SEPOLIA,
-  chainConfigs.BASE_SEPOLIA,
-  chainConfigs.ARBITRUM_SEPOLIA,
-  chainConfigs.OPTIMISM_SEPOLIA,
-  chainConfigs.MODE_SEPOLIA,
-  chainConfigs.POLYGON_AMOY,
-  chainConfigs.BLAST_SEPOLIA,
-  chainConfigs.LISK_SEPOLIA,
-  chainConfigs.LENS_SEPOLIA,
-  chainConfigs.UNICHAIN_SEPOLIA,
-  chainConfigs.SOLANA_DEVNET,
-  chainConfigs.TATARA,
-];
-
-=======
->>>>>>> f669625e
 const enabledRoutes = {
   [CHAIN_IDs.MAINNET]: {
     hubPoolChain: CHAIN_IDs.MAINNET,
