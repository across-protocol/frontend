--- conflicted
+++ resolved
@@ -90,11 +90,8 @@
   chainConfigs.LISK_SEPOLIA,
   chainConfigs.LENS_SEPOLIA,
   chainConfigs.UNICHAIN_SEPOLIA,
-<<<<<<< HEAD
   chainConfigs.SOLANA_DEVNET,
-=======
   chainConfigs.TATARA,
->>>>>>> 51edaedf
 ];
 
 const enabledRoutes = {
@@ -535,26 +532,8 @@
     acceleratingDistributorAddress: checksumAddress(
       config.acceleratingDistributorAddress
     ),
-<<<<<<< HEAD
     merkleDistributorAddress: checksumAddress(config.merkleDistributorAddress),
     claimAndStakeAddress: checksumAddress(config.claimAndStakeAddress),
-    swapAndBridgeAddresses: Object.entries(
-      config.swapAndBridgeAddresses
-    ).reduce(
-      (acc, [key, value]) => ({
-        ...acc,
-        [key]: Object.entries(value).reduce(
-          (acc, [chainId, address]) => ({
-            ...acc,
-            [chainId]: checksumAddress(address as string),
-          }),
-          {}
-        ),
-      }),
-      {}
-=======
-    merkleDistributorAddress: utils.getAddress(config.merkleDistributorAddress),
-    claimAndStakeAddress: utils.getAddress(config.claimAndStakeAddress),
     swapAndBridgeAddresses: checksumAddressesOfNestedMap(
       config.swapAndBridgeAddresses as Record<string, Record<string, string>>
     ),
@@ -569,7 +548,6 @@
     ),
     spokePoolPeripheryProxyAddresses: checksumAddressOfMap(
       config.spokePoolPeripheryProxyAddresses as Record<string, string>
->>>>>>> 51edaedf
     ),
     routes: config.routes.flatMap((route) =>
       transformBridgeRoute(route, config.hubPoolChain)
@@ -846,7 +824,7 @@
 
 function checksumAddressOfMap(map: Record<string, string>) {
   return Object.entries(map).reduce(
-    (acc, [key, value]) => ({ ...acc, [key]: utils.getAddress(value) }),
+    (acc, [key, value]) => ({ ...acc, [key]: checksumAddress(value) }),
     {}
   );
 }
