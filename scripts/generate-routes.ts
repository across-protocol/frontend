import { CHAIN_IDs, TOKEN_SYMBOLS_MAP } from "@across-protocol/constants";
import { utils as sdkUtils } from "@across-protocol/sdk";

import { utils } from "ethers";
import { writeFileSync } from "fs";
import * as prettier from "prettier";
import path from "path";
import * as chainConfigs from "./chain-configs";
import * as externConfigs from "./extern-configs";
import assert from "assert";

function getTokenSymbolForLogo(tokenSymbol: string): string {
  switch (tokenSymbol) {
    case "USDC.e":
    case "USDbC":
    case "USDzC":
      return "USDC";
    default:
      return tokenSymbol;
  }
}

function getDeployedAddress(contractName: string, chainId: number): string {
  return sdkUtils.getDeployedAddress(contractName, chainId, true) as string;
}

type Route =
  (typeof enabledRoutes)[keyof typeof enabledRoutes]["routes"][number];
type ToChain = Route["toChains"][number];
type ToToken = ToChain["tokens"][number];
type SwapToken = ToChain["swapTokens"][number];
type ValidTokenSymbol = string;

const enabledMainnetExternalProjects = [externConfigs.HYPER_LIQUID];

const enabledMainnetChainConfigs = [
  chainConfigs.MAINNET,
  chainConfigs.OPTIMISM,
  chainConfigs.POLYGON,
  chainConfigs.ARBITRUM,
  chainConfigs.ZK_SYNC,
  chainConfigs.BASE,
  chainConfigs.LINEA,
  chainConfigs.MODE,
  chainConfigs.BLAST,
  chainConfigs.LISK,
  chainConfigs.SCROLL,
  chainConfigs.REDSTONE,
  chainConfigs.ZORA,
  chainConfigs.WORLD_CHAIN,
  chainConfigs.ALEPH_ZERO,
  chainConfigs.INK,
  chainConfigs.SONEIUM,
];

const enabledSepoliaChainConfigs = [
  chainConfigs.SEPOLIA,
  chainConfigs.BASE_SEPOLIA,
  chainConfigs.ARBITRUM_SEPOLIA,
  chainConfigs.OPTIMISM_SEPOLIA,
  chainConfigs.MODE_SEPOLIA,
  chainConfigs.POLYGON_AMOY,
  chainConfigs.BLAST_SEPOLIA,
  chainConfigs.LISK_SEPOLIA,
  chainConfigs.LENS_SEPOLIA,
];

const enabledRoutes = {
  [CHAIN_IDs.MAINNET]: {
    hubPoolChain: CHAIN_IDs.MAINNET,
    hubPoolAddress: getDeployedAddress("HubPool", CHAIN_IDs.MAINNET),
    hubPoolWethAddress: TOKEN_SYMBOLS_MAP.WETH.addresses[CHAIN_IDs.MAINNET],
    acrossConfigStoreAddress: getDeployedAddress(
      "AcrossConfigStore",
      CHAIN_IDs.MAINNET
    ),
    acrossTokenAddress: TOKEN_SYMBOLS_MAP.ACX.addresses[CHAIN_IDs.MAINNET],
    acceleratingDistributorAddress:
      "0x9040e41eF5E8b281535a96D9a48aCb8cfaBD9a48",
    merkleDistributorAddress: "0xE50b2cEAC4f60E840Ae513924033E753e2366487",
    claimAndStakeAddress: "0x985e8A89Dd6Af8896Ef075c8dd93512433dc5829",
    pools: [],
    spokePoolVerifier: {
      address: "0xB4A8d45647445EA9FC3E1058096142390683dBC2",
      enabledChains: [
        CHAIN_IDs.MAINNET,
        CHAIN_IDs.OPTIMISM,
        CHAIN_IDs.POLYGON,
        CHAIN_IDs.BASE,
        CHAIN_IDs.ARBITRUM,
        CHAIN_IDs.LINEA,
        CHAIN_IDs.MODE,
        CHAIN_IDs.BLAST,
        CHAIN_IDs.LISK,
        CHAIN_IDs.REDSTONE,
        CHAIN_IDs.SCROLL,
        CHAIN_IDs.ZORA,
        CHAIN_IDs.WORLD_CHAIN,
        CHAIN_IDs.INK,
      ],
    },
    swapAndBridgeAddresses: {
      "1inch": {
        [CHAIN_IDs.POLYGON]: "0xaBa0F11D55C5dDC52cD0Cb2cd052B621d45159d5",
        [CHAIN_IDs.OPTIMISM]: "0x3E7448657409278C9d6E192b92F2b69B234FCc42",
        [CHAIN_IDs.ARBITRUM]: "0xC456398D5eE3B93828252e48beDEDbc39e03368E",
        [CHAIN_IDs.BASE]: "0x7CFaBF2eA327009B39f40078011B0Fb714b65926",
      },
      uniswap: {
        [CHAIN_IDs.POLYGON]: "0x9220Fa27ae680E4e8D9733932128FA73362E0393",
        [CHAIN_IDs.OPTIMISM]: "0x6f4A733c7889f038D77D4f540182Dda17423CcbF",
        [CHAIN_IDs.ARBITRUM]: "0xF633b72A4C2Fb73b77A379bf72864A825aD35b6D",
        // [CHAIN_IDs.BASE]: "0xbcfbCE9D92A516e3e7b0762AE218B4194adE34b4",
      },
    },
    routes: transformChainConfigs(
      enabledMainnetChainConfigs,
      enabledMainnetExternalProjects
    ),
  },
  [CHAIN_IDs.SEPOLIA]: {
    hubPoolChain: CHAIN_IDs.SEPOLIA,
    hubPoolAddress: getDeployedAddress("HubPool", CHAIN_IDs.SEPOLIA),
    hubPoolWethAddress: TOKEN_SYMBOLS_MAP.WETH.addresses[CHAIN_IDs.SEPOLIA],
    acrossConfigStoreAddress: getDeployedAddress(
      "AcrossConfigStore",
      CHAIN_IDs.SEPOLIA
    ),
    acrossTokenAddress: "0x49fCaC04AE71dbD074304Fb12071bD771e0E927A",
    acceleratingDistributorAddress:
      "0x3a202A5F5941b8b6b56EE24f8503aD31Fba18b05",
    merkleDistributorAddress: "0x711615993FD2b9D22b598f7b36B762eA89E9EC2b",
    claimAndStakeAddress: "0x765904d00BaAEF371ea1f6cfd41af19BbA644766",
    pools: [],
    spokePoolVerifier: {
      address: sdkUtils.AddressZero,
      enabledChains: [],
    },
    swapAndBridgeAddresses: {
      uniswap: {
        [CHAIN_IDs.BASE_SEPOLIA]: "0xf81C7cbC1196FACb327BD5B7021f9C1c220D0328", // Mocked
        [CHAIN_IDs.OPTIMISM_SEPOLIA]:
          "0x17496824Ba574A4e9De80110A91207c4c63e552a", // Mocked
      },
    },
    routes: transformChainConfigs(enabledSepoliaChainConfigs, []),
  },
} as const;

function transformChainConfigs(
  enabledChainConfigs: typeof enabledMainnetChainConfigs,
  enabledExternalProjects: typeof enabledMainnetExternalProjects
) {
  const transformedChainConfigs: {
    fromChain: number;
    fromSpokeAddress: string;
    externalProjectId?: string;
    toChains: {
      chainId: number;
      externalProjectId?: string;
      tokens: (
        | string
        | {
            inputTokenSymbol: string;
            outputTokenSymbol: string;
          }
      )[];
      swapTokens: {
        swapInputTokenSymbol: string;
        acrossInputTokenSymbol: string;
        acrossOutputTokenSymbol: string;
      }[];
    }[];
  }[] = [];
  const enabledChainIds = enabledChainConfigs.map((config) => config.chainId);

  for (const chainConfig of enabledChainConfigs) {
    const fromChainId = chainConfig.chainId;
    const fromSpokeAddress = chainConfig.spokePool.address;
    const toChainIds = enabledChainIds.filter(
      (chainId) => chainId !== fromChainId
    );
    const toChains: {
      chainId: number;
      tokens: (
        | string
        | {
            inputTokenSymbol: string;
            outputTokenSymbol: string;
          }
      )[];
      swapTokens: {
        swapInputTokenSymbol: string;
        acrossInputTokenSymbol: string;
        acrossOutputTokenSymbol: string;
      }[];
    }[] = [];

    for (const toChainId of toChainIds) {
      const toChainConfig = enabledChainConfigs.find(
        (config) => config.chainId === toChainId
      );

      if (!toChainConfig) {
        throw new Error(`No config found for chain ${toChainId}`);
      }

<<<<<<< HEAD
      const tokens = processTokenRoutes(chainConfig, toChainConfig);
=======
      const tokens = chainConfig.tokens.flatMap((token) => {
        const tokenSymbol = typeof token === "string" ? token : token.symbol;

        // Handle native USDC -> bridged USDC routes
        if (tokenSymbol === "USDC") {
          if (toChainConfig.enableCCTP) {
            return [
              "USDC",
              {
                inputTokenSymbol: "USDC",
                outputTokenSymbol: getBridgedUsdcSymbol(toChainConfig.chainId),
              },
            ];
          } else if (
            toChainConfig.tokens.find(
              (token) =>
                typeof token === "string" && sdkUtils.isBridgedUsdc(token)
            )
          ) {
            return [
              {
                inputTokenSymbol: "USDC",
                outputTokenSymbol: getBridgedUsdcSymbol(toChainConfig.chainId),
              },
            ];
          }
        }

        // Handle bridged USDC -> native/bridged USDC routes
        if (sdkUtils.isBridgedUsdc(tokenSymbol)) {
          if (toChainConfig.enableCCTP) {
            return [
              {
                inputTokenSymbol: tokenSymbol,
                outputTokenSymbol: "USDC",
              },
              {
                inputTokenSymbol: tokenSymbol,
                outputTokenSymbol: getBridgedUsdcSymbol(toChainConfig.chainId),
              },
            ];
          } else if (toChainConfig.tokens.includes("USDC")) {
            return [
              {
                inputTokenSymbol: tokenSymbol,
                outputTokenSymbol: "USDC",
              },
            ];
          } else if (
            toChainConfig.tokens.find(
              (token) =>
                typeof token === "string" && sdkUtils.isBridgedUsdc(token)
            )
          ) {
            return [
              {
                inputTokenSymbol: tokenSymbol,
                outputTokenSymbol: getBridgedUsdcSymbol(toChainConfig.chainId),
              },
            ];
          }
        }

        // Handle USDB -> DAI
        if (tokenSymbol === "USDB" && toChainConfig.tokens.includes("DAI")) {
          return [
            {
              inputTokenSymbol: "USDB",
              outputTokenSymbol: "DAI",
            },
          ];
        }
        if (tokenSymbol === "DAI" && toChainConfig.tokens.includes("USDB")) {
          return [
            {
              inputTokenSymbol: "DAI",
              outputTokenSymbol: "USDB",
            },
          ];
        }

        if (
          tokenSymbol === "WGRASS" &&
          toChainConfig.tokens.includes("GRASS")
        ) {
          return [
            {
              inputTokenSymbol: "WGRASS",
              outputTokenSymbol: "GRASS",
            },
          ];
        }

        // Handle WETH Polygon & other non-eth chains
        if (
          tokenSymbol === "WETH" &&
          !toChainConfig.tokens.includes("ETH") &&
          chainConfig.tokens.includes("ETH")
        ) {
          return ["WETH", "ETH"];
        }

        const chainIds =
          typeof token === "string" ? [toChainId] : token.chainIds;

        const toToken = toChainConfig.tokens.find((token) =>
          typeof token === "string"
            ? token === tokenSymbol
            : token.symbol === tokenSymbol
        );
        if (
          !toToken ||
          (typeof toToken === "object" &&
            !toToken.chainIds.includes(fromChainId)) ||
          !chainIds.includes(toChainId)
        ) {
          return [];
        }

        return tokenSymbol;
      });
>>>>>>> 09856273

      // Handle USDC swap tokens
      const usdcSwapTokens = chainConfig.enableCCTP
        ? getUsdcSwapTokens(fromChainId, toChainId)
        : [];

      const toChain = {
        chainId: toChainId,
        tokens,
        swapTokens: usdcSwapTokens.filter(
          ({ acrossInputTokenSymbol, acrossOutputTokenSymbol }) =>
            tokens.some((token) =>
              typeof token === "string"
                ? token === acrossInputTokenSymbol
                : token.inputTokenSymbol === acrossInputTokenSymbol
            ) &&
            tokens.some((token) =>
              typeof token === "string"
                ? token === acrossOutputTokenSymbol
                : token.outputTokenSymbol === acrossOutputTokenSymbol
            )
        ),
      };
      toChains.push(toChain);
    }

    for (const externalProject of enabledExternalProjects) {
      if (externalProject.intermediaryChain === fromChainId) {
        continue;
      }
      const associatedChain = enabledChainConfigs.find(
        (config) => config.chainId === externalProject.intermediaryChain
      );
      assert(associatedChain, "Associated chain not found");

      let associatedRoutes = processTokenRoutes(
        chainConfig,
        { ...associatedChain, enableCCTP: false },
        externalProject.tokens
      );

      const externalProjectId = externalProject.projectId;

      // Handle USDC swap tokens
      const usdcSwapTokens = [];

      const toChain = {
        chainId: externalProject.intermediaryChain,
        externalProjectId,
        tokens: associatedRoutes,
        swapTokens: usdcSwapTokens.filter(
          ({ acrossInputTokenSymbol, acrossOutputTokenSymbol }) =>
            associatedRoutes.some((token) =>
              typeof token === "string"
                ? token === acrossInputTokenSymbol
                : token.inputTokenSymbol === acrossInputTokenSymbol
            ) &&
            associatedRoutes.some((token) =>
              typeof token === "string"
                ? token === acrossOutputTokenSymbol
                : token.outputTokenSymbol === acrossOutputTokenSymbol
            )
        ),
      };
      toChains.push(toChain);
    }

    transformedChainConfigs.push({
      fromChain: fromChainId,
      fromSpokeAddress,
      toChains,
    });
  }

  return transformedChainConfigs;
}

function processTokenRoutes(
  fromConfig: typeof chainConfigs.MAINNET,
  toConfig: typeof chainConfigs.MAINNET,
  tokensToProcess?: string[]
) {
  const toChainId = toConfig.chainId;
  const tokens = tokensToProcess ?? fromConfig.tokens;
  return tokens.flatMap((token) => {
    const tokenSymbol = typeof token === "string" ? token : token.symbol;

    // If the fromConfig does not support the token, return an empty array
    if (!fromConfig.tokens.includes(tokenSymbol)) {
      return [];
    }

    // Handle native USDC -> bridged USDC routes
    if (tokenSymbol === "USDC") {
      if (toConfig.enableCCTP) {
        return [
          "USDC",
          {
            inputTokenSymbol: "USDC",
            outputTokenSymbol: getBridgedUsdcSymbol(toChainId),
          },
        ];
      } else if (
        toConfig.tokens.find(
          (token) => typeof token === "string" && sdkUtils.isBridgedUsdc(token)
        )
      ) {
        return [
          {
            inputTokenSymbol: "USDC",
            outputTokenSymbol: getBridgedUsdcSymbol(toChainId),
          },
        ];
      }
    }

    // Handle bridged USDC -> native/bridged USDC routes
    if (sdkUtils.isBridgedUsdc(tokenSymbol)) {
      if (toConfig.enableCCTP) {
        return [
          {
            inputTokenSymbol: tokenSymbol,
            outputTokenSymbol: "USDC",
          },
          {
            inputTokenSymbol: tokenSymbol,
            outputTokenSymbol: getBridgedUsdcSymbol(toChainId),
          },
        ];
      } else if (toConfig.tokens.includes("USDC")) {
        return [
          {
            inputTokenSymbol: tokenSymbol,
            outputTokenSymbol: "USDC",
          },
        ];
      } else if (
        toConfig.tokens.find(
          (token) => typeof token === "string" && sdkUtils.isBridgedUsdc(token)
        )
      ) {
        return [
          {
            inputTokenSymbol: tokenSymbol,
            outputTokenSymbol: getBridgedUsdcSymbol(toChainId),
          },
        ];
      }
    }

    // Handle USDB -> DAI
    if (tokenSymbol === "USDB" && toConfig.tokens.includes("DAI")) {
      return [
        {
          inputTokenSymbol: "USDB",
          outputTokenSymbol: "DAI",
        },
      ];
    }
    if (tokenSymbol === "DAI" && toConfig.tokens.includes("USDB")) {
      return [
        {
          inputTokenSymbol: "DAI",
          outputTokenSymbol: "USDB",
        },
      ];
    }

    // Handle WETH Polygon & other non-eth chains
    if (
      tokenSymbol === "WETH" &&
      !toConfig.tokens.includes("ETH") &&
      fromConfig.tokens.includes("ETH")
    ) {
      return ["WETH", "ETH"];
    }

    const chainIds = typeof token === "string" ? [toChainId] : token.chainIds;

    const toToken = toConfig.tokens.find((token) =>
      typeof token === "string"
        ? token === tokenSymbol
        : token.symbol === tokenSymbol
    );
    if (
      !toToken ||
      (typeof toToken === "object" &&
        !toToken.chainIds.includes(fromConfig.chainId)) ||
      !chainIds.includes(toChainId)
    ) {
      return [];
    }

    return tokenSymbol;
  });
}

async function generateRoutes(hubPoolChainId = 1) {
  const config = enabledRoutes[hubPoolChainId];

  if (!config) {
    throw new Error("Hub pool chain not supported");
  }

  const routeFileContent = {
    hubPoolChain: config.hubPoolChain,
    hubPoolAddress: utils.getAddress(config.hubPoolAddress),
    hubPoolWethAddress: utils.getAddress(config.hubPoolWethAddress),
    acrossConfigStoreAddress: utils.getAddress(config.acrossConfigStoreAddress),
    acrossTokenAddress: utils.getAddress(config.acrossTokenAddress),
    acceleratingDistributorAddress: utils.getAddress(
      config.acceleratingDistributorAddress
    ),
    merkleDistributorAddress: utils.getAddress(config.merkleDistributorAddress),
    claimAndStakeAddress: utils.getAddress(config.claimAndStakeAddress),
    swapAndBridgeAddresses: Object.entries(
      config.swapAndBridgeAddresses
    ).reduce(
      (acc, [key, value]) => ({
        ...acc,
        [key]: Object.entries(value).reduce(
          (acc, [chainId, address]) => ({
            ...acc,
            [chainId]: utils.getAddress(address as string),
          }),
          {}
        ),
      }),
      {}
    ),
    routes: config.routes.flatMap((route) =>
      transformBridgeRoute(route, config.hubPoolChain)
    ),
    swapRoutes: config.routes.flatMap((route) =>
      transformSwapRoute(route, config.hubPoolChain)
    ),
    pools: config.pools,
    spokePoolVerifier: config.spokePoolVerifier,
  };

  writeFileSync(
    `./src/data/routes_${hubPoolChainId}_${routeFileContent.hubPoolAddress}.json`,
    await prettier.format(JSON.stringify(routeFileContent, null, 2), {
      parser: "json",
    })
  );

  // helper file with chains
  const chainsFileContent = (
    hubPoolChainId === CHAIN_IDs.MAINNET
      ? enabledMainnetChainConfigs
      : enabledSepoliaChainConfigs
  ).map((chainConfig) => {
    const [chainKey] =
      Object.entries(chainConfigs).find(
        ([, config]) => config.chainId === chainConfig.chainId
      ) || [];
    if (!chainKey) {
      throw new Error(
        `Could not find chain key for chain ${chainConfig.chainId}`
      );
    }
    const assetsBaseUrl = `https://raw.githubusercontent.com/across-protocol/frontend/master`;
    const getTokenInfo = (tokenSymbol: string) => {
      const tokenInfo =
        TOKEN_SYMBOLS_MAP[tokenSymbol as keyof typeof TOKEN_SYMBOLS_MAP];
      return {
        address: utils.getAddress(
          tokenInfo.addresses[chainConfig.chainId] as string
        ),
        symbol: tokenSymbol,
        name: tokenInfo.name,
        decimals: tokenInfo.decimals,
        logoUrl: `${assetsBaseUrl}/src/assets/token-logos/${getTokenSymbolForLogo(tokenSymbol).toLowerCase()}.svg`,
      };
    };
    return {
      chainId: chainConfig.chainId,
      name: chainConfig.name,
      publicRpcUrl: chainConfig.publicRpcUrl,
      explorerUrl: chainConfig.blockExplorer,
      logoUrl: `${assetsBaseUrl}${path.resolve("/scripts/chain-configs/", chainKey.toLowerCase().replace("_", "-"), chainConfig.logoPath)}`,
      spokePool: chainConfig.spokePool.address,
      spokePoolBlock: chainConfig.spokePool.blockNumber,
      inputTokens: routeFileContent.routes
        .filter((route) => route.fromChain === chainConfig.chainId)
        .map((route) => getTokenInfo(route.fromTokenSymbol))
        .reduce(
          (acc, token) => {
            if (!acc.find((t) => t.symbol === token.symbol)) {
              return [...acc, token];
            }
            return acc;
          },
          [] as ReturnType<typeof getTokenInfo>[]
        ),
      outputTokens: routeFileContent.routes
        .filter((route) => route.toChain === chainConfig.chainId)
        .map((route) => getTokenInfo(route.toTokenSymbol))
        .reduce(
          (acc, token) => {
            if (!acc.find((t) => t.symbol === token.symbol)) {
              return [...acc, token];
            }
            return acc;
          },
          [] as ReturnType<typeof getTokenInfo>[]
        ),
    };
  });
  writeFileSync(
    `./src/data/chains_${hubPoolChainId}.json`,
    await prettier.format(JSON.stringify(chainsFileContent, null, 2), {
      parser: "json",
    })
  );
}

function transformBridgeRoute(route: Route, hubPoolChainId: number) {
  return route.toChains.flatMap((toChain: ToChain) => {
    return toChain.tokens.map((token: ToToken) => {
      const inputTokenSymbol =
        typeof token === "object" ? token.inputTokenSymbol : token;
      const outputTokenSymbol =
        typeof token === "object" ? token.outputTokenSymbol : token;
      try {
        return transformToRoute(
          route,
          toChain,
          inputTokenSymbol,
          outputTokenSymbol,
          hubPoolChainId
        );
      } catch (e) {
        if (e instanceof Error) {
          throw new Error(
            `Failed to transform bridge route ${route.fromChain}->${toChain.chainId}: ${e.message}`
          );
        }
        throw e;
      }
    });
  });
}

function transformSwapRoute(route: Route, hubPoolChainId: number) {
  return route.toChains.flatMap((toChain: ToChain) => {
    return toChain.swapTokens.map((token: SwapToken) => {
      const {
        swapInputTokenSymbol,
        acrossInputTokenSymbol,
        acrossOutputTokenSymbol,
      } = token;

      const swapInputToken = getTokenBySymbol(
        swapInputTokenSymbol,
        route.fromChain,
        hubPoolChainId
      );
      try {
        const bridgeRoute = transformToRoute(
          route,
          toChain,
          acrossInputTokenSymbol,
          acrossOutputTokenSymbol,
          hubPoolChainId
        );

        return {
          ...bridgeRoute,
          swapTokenAddress: swapInputToken.address,
          swapTokenSymbol: swapInputToken.symbol,
          swapTokenL1TokenAddress: swapInputToken.l1TokenAddress,
        };
      } catch (e) {
        if (e instanceof Error) {
          throw new Error(
            `Failed to transform swap route ${route.fromChain}->${toChain.chainId}: ${e.message}`
          );
        }
        throw e;
      }
    });
  });
}

function transformToRoute(
  route: Route,
  toChain: ToChain,
  inputTokenSymbol: ValidTokenSymbol,
  outputTokenSymbol: ValidTokenSymbol,
  hubPoolChainId: number
) {
  const inputToken = getTokenBySymbol(
    inputTokenSymbol,
    route.fromChain,
    hubPoolChainId
  );
  const outputToken = getTokenBySymbol(
    outputTokenSymbol,
    toChain.chainId,
    hubPoolChainId
  );

  if (inputToken.l1TokenAddress !== outputToken.l1TokenAddress) {
    throw new Error("Mismatching L1 addresses");
  }

  return {
    fromChain: route.fromChain,
    toChain: toChain.chainId,
    fromTokenAddress: inputToken.address,
    toTokenAddress: outputToken.address,
    fromSpokeAddress: utils.getAddress(route.fromSpokeAddress),
    fromTokenSymbol: inputTokenSymbol,
    toTokenSymbol: outputTokenSymbol,
    isNative: inputTokenSymbol === TOKEN_SYMBOLS_MAP.ETH.symbol,
    l1TokenAddress: inputToken.l1TokenAddress,
    externalProjectId: toChain.externalProjectId,
  };
}

function getTokenBySymbol(
  tokenSymbol: ValidTokenSymbol,
  chainId: number | string,
  l1ChainId: number
) {
  const tokenAddress =
    TOKEN_SYMBOLS_MAP[tokenSymbol as keyof typeof TOKEN_SYMBOLS_MAP]?.addresses[
      Number(chainId)
    ];

  if (!tokenAddress) {
    throw new Error(
      `Could not find address for ${tokenSymbol} on chain ${chainId}`
    );
  }

  const effectiveSymbol = (
    sdkUtils.isBridgedUsdc(tokenSymbol) ? "USDC" : tokenSymbol
  ) as keyof typeof TOKEN_SYMBOLS_MAP;
  const l1TokenAddress =
    TOKEN_SYMBOLS_MAP[effectiveSymbol]?.addresses[l1ChainId];

  if (!l1TokenAddress) {
    throw new Error(`Could not find L1 token address for ${tokenSymbol}`);
  }

  return {
    chainId,
    address: utils.getAddress(tokenAddress),
    symbol: tokenSymbol,
    l1TokenAddress: utils.getAddress(l1TokenAddress),
  };
}

function getUsdcSwapTokens(fromChainId: number, toChainId: number) {
  const swapInputTokenSymbol = getBridgedUsdcSymbol(fromChainId);
  return [
    {
      swapInputTokenSymbol,
      acrossInputTokenSymbol: "USDC",
      acrossOutputTokenSymbol: "USDC",
    },
    {
      swapInputTokenSymbol,
      acrossInputTokenSymbol: "USDC",
      acrossOutputTokenSymbol: getBridgedUsdcSymbol(toChainId),
    },
  ];
}

function getBridgedUsdcSymbol(chainId: number) {
  switch (chainId) {
    case CHAIN_IDs.BASE:
    case CHAIN_IDs.BASE_SEPOLIA:
      return TOKEN_SYMBOLS_MAP.USDbC.symbol;
    case CHAIN_IDs.ZORA:
      return TOKEN_SYMBOLS_MAP.USDzC.symbol;
    default:
      return TOKEN_SYMBOLS_MAP["USDC.e"].symbol;
  }
}

generateRoutes(Number(process.argv[2]));<|MERGE_RESOLUTION|>--- conflicted
+++ resolved
@@ -205,9 +205,6 @@
         throw new Error(`No config found for chain ${toChainId}`);
       }
 
-<<<<<<< HEAD
-      const tokens = processTokenRoutes(chainConfig, toChainConfig);
-=======
       const tokens = chainConfig.tokens.flatMap((token) => {
         const tokenSymbol = typeof token === "string" ? token : token.symbol;
 
@@ -329,7 +326,6 @@
 
         return tokenSymbol;
       });
->>>>>>> 09856273
 
       // Handle USDC swap tokens
       const usdcSwapTokens = chainConfig.enableCCTP
