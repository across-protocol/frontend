import { Wallet } from "ethers";

import { getProvider } from "../../api/_utils";
import { fetchSwapQuote, signAndWaitAllowanceFlow } from "./_swap-utils";

async function swapWithAllowance() {
  console.log("Swapping with allowance...");
  const swapQuote = await fetchSwapQuote("approval");

<<<<<<< HEAD
const MIN_OUTPUT_CASES = [
  // B2B
  {
    labels: ["B2B", "MIN_OUTPUT", "USDC - USDC"],
    params: {
      amount: ethers.utils.parseUnits("10", 6).toString(),
      tradeType: "minOutput",
      inputToken: TOKEN_SYMBOLS_MAP.USDC.addresses[originChainId],
      originChainId,
      outputToken: TOKEN_SYMBOLS_MAP.USDC.addresses[destinationChainId],
      destinationChainId,
      depositor,
    },
  },
  {
    labels: ["B2B", "MIN_OUTPUT", "Native ETH - Native ETH"],
    params: {
      amount: ethers.utils.parseUnits("0.001", 18).toString(),
      tradeType: "minOutput",
      inputToken: ethers.constants.AddressZero,
      originChainId,
      outputToken: ethers.constants.AddressZero,
      destinationChainId,
      depositor,
    },
  },
  {
    labels: ["B2B", "MIN_OUTPUT", "USDC - Native ETH"],
    params: {
      amount: ethers.utils.parseUnits("0.001", 18).toString(),
      tradeType: "minOutput",
      inputToken: TOKEN_SYMBOLS_MAP.USDC.addresses[originChainId],
      originChainId,
      outputToken: ethers.constants.AddressZero,
      destinationChainId,
      depositor,
    },
  },
  {
    labels: ["B2B", "MIN_OUTPUT", "Native ETH - USDC"],
    params: {
      amount: ethers.utils.parseUnits("3", 6).toString(),
      tradeType: "minOutput",
      inputToken: ethers.constants.AddressZero,
      originChainId,
      outputToken: TOKEN_SYMBOLS_MAP.USDC.addresses[destinationChainId],
      destinationChainId,
      depositor,
    },
  },
  // B2A
  {
    labels: ["B2A", "MIN_OUTPUT", "USDC - APE"],
    params: {
      amount: ethers.utils.parseUnits("3", 18).toString(),
      tradeType: "minOutput",
      inputToken: TOKEN_SYMBOLS_MAP.USDC.addresses[originChainId],
      originChainId,
      outputToken: anyDestinationOutputTokens[destinationChainId],
      destinationChainId,
      depositor,
    },
  },
  {
    labels: ["B2A", "MIN_OUTPUT", "USDC - Native ETH"],
    params: {
      amount: ethers.utils.parseUnits("0.001", 18).toString(),
      tradeType: "minOutput",
      inputToken: TOKEN_SYMBOLS_MAP.USDC.addresses[originChainId],
      originChainId,
      outputToken: ethers.constants.AddressZero,
      destinationChainId,
      depositor,
    },
  },
  // A2B
  {
    labels: ["A2B", "MIN_OUTPUT", "bridged USDC - USDC"],
    params: {
      amount: ethers.utils.parseUnits("1", 6).toString(),
      tradeType: "minOutput",
      inputToken:
        TOKEN_SYMBOLS_MAP["USDC.e"].addresses[originChainId] ||
        TOKEN_SYMBOLS_MAP.USDbC.addresses[originChainId],
      originChainId,
      outputToken: TOKEN_SYMBOLS_MAP.USDC.addresses[destinationChainId],
      destinationChainId,
      depositor,
    },
  },
  {
    labels: ["A2B", "MIN_OUTPUT", "USDC - WETH"],
    params: {
      amount: ethers.utils.parseUnits("0.001", 18).toString(),
      tradeType: "minOutput",
      inputToken: TOKEN_SYMBOLS_MAP.USDC.addresses[originChainId],
      originChainId,
      outputToken: TOKEN_SYMBOLS_MAP.WETH.addresses[destinationChainId],
      destinationChainId,
      depositor,
    },
  },
  {
    labels: ["A2B", "MIN_OUTPUT", "WETH - USDC"],
    params: {
      amount: ethers.utils.parseUnits("1", 6).toString(),
      tradeType: "minOutput",
      inputToken: TOKEN_SYMBOLS_MAP.WETH.addresses[originChainId],
      originChainId,
      outputToken: TOKEN_SYMBOLS_MAP.USDC.addresses[destinationChainId],
      destinationChainId,
      depositor,
    },
  },
  // A2A
  {
    labels: ["A2A", "MIN_OUTPUT", "bridged USDC - APE"],
    params: {
      amount: ethers.utils.parseUnits("1", 18).toString(),
      tradeType: "minOutput",
      inputToken:
        TOKEN_SYMBOLS_MAP["USDC.e"].addresses[originChainId] ||
        TOKEN_SYMBOLS_MAP.USDbC.addresses[originChainId],
      originChainId,
      outputToken: anyDestinationOutputTokens[destinationChainId], // APE Coin
      destinationChainId,
      depositor,
    },
  },
];
const EXACT_OUTPUT_CASES = MIN_OUTPUT_CASES.map((testCase) => ({
  labels: testCase.labels.map((label) => label.replace("MIN", "EXACT")),
  params: {
    ...testCase.params,
    tradeType: "exactOutput",
  },
}));
=======
  if (!swapQuote || !swapQuote.swapTx || !("data" in swapQuote.swapTx)) {
    console.log("No swap quote with tx data for approval");
    return;
  }
>>>>>>> 8593c507

  if (process.env.DEV_WALLET_PK) {
    const wallet = new Wallet(process.env.DEV_WALLET_PK!).connect(
      getProvider(swapQuote.swapTx.chainId)
    );

    await signAndWaitAllowanceFlow({ wallet, swapResponse: swapQuote });
  }
}

swapWithAllowance()
  .then(() => console.log("Done"))
  .catch((e) => {
    console.error(e);
    if (e.response?.data) {
      console.log("Tx for debug sim:", e.response.data.transaction);
    }
  });<|MERGE_RESOLUTION|>--- conflicted
+++ resolved
@@ -7,150 +7,10 @@
   console.log("Swapping with allowance...");
   const swapQuote = await fetchSwapQuote("approval");
 
-<<<<<<< HEAD
-const MIN_OUTPUT_CASES = [
-  // B2B
-  {
-    labels: ["B2B", "MIN_OUTPUT", "USDC - USDC"],
-    params: {
-      amount: ethers.utils.parseUnits("10", 6).toString(),
-      tradeType: "minOutput",
-      inputToken: TOKEN_SYMBOLS_MAP.USDC.addresses[originChainId],
-      originChainId,
-      outputToken: TOKEN_SYMBOLS_MAP.USDC.addresses[destinationChainId],
-      destinationChainId,
-      depositor,
-    },
-  },
-  {
-    labels: ["B2B", "MIN_OUTPUT", "Native ETH - Native ETH"],
-    params: {
-      amount: ethers.utils.parseUnits("0.001", 18).toString(),
-      tradeType: "minOutput",
-      inputToken: ethers.constants.AddressZero,
-      originChainId,
-      outputToken: ethers.constants.AddressZero,
-      destinationChainId,
-      depositor,
-    },
-  },
-  {
-    labels: ["B2B", "MIN_OUTPUT", "USDC - Native ETH"],
-    params: {
-      amount: ethers.utils.parseUnits("0.001", 18).toString(),
-      tradeType: "minOutput",
-      inputToken: TOKEN_SYMBOLS_MAP.USDC.addresses[originChainId],
-      originChainId,
-      outputToken: ethers.constants.AddressZero,
-      destinationChainId,
-      depositor,
-    },
-  },
-  {
-    labels: ["B2B", "MIN_OUTPUT", "Native ETH - USDC"],
-    params: {
-      amount: ethers.utils.parseUnits("3", 6).toString(),
-      tradeType: "minOutput",
-      inputToken: ethers.constants.AddressZero,
-      originChainId,
-      outputToken: TOKEN_SYMBOLS_MAP.USDC.addresses[destinationChainId],
-      destinationChainId,
-      depositor,
-    },
-  },
-  // B2A
-  {
-    labels: ["B2A", "MIN_OUTPUT", "USDC - APE"],
-    params: {
-      amount: ethers.utils.parseUnits("3", 18).toString(),
-      tradeType: "minOutput",
-      inputToken: TOKEN_SYMBOLS_MAP.USDC.addresses[originChainId],
-      originChainId,
-      outputToken: anyDestinationOutputTokens[destinationChainId],
-      destinationChainId,
-      depositor,
-    },
-  },
-  {
-    labels: ["B2A", "MIN_OUTPUT", "USDC - Native ETH"],
-    params: {
-      amount: ethers.utils.parseUnits("0.001", 18).toString(),
-      tradeType: "minOutput",
-      inputToken: TOKEN_SYMBOLS_MAP.USDC.addresses[originChainId],
-      originChainId,
-      outputToken: ethers.constants.AddressZero,
-      destinationChainId,
-      depositor,
-    },
-  },
-  // A2B
-  {
-    labels: ["A2B", "MIN_OUTPUT", "bridged USDC - USDC"],
-    params: {
-      amount: ethers.utils.parseUnits("1", 6).toString(),
-      tradeType: "minOutput",
-      inputToken:
-        TOKEN_SYMBOLS_MAP["USDC.e"].addresses[originChainId] ||
-        TOKEN_SYMBOLS_MAP.USDbC.addresses[originChainId],
-      originChainId,
-      outputToken: TOKEN_SYMBOLS_MAP.USDC.addresses[destinationChainId],
-      destinationChainId,
-      depositor,
-    },
-  },
-  {
-    labels: ["A2B", "MIN_OUTPUT", "USDC - WETH"],
-    params: {
-      amount: ethers.utils.parseUnits("0.001", 18).toString(),
-      tradeType: "minOutput",
-      inputToken: TOKEN_SYMBOLS_MAP.USDC.addresses[originChainId],
-      originChainId,
-      outputToken: TOKEN_SYMBOLS_MAP.WETH.addresses[destinationChainId],
-      destinationChainId,
-      depositor,
-    },
-  },
-  {
-    labels: ["A2B", "MIN_OUTPUT", "WETH - USDC"],
-    params: {
-      amount: ethers.utils.parseUnits("1", 6).toString(),
-      tradeType: "minOutput",
-      inputToken: TOKEN_SYMBOLS_MAP.WETH.addresses[originChainId],
-      originChainId,
-      outputToken: TOKEN_SYMBOLS_MAP.USDC.addresses[destinationChainId],
-      destinationChainId,
-      depositor,
-    },
-  },
-  // A2A
-  {
-    labels: ["A2A", "MIN_OUTPUT", "bridged USDC - APE"],
-    params: {
-      amount: ethers.utils.parseUnits("1", 18).toString(),
-      tradeType: "minOutput",
-      inputToken:
-        TOKEN_SYMBOLS_MAP["USDC.e"].addresses[originChainId] ||
-        TOKEN_SYMBOLS_MAP.USDbC.addresses[originChainId],
-      originChainId,
-      outputToken: anyDestinationOutputTokens[destinationChainId], // APE Coin
-      destinationChainId,
-      depositor,
-    },
-  },
-];
-const EXACT_OUTPUT_CASES = MIN_OUTPUT_CASES.map((testCase) => ({
-  labels: testCase.labels.map((label) => label.replace("MIN", "EXACT")),
-  params: {
-    ...testCase.params,
-    tradeType: "exactOutput",
-  },
-}));
-=======
   if (!swapQuote || !swapQuote.swapTx || !("data" in swapQuote.swapTx)) {
     console.log("No swap quote with tx data for approval");
     return;
   }
->>>>>>> 8593c507
 
   if (process.env.DEV_WALLET_PK) {
     const wallet = new Wallet(process.env.DEV_WALLET_PK!).connect(
