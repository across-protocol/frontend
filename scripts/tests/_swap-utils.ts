import { CHAIN_IDs, TOKEN_SYMBOLS_MAP } from "@across-protocol/constants";
import { ethers } from "ethers";
import dotenv from "dotenv";
import axios from "axios";
dotenv.config();

export const { SWAP_API_BASE_URL = "http://localhost:3000" } = process.env;

export const depositor = "0x9A8f92a830A5cB89a3816e3D267CB7791c16b04D";
export const originChainId = CHAIN_IDs.OPTIMISM;
export const destinationChainId = CHAIN_IDs.ARBITRUM;
export const anyDestinationOutputTokens = {
  [CHAIN_IDs.ARBITRUM]: "0x74885b4D524d497261259B38900f54e6dbAd2210", // APE
};
export const MIN_OUTPUT_CASES = [
  // B2B
  {
    labels: ["B2B", "MIN_OUTPUT", "USDC - USDC"],
    params: {
      amount: ethers.utils.parseUnits("1", 6).toString(),
      tradeType: "minOutput",
      inputToken: TOKEN_SYMBOLS_MAP.USDC.addresses[originChainId],
      originChainId,
      outputToken: TOKEN_SYMBOLS_MAP.USDC.addresses[destinationChainId],
      destinationChainId,
      depositor,
    },
  },
  {
    labels: ["B2B", "MIN_OUTPUT", "Native ETH - Native ETH"],
    params: {
      amount: ethers.utils.parseUnits("0.001", 18).toString(),
      tradeType: "minOutput",
      inputToken: ethers.constants.AddressZero,
      originChainId,
      outputToken: ethers.constants.AddressZero,
      destinationChainId,
      depositor,
    },
  },
  {
    labels: ["B2B", "MIN_OUTPUT", "USDC - Native ETH"],
    params: {
      amount: ethers.utils.parseUnits("0.001", 18).toString(),
      tradeType: "minOutput",
      inputToken: TOKEN_SYMBOLS_MAP.USDC.addresses[originChainId],
      originChainId,
      outputToken: ethers.constants.AddressZero,
      destinationChainId,
      depositor,
    },
  },
  {
    labels: ["B2B", "MIN_OUTPUT", "Native ETH - USDC"],
    params: {
      amount: ethers.utils.parseUnits("3", 6).toString(),
      tradeType: "minOutput",
      inputToken: ethers.constants.AddressZero,
      originChainId,
      outputToken: TOKEN_SYMBOLS_MAP.USDC.addresses[destinationChainId],
      destinationChainId,
      depositor,
    },
  },
  // B2A
  {
    labels: ["B2A", "MIN_OUTPUT", "USDC - APE"],
    params: {
      amount: ethers.utils.parseUnits("3", 18).toString(),
      tradeType: "minOutput",
      inputToken: TOKEN_SYMBOLS_MAP.USDC.addresses[originChainId],
      originChainId,
      outputToken: anyDestinationOutputTokens[destinationChainId],
      destinationChainId,
      depositor,
    },
  },
  {
    labels: ["B2A", "MIN_OUTPUT", "USDC - Native ETH"],
    params: {
      amount: ethers.utils.parseUnits("0.001", 18).toString(),
      tradeType: "minOutput",
      inputToken: TOKEN_SYMBOLS_MAP.USDC.addresses[originChainId],
      originChainId,
      outputToken: ethers.constants.AddressZero,
      destinationChainId,
      depositor,
    },
  },
  // A2B
  {
    labels: ["A2B", "MIN_OUTPUT", "bridged USDC - USDC"],
    params: {
      amount: ethers.utils.parseUnits("1", 6).toString(),
      tradeType: "minOutput",
      inputToken:
        TOKEN_SYMBOLS_MAP["USDC.e"].addresses[originChainId] ||
        TOKEN_SYMBOLS_MAP.USDbC.addresses[originChainId],
      originChainId,
      outputToken: TOKEN_SYMBOLS_MAP.USDC.addresses[destinationChainId],
      destinationChainId,
      depositor,
    },
  },
  {
    labels: ["A2B", "MIN_OUTPUT", "USDC - WETH"],
    params: {
      amount: ethers.utils.parseUnits("0.001", 18).toString(),
      tradeType: "minOutput",
      inputToken: TOKEN_SYMBOLS_MAP.USDC.addresses[originChainId],
      originChainId,
      outputToken: TOKEN_SYMBOLS_MAP.WETH.addresses[destinationChainId],
      destinationChainId,
      depositor,
    },
  },
  {
    labels: ["A2B", "MIN_OUTPUT", "WETH - USDC"],
    params: {
      amount: ethers.utils.parseUnits("1", 6).toString(),
      tradeType: "minOutput",
      inputToken: TOKEN_SYMBOLS_MAP.WETH.addresses[originChainId],
      originChainId,
      outputToken: TOKEN_SYMBOLS_MAP.USDC.addresses[destinationChainId],
      destinationChainId,
      depositor,
    },
  },
  // A2A
  {
    labels: ["A2A", "MIN_OUTPUT", "bridged USDC - APE"],
    params: {
      amount: ethers.utils.parseUnits("1", 18).toString(),
      tradeType: "minOutput",
      inputToken:
        TOKEN_SYMBOLS_MAP["USDC.e"].addresses[originChainId] ||
        TOKEN_SYMBOLS_MAP.USDbC.addresses[originChainId],
      originChainId,
      outputToken: anyDestinationOutputTokens[destinationChainId], // APE Coin
      destinationChainId,
      depositor,
    },
  },
];
export const EXACT_OUTPUT_CASES = MIN_OUTPUT_CASES.map((testCase) => ({
  labels: testCase.labels.map((label) => label.replace("MIN", "EXACT")),
  params: {
    ...testCase.params,
    tradeType: "exactOutput",
  },
}));

export function filterTestCases(
  testCases: {
    labels: string[];
    params: { [key: string]: any };
  }[],
  filterString: string
) {
  const labelsToFilter = filterString ? filterString.split(",") : [];
  const filteredTestCases = testCases.filter((testCase) => {
    const matches = labelsToFilter.filter((label) =>
      testCase.labels
        .map((label) => label.toLowerCase())
        .includes(label.toLowerCase())
    );
    return matches.length === labelsToFilter.length;
  });
  return filteredTestCases;
}

<<<<<<< HEAD
export async function swap(slug: "approval" | "permit" | "auth") {
=======
export async function fetchSwapQuote(slug: "approval" | "permit") {
>>>>>>> 3e650d2f
  const filterString = process.argv[2];
  const testCases = [...MIN_OUTPUT_CASES, ...EXACT_OUTPUT_CASES];
  const filteredTestCases = filterTestCases(testCases, filterString);
  for (const testCase of filteredTestCases) {
    console.log("\nTest case:", testCase.labels.join(" "));
    console.log("Params:", testCase.params);
    const response = await axios.get(`${SWAP_API_BASE_URL}/api/swap/${slug}`, {
      params: testCase.params,
    });
    console.log(response.data);
    return response.data;
  }
}<|MERGE_RESOLUTION|>--- conflicted
+++ resolved
@@ -169,11 +169,7 @@
   return filteredTestCases;
 }
 
-<<<<<<< HEAD
 export async function swap(slug: "approval" | "permit" | "auth") {
-=======
-export async function fetchSwapQuote(slug: "approval" | "permit") {
->>>>>>> 3e650d2f
   const filterString = process.argv[2];
   const testCases = [...MIN_OUTPUT_CASES, ...EXACT_OUTPUT_CASES];
   const filteredTestCases = filterTestCases(testCases, filterString);
