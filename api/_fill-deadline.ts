--- conflicted
+++ resolved
@@ -1,11 +1,6 @@
 import * as sdk from "@across-protocol/sdk";
 
 import { DEFAULT_FILL_DEADLINE_BUFFER_SECONDS } from "./_constants";
-<<<<<<< HEAD
-=======
-import { getSpokePool } from "./_spoke-pool";
-import { getSVMRpc } from "./_providers";
->>>>>>> ad115b6c
 
 function getFillDeadlineBuffer(chainId: number) {
   const bufferFromEnv = (
@@ -17,7 +12,6 @@
   return Number(bufferFromEnv ?? DEFAULT_FILL_DEADLINE_BUFFER_SECONDS);
 }
 
-<<<<<<< HEAD
 export function getFillDeadline(
   chainId: number,
   quoteTimestamp: number
@@ -27,28 +21,4 @@
   // cause the contract to revert or an unfillable deposit) as long as the fill deadline buffer is
   // greater than 1 hour (+ some cushion for fill time).
   return Number(quoteTimestamp) + fillDeadlineBuffer;
-=======
-async function getCurrentTimeSvm(chainId: number): Promise<number> {
-  const rpc = getSVMRpc(chainId);
-  const timestamp = await rpc
-    .getSlot({
-      commitment: "confirmed",
-    })
-    .send()
-    .then((slot) => rpc.getBlockTime(slot).send());
-  return Number(timestamp);
-}
-
-export async function getFillDeadline(chainId: number): Promise<number> {
-  const fillDeadlineBuffer = getFillDeadlineBuffer(chainId);
-  let currentTime: number;
-
-  if (sdk.utils.chainIsSvm(chainId)) {
-    currentTime = await getCurrentTimeSvm(chainId);
-  } else {
-    const spokePool = getSpokePool(chainId);
-    currentTime = (await spokePool.callStatic.getCurrentTime()).toNumber();
-  }
-  return currentTime + fillDeadlineBuffer;
->>>>>>> ad115b6c
 }