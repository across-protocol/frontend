--- conflicted
+++ resolved
@@ -1,10 +1,5 @@
 import { constants, utils } from "@across-protocol/sdk";
-<<<<<<< HEAD
-import { getEnvs } from "./_env";
-=======
->>>>>>> e120fb8f
 import { ethers } from "ethers";
-import { HUB_POOL_CHAIN_ID } from "./_utils";
 
 import { getEnvs } from "./_env";
 import { HUB_POOL_CHAIN_ID } from "./_utils";
