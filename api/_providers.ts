import * as sdk from "@across-protocol/sdk";
import { PUBLIC_NETWORKS } from "@across-protocol/constants";
import { ethers, providers } from "ethers";

import { providerRedisCache } from "./_cache";
import { getEnvs } from "./_env";
import { getLogger } from "./_logger";

import rpcProvidersJson from "../src/data/rpc-providers.json";
import { SVMProvider } from "@across-protocol/sdk/dist/esm/arch/svm";
import { createSolanaRpc, MainnetUrl } from "@solana/kit";

export type RpcProviderName = keyof typeof rpcProvidersJson.providers.urls;

const { RPC_HEADERS, RPC_CACHE_NAMESPACE, DISABLE_PROVIDER_CACHING } =
  getEnvs();

export const providerCache: Record<string, providers.StaticJsonRpcProvider> =
  {};

function getSvmRpcUrl(chainId: number): string {
  const urls = getRpcUrlsFromConfigJson(chainId);
  const publicNetwork = PUBLIC_NETWORKS[chainId];
  if (urls.length === 0 && !publicNetwork) {
    throw new Error(`No provider URL set for SVM chain: ${chainId}`);
  }
  return urls.length > 0 ? urls[0] : publicNetwork.publicRPC;
}

/**
 * Generates a relevant provider for the given input chainId. Has to be used for SVM chains.
 * @param _chainId A valid chain identifier where Across is deployed
 * @returns A provider object to query the requested blockchain
 */
export function getSvmProvider(chainId: number) {
  const clusterUrl = getSvmRpcUrl(chainId);
  return new sdk.providers.SolanaDefaultRpcFactory(clusterUrl, chainId);
}

export function getSVMRpc(
  chainId: number,
  config?: Parameters<typeof createSolanaRpc>[1]
): SVMProvider {
  const clusterUrl = getSvmRpcUrl(chainId) as MainnetUrl;
  return createSolanaRpc(clusterUrl, config) as SVMProvider;
}

/**
 * Generates a relevant provider for the given input chainId
 * @param _chainId A valid chain identifier where Across is deployed
 * @returns A provider object to query the requested blockchain
 */
export function getProvider(
  _chainId: number,
  opts = {
    useSpeedProvider: false,
  }
): providers.StaticJsonRpcProvider {
  const chainId = _chainId.toString();
  const cacheKey = `${chainId}-${opts.useSpeedProvider}`;
  if (!providerCache[cacheKey]) {
    // Resolves provider from urls set in rpc-providers.json.
    const providerFromConfigJson = getProviderFromConfigJson(chainId, opts);
    const publicProvider = getPublicProvider(chainId);

    if (providerFromConfigJson) {
      providerCache[cacheKey] = providerFromConfigJson;
    } else if (publicProvider) {
      providerCache[cacheKey] = publicProvider;
    } else {
      throw new Error(`No provider URL set for chain: ${chainId}`);
    }
  }
  return providerCache[cacheKey];
}

// For most chains, we can cache immediately.
const DEFAULT_CACHE_BLOCK_DISTANCE = 0;

// For chains that can reorg (mainnet and polygon), establish a buffer beyond which reorgs are rare.
const CUSTOM_CACHE_BLOCK_DISTANCE: Record<number, number> = {
  1: 2,
  137: 10,
};

function getCacheBlockDistance(chainId: number) {
  const cacheBlockDistance = CUSTOM_CACHE_BLOCK_DISTANCE[chainId];
  if (!cacheBlockDistance) {
    return DEFAULT_CACHE_BLOCK_DISTANCE;
  }
  return cacheBlockDistance;
}

/**
 * Resolves a fixed Static RPC provider if an override url has been specified.
 * @returns A provider or undefined if an override was not specified.
 */
export function getPublicProvider(
  chainId: string
): providers.StaticJsonRpcProvider | undefined {
  const chain = PUBLIC_NETWORKS[Number(chainId)];
  if (chain) {
    const headers = getProviderHeaders(chainId);
    return new ethers.providers.StaticJsonRpcProvider({
      url: chain.publicRPC,
      headers,
    });
  } else {
    return undefined;
  }
}

/**
 * Resolves a provider from the `rpc-providers.json` configuration file.
 */
function getProviderFromConfigJson(
  _chainId: string,
  opts = {
    useSpeedProvider: false,
  }
) {
  const chainId = Number(_chainId);
  const urls = getRpcUrlsFromConfigJson(chainId);
  const headers = getProviderHeaders(chainId);
  const providerConstructorParams: ConstructorParameters<
    typeof sdk.providers.RetryProvider
  >[0] = urls.map((url) => [{ url, headers, errorPassThrough: true }, chainId]);

  const pctRpcCallsLogged = 0; // disable RPC calls logging

  const cacheNamespace = RPC_CACHE_NAMESPACE
    ? `RPC_PROVIDER_${RPC_CACHE_NAMESPACE}`
    : "RPC_PROVIDER";
  const disableProviderCaching = DISABLE_PROVIDER_CACHING === "true";
  const providerCache = disableProviderCaching ? undefined : providerRedisCache;
  const providerCacheBlockDistance = disableProviderCaching
    ? undefined
    : getCacheBlockDistance(chainId);

  if (urls.length === 0) {
    getLogger().warn({
      at: "getProviderFromConfigJson",
      message: `No provider URL found for chainId ${chainId} in rpc-providers.json`,
    });
    return undefined;
  }

  if (!opts.useSpeedProvider) {
    const quorum = 1; //  quorum can be 1 in the context of the API
    const retries = 3;
    const delay = 0.5;
    const maxConcurrency = 5;

    return new sdk.providers.RetryProvider(
      providerConstructorParams,
      chainId,
      quorum,
      retries,
      delay,
      maxConcurrency,
      cacheNamespace,
      pctRpcCallsLogged,
      providerCache,
      providerCacheBlockDistance
    );
  }

  const maxConcurrencySpeed = 3;
  const maxConcurrencyRateLimit = 5;

  return new sdk.providers.SpeedProvider(
    providerConstructorParams,
    chainId,
<<<<<<< HEAD
    maxConcurrencySpeed,
    maxConcurrencyRateLimit,
    cacheNamespace,
    pctRpcCallsLogged,
    providerCache,
    providerCacheBlockDistance
=======
    2, // max. concurrency used in `SpeedProvider`
    5, // max. concurrency used in `RateLimitedProvider`
    "RPC_PROVIDER", // cache namespace
    1 // disable RPC calls logging
>>>>>>> 5c10d947
  );
}

export function getRpcUrlsFromConfigJson(chainId: number) {
  const urls: string[] = [];

  const { providers } = rpcProvidersJson;
  const enabledProviders: RpcProviderName[] =
    (providers.enabled as Record<string, RpcProviderName[]>)[chainId] ||
    providers.enabled.default;

  for (const provider of enabledProviders) {
    const providerUrl = (providers.urls[provider] as Record<string, string>)?.[
      chainId
    ];
    if (providerUrl) {
      urls.push(providerUrl);
    }
  }

  return urls;
}

export function getProviderHeaders(
  chainId: number | string
): Record<string, string> | undefined {
  const rpcHeaders = JSON.parse(RPC_HEADERS ?? "{}") as Record<
    string,
    Record<string, string>
  >;

  return rpcHeaders?.[String(chainId)];
}<|MERGE_RESOLUTION|>--- conflicted
+++ resolved
@@ -165,25 +165,18 @@
     );
   }
 
-  const maxConcurrencySpeed = 3;
+  const maxConcurrencySpeed = 2;
   const maxConcurrencyRateLimit = 5;
 
   return new sdk.providers.SpeedProvider(
     providerConstructorParams,
     chainId,
-<<<<<<< HEAD
     maxConcurrencySpeed,
     maxConcurrencyRateLimit,
     cacheNamespace,
     pctRpcCallsLogged,
     providerCache,
     providerCacheBlockDistance
-=======
-    2, // max. concurrency used in `SpeedProvider`
-    5, // max. concurrency used in `RateLimitedProvider`
-    "RPC_PROVIDER", // cache namespace
-    1 // disable RPC calls logging
->>>>>>> 5c10d947
   );
 }
 
