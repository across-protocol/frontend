import * as sdk from "@across-protocol/sdk";
import { VercelResponse } from "@vercel/node";
import { BigNumber, ethers } from "ethers";
import { CHAIN_IDs, DEFAULT_SIMULATED_RECIPIENT_ADDRESS } from "./_constants";
import { TokenInfo, TypedVercelRequest } from "./_types";
import { object, assert, Infer, optional, string } from "superstruct";

import {
  ENABLED_ROUTES,
  HUB_POOL_CHAIN_ID,
  callViaMulticall3,
  ConvertDecimals,
  getCachedTokenBalance,
  getCachedTokenPrice,
  getDefaultRelayerAddress,
  getHubPool,
  getLimitsBufferMultiplier,
  getChainInputTokenMaxBalanceInUsd,
  getChainInputTokenMaxDepositInUsd,
  getLogger,
  getLpCushion,
  getProvider,
  getRelayerFeeDetails,
  getSpokePoolAddress,
  handleErrorCondition,
  maxBN,
  minBN,
  positiveIntStr,
  sendResponse,
  validAddress,
  validateChainAndTokenParams,
  getCachedLatestBlock,
  parsableBigNumberString,
  validateDepositMessage,
  getCachedFillGasUsage,
  latestGasPriceCache,
} from "./_utils";
import { MissingParamError } from "./_errors";

const LimitsQueryParamsSchema = object({
  token: optional(validAddress()),
  inputToken: optional(validAddress()),
  outputToken: optional(validAddress()),
  destinationChainId: positiveIntStr(),
  originChainId: optional(positiveIntStr()),
  amount: optional(parsableBigNumberString()),
  message: optional(string()),
  recipient: optional(validAddress()),
  relayer: optional(validAddress()),
});

type LimitsQueryParams = Infer<typeof LimitsQueryParamsSchema>;

const handler = async (
  { query }: TypedVercelRequest<LimitsQueryParams>,
  response: VercelResponse
) => {
  const logger = getLogger();
  logger.debug({
    at: "Limits",
    message: "Query data",
    query,
  });
  try {
    const {
      REACT_APP_FULL_RELAYERS, // These are relayers running a full auto-rebalancing strategy.
      REACT_APP_TRANSFER_RESTRICTED_RELAYERS, // These are relayers whose funds stay put.
      MIN_DEPOSIT_USD, // The global minimum deposit in USD for all destination chains. The minimum deposit
      // returned by the relayerFeeDetails() call will be floor'd with this value (after converting to token units).
    } = process.env;
    const provider = getProvider(HUB_POOL_CHAIN_ID);

    const fullRelayers = !REACT_APP_FULL_RELAYERS
      ? []
      : (JSON.parse(REACT_APP_FULL_RELAYERS) as string[]).map((relayer) => {
          return ethers.utils.getAddress(relayer);
        });
    const transferRestrictedRelayers = !REACT_APP_TRANSFER_RESTRICTED_RELAYERS
      ? []
      : (JSON.parse(REACT_APP_TRANSFER_RESTRICTED_RELAYERS) as string[]).map(
          (relayer) => {
            return ethers.utils.getAddress(relayer);
          }
        );

    assert(query, LimitsQueryParamsSchema);

    const {
      destinationChainId,
      resolvedOriginChainId: computedOriginChainId,
      l1Token,
      inputToken,
      outputToken,
    } = validateChainAndTokenParams(query);

    // Optional parameters that caller can use to specify specific deposit details with which
    // to compute limits.
    let { amount: amountInput, recipient, relayer, message } = query;
    recipient = recipient
      ? ethers.utils.getAddress(recipient)
      : DEFAULT_SIMULATED_RECIPIENT_ADDRESS;
    relayer = relayer
      ? ethers.utils.getAddress(relayer)
      : getDefaultRelayerAddress(destinationChainId, l1Token.symbol);

    const isMessageDefined = sdk.utils.isDefined(message);
    if (isMessageDefined) {
      if (!sdk.utils.isDefined(amountInput)) {
        throw new MissingParamError({
          message:
            "Parameter 'amount' must be defined when 'message' is defined",
          param: "amount",
        });
      }
      await validateDepositMessage(
        recipient,
        destinationChainId,
        relayer,
        outputToken.address,
        amountInput,
        message!
      );
    }
    const amount = BigNumber.from(
      amountInput ?? ethers.BigNumber.from("10").pow(l1Token.decimals)
    );
    let minDepositUsdForDestinationChainId = Number(
      process.env[`MIN_DEPOSIT_USD_${destinationChainId}`] ?? MIN_DEPOSIT_USD
    );
    if (isNaN(minDepositUsdForDestinationChainId)) {
      minDepositUsdForDestinationChainId = 0;
    }

    const hubPool = getHubPool(provider);
    const configStoreClient = new sdk.contracts.acrossConfigStore.Client(
      ENABLED_ROUTES.acrossConfigStoreAddress,
      provider
    );
    const liteChainsKey =
      sdk.clients.GLOBAL_CONFIG_STORE_KEYS.LITE_CHAIN_ID_INDICES;
    const encodedLiteChainsKey = sdk.utils.utf8ToHex(liteChainsKey);

    const multiCalls = [
      { contract: hubPool, functionName: "sync", args: [l1Token.address] },
      {
        contract: hubPool,
        functionName: "pooledTokens",
        args: [l1Token.address],
      },
      {
        contract: configStoreClient.contract,
        functionName: "globalConfig",
        args: [encodedLiteChainsKey],
      },
    ];

    const depositArgs = {
      amount,
      inputToken: inputToken.address,
      outputToken: outputToken.address,
      recipientAddress: recipient,
      originChainId: computedOriginChainId,
      destinationChainId,
      message,
    };

    const [tokenPriceNative, _tokenPriceUsd, latestBlock, gasPrice] =
      await Promise.all([
        getCachedTokenPrice(
          l1Token.address,
          sdk.utils.getNativeTokenSymbol(destinationChainId).toLowerCase()
        ),
        getCachedTokenPrice(l1Token.address, "usd"),
        getCachedLatestBlock(HUB_POOL_CHAIN_ID),
<<<<<<< HEAD
        // Only use cached gas units if message is not defined, i.e. standard for standard bridges
        isMessageDefined
          ? undefined
          : getCachedFillGasUsage(depositArgs, {
              relayerAddress: relayer,
            }),
        latestGasPriceCache(destinationChainId, computedOriginChainId).get(),
=======
        latestGasPriceCache(destinationChainId).get(),
>>>>>>> 5cdec880
      ]);
    const tokenPriceUsd = ethers.utils.parseUnits(_tokenPriceUsd.toString());

    const [
      gasCosts,
      multicallOutput,
      fullRelayerBalances,
      transferRestrictedBalances,
      fullRelayerMainnetBalances,
    ] = await Promise.all([
      isMessageDefined
        ? undefined // Only use cached gas units if message is not defined, i.e. standard for standard bridges
        : getCachedFillGasUsage(depositArgs, gasPrice, {
            relayerAddress: relayer,
          }),
      callViaMulticall3(provider, multiCalls, {
        blockTag: latestBlock.number,
      }),
      Promise.all(
        fullRelayers.map((relayer) =>
          getCachedTokenBalance(
            destinationChainId,
            relayer,
            outputToken.address
          )
        )
      ),
      Promise.all(
        transferRestrictedRelayers.map((relayer) =>
          getCachedTokenBalance(
            destinationChainId,
            relayer,
            outputToken.address
          )
        )
      ),
      Promise.all(
        fullRelayers.map((relayer) =>
          destinationChainId === HUB_POOL_CHAIN_ID
            ? ethers.BigNumber.from("0")
            : getCachedTokenBalance(HUB_POOL_CHAIN_ID, relayer, l1Token.address)
        )
      ),
    ]);
    // This call should not make any additional RPC queries if gasCosts is defined--for any deposit
    // with an empty message.
    const relayerFeeDetails = await getRelayerFeeDetails(
      depositArgs,
      tokenPriceNative,
      relayer,
      gasPrice,
      gasCosts?.nativeGasCost,
      gasCosts?.tokenGasCost
    );
    logger.debug({
      at: "Limits",
      message: "Relayer fee details from SDK",
      relayerFeeDetails,
    });

    let { liquidReserves } = multicallOutput[1];
    const [liteChainIdsEncoded] = multicallOutput[2];
    const liteChainIds: number[] =
      liteChainIdsEncoded === "" ? [] : JSON.parse(liteChainIdsEncoded);
    const originChainIsLiteChain = liteChainIds.includes(computedOriginChainId);
    const destinationChainIsLiteChain =
      liteChainIds.includes(destinationChainId);
    const routeInvolvesLiteChain =
      originChainIsLiteChain || destinationChainIsLiteChain;

    const transferBalances = fullRelayerBalances.map((balance, i) =>
      balance.add(fullRelayerMainnetBalances[i])
    );

    let minDeposit = ethers.BigNumber.from(relayerFeeDetails.minDeposit);

    // Normalise the environment-set USD minimum to units of the token being bridged.
    let minDepositFloor = tokenPriceUsd.lte(0)
      ? ethers.BigNumber.from(0)
      : ethers.utils
          .parseUnits(
            minDepositUsdForDestinationChainId.toString(),
            l1Token.decimals
          )
          .mul(ethers.utils.parseUnits("1"))
          .div(tokenPriceUsd);

    let maxDepositInstant = maxBN(
      ...fullRelayerBalances,
      ...transferRestrictedBalances
    ); // balances on destination chain

    let maxDepositShortDelay = maxBN(
      ...transferBalances,
      ...transferRestrictedBalances
    ); // balances on destination chain + mainnet

    if (!routeInvolvesLiteChain) {
      const lpCushion = ethers.utils.parseUnits(
        getLpCushion(l1Token.symbol, computedOriginChainId, destinationChainId),
        l1Token.decimals
      );
      liquidReserves = liquidReserves.sub(lpCushion);
      if (liquidReserves.lt(0)) liquidReserves = ethers.BigNumber.from(0);

      maxDepositInstant = minBN(maxDepositInstant, liquidReserves);
      maxDepositShortDelay = minBN(maxDepositShortDelay, liquidReserves);
    }

    // Apply chain max values when defined
    const includeDefaultMaxValues = originChainIsLiteChain;
    const includeRelayerBalances = originChainIsLiteChain;
    let chainAvailableInputTokenAmountForDeposits: BigNumber | undefined;
    let chainInputTokenMaxDeposit: BigNumber | undefined;
    let chainHasMaxBoundary: boolean = false;

    const chainInputTokenMaxBalanceInUsd = getChainInputTokenMaxBalanceInUsd(
      computedOriginChainId,
      inputToken.symbol,
      includeDefaultMaxValues
    );

    const chainInputTokenMaxDepositInUsd = getChainInputTokenMaxDepositInUsd(
      computedOriginChainId,
      inputToken.symbol,
      includeDefaultMaxValues
    );

    if (chainInputTokenMaxBalanceInUsd) {
      const chainInputTokenMaxBalance = parseAndConvertUsdToTokenUnits(
        chainInputTokenMaxBalanceInUsd,
        tokenPriceUsd,
        inputToken
      );
      const relayers = includeRelayerBalances
        ? [...fullRelayers, ...transferRestrictedRelayers]
        : [];
      chainAvailableInputTokenAmountForDeposits =
        await getAvailableAmountForDeposits(
          computedOriginChainId,
          inputToken,
          chainInputTokenMaxBalance,
          relayers
        );
      chainHasMaxBoundary = true;
    }

    if (chainInputTokenMaxDepositInUsd) {
      chainInputTokenMaxDeposit = parseAndConvertUsdToTokenUnits(
        chainInputTokenMaxDepositInUsd,
        tokenPriceUsd,
        inputToken
      );
      chainHasMaxBoundary = true;
    }

    const bnOrMax = (value?: BigNumber) => value ?? ethers.constants.MaxUint256;
    const resolvedChainAvailableAmountForDeposits = bnOrMax(
      chainAvailableInputTokenAmountForDeposits
    );
    const resolvedChainInputTokenMaxDeposit = bnOrMax(
      chainInputTokenMaxDeposit
    );

    const chainMaxBoundary = minBN(
      resolvedChainAvailableAmountForDeposits,
      resolvedChainInputTokenMaxDeposit
    );

    minDeposit = minBN(minDeposit, chainMaxBoundary);
    minDepositFloor = minBN(minDepositFloor, chainMaxBoundary);
    maxDepositInstant = minBN(maxDepositInstant, chainMaxBoundary);
    maxDepositShortDelay = minBN(maxDepositShortDelay, chainMaxBoundary);

    const limitsBufferMultiplier = getLimitsBufferMultiplier(l1Token.symbol);

    // Apply multipliers
    const bufferedRecommendedDepositInstant = limitsBufferMultiplier
      .mul(maxDepositInstant)
      .div(sdk.utils.fixedPointAdjustment);
    const bufferedMaxDepositInstant = limitsBufferMultiplier
      .mul(maxDepositInstant)
      .div(sdk.utils.fixedPointAdjustment);
    const bufferedMaxDepositShortDelay = limitsBufferMultiplier
      .mul(maxDepositShortDelay)
      .div(sdk.utils.fixedPointAdjustment);

    // FIXME: Remove after campaign is complete
    const maximumDeposit =
      destinationChainId === CHAIN_IDs.ZK_SYNC &&
      computedOriginChainId === CHAIN_IDs.MAINNET
        ? liquidReserves
        : getMaxDeposit(
            liquidReserves,
            bufferedMaxDepositShortDelay,
            limitsBufferMultiplier,
            chainHasMaxBoundary,
            routeInvolvesLiteChain
          );

    const responseJson = {
      // Absolute minimum may be overridden by the environment.
      minDeposit: minBN(
        maximumDeposit,
        maxBN(minDeposit, minDepositFloor)
      ).toString(),
      maxDeposit: maximumDeposit.toString(),
      maxDepositInstant: bufferedMaxDepositInstant.toString(),
      maxDepositShortDelay: bufferedMaxDepositShortDelay.toString(),
      recommendedDepositInstant: bufferedRecommendedDepositInstant.toString(),
      relayerFeeDetails: {
        relayFeeTotal: relayerFeeDetails.relayFeeTotal,
        relayFeePercent: relayerFeeDetails.relayFeePercent,
        gasFeeTotal: relayerFeeDetails.gasFeeTotal,
        gasFeePercent: relayerFeeDetails.gasFeePercent,
        capitalFeeTotal: relayerFeeDetails.capitalFeeTotal,
        capitalFeePercent: relayerFeeDetails.capitalFeePercent,
      },
    };
    logger.debug({
      at: "Limits",
      message: "Response data",
      responseJson,
    });
    // Respond with a 200 status code and 10 seconds of cache with
    // 45 seconds of stale-while-revalidate.
    sendResponse(response, responseJson, 200, 10, 45);
  } catch (error: unknown) {
    return handleErrorCondition("limits", response, logger, error);
  }
};

const getAvailableAmountForDeposits = async (
  originChainId: number,
  inputToken: TokenInfo,
  chainTokenMaxBalance: BigNumber,
  relayers: string[]
): Promise<BigNumber> => {
  const originSpokePoolAddress = getSpokePoolAddress(originChainId);
  const [originSpokePoolBalance, ...originChainBalancesPerRelayer] =
    await Promise.all([
      getCachedTokenBalance(
        originChainId,
        originSpokePoolAddress,
        inputToken.address
      ),
      ...relayers.map((relayer) =>
        getCachedTokenBalance(originChainId, relayer, inputToken.address)
      ),
    ]);
  const currentTotalChainBalance = originChainBalancesPerRelayer.reduce(
    (totalBalance, relayerBalance) => totalBalance.add(relayerBalance),
    originSpokePoolBalance
  );
  const chainAvailableAmountForDeposits = currentTotalChainBalance.gte(
    chainTokenMaxBalance
  )
    ? sdk.utils.bnZero
    : chainTokenMaxBalance.sub(currentTotalChainBalance);
  return chainAvailableAmountForDeposits;
};

const getMaxDeposit = (
  liquidReserves: BigNumber,
  bufferedMaxDepositShortDelay: BigNumber,
  limitsBufferMultiplier: BigNumber,
  chainHasMaxBoundary: boolean,
  routeInvolvesLiteChain: boolean
): BigNumber => {
  // We set `maxDeposit` equal to `maxDepositShortDelay` to be backwards compatible
  // but still prevent users from depositing more than the `maxDepositShortDelay`,
  // only if buffer multiplier is set to 100% and origin chain doesn't have an explicit max limit
  const isBufferMultiplierOne = limitsBufferMultiplier.eq(
    ethers.utils.parseEther("1")
  );
  if (isBufferMultiplierOne && !routeInvolvesLiteChain) {
    if (chainHasMaxBoundary)
      return minBN(liquidReserves, bufferedMaxDepositShortDelay);
    return liquidReserves;
  }
  return bufferedMaxDepositShortDelay;
};

const parseAndConvertUsdToTokenUnits = (
  usdValue: string,
  tokenPriceUsd: BigNumber,
  inputToken: TokenInfo
): BigNumber => {
  const usdValueInWei = ethers.utils.parseUnits(usdValue);
  const tokenValueInWei = usdValueInWei
    .mul(sdk.utils.fixedPointAdjustment)
    .div(tokenPriceUsd);
  const tokenValue = ConvertDecimals(18, inputToken.decimals)(tokenValueInWei);
  return sdk.utils.toBN(tokenValue);
};

export default handler;<|MERGE_RESOLUTION|>--- conflicted
+++ resolved
@@ -172,17 +172,7 @@
         ),
         getCachedTokenPrice(l1Token.address, "usd"),
         getCachedLatestBlock(HUB_POOL_CHAIN_ID),
-<<<<<<< HEAD
-        // Only use cached gas units if message is not defined, i.e. standard for standard bridges
-        isMessageDefined
-          ? undefined
-          : getCachedFillGasUsage(depositArgs, {
-              relayerAddress: relayer,
-            }),
         latestGasPriceCache(destinationChainId, computedOriginChainId).get(),
-=======
-        latestGasPriceCache(destinationChainId).get(),
->>>>>>> 5cdec880
       ]);
     const tokenPriceUsd = ethers.utils.parseUnits(_tokenPriceUsd.toString());
 
