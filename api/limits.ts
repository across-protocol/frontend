--- conflicted
+++ resolved
@@ -70,16 +70,10 @@
             return ethers.utils.getAddress(relayer);
           }
         );
-<<<<<<< HEAD
     if (!isString(token) || !isString(destinationChainId))
       throw new InputError(
         "Must provide token and destinationChainId as query params"
       );
-=======
-
-    assert(query, LimitsQueryParamsSchema);
-    let { token, destinationChainId, originChainId } = query;
->>>>>>> 53b08b58
 
     if (originChainId === destinationChainId) {
       throw new InputError("Origin and destination chains cannot be the same");
@@ -138,19 +132,7 @@
       hubPool.interface.encodeFunctionData("pooledTokens", [l1Token]),
     ];
 
-<<<<<<< HEAD
     let tokenPrice = await getCachedTokenPrice(l1Token);
-=======
-    // @todo: Generalise the resolution of chainId => gasToken.
-    const [tokenPriceNative, _tokenPriceUsd] = await Promise.all([
-      getCachedTokenPrice(
-        l1Token,
-        destinationChainId === "137" ? "matic" : "eth"
-      ),
-      getCachedTokenPrice(l1Token, "usd"),
-    ]);
-    const tokenPriceUsd = ethers.utils.parseUnits(_tokenPriceUsd.toString());
->>>>>>> 53b08b58
 
     const [
       relayerFeeDetails,
@@ -201,7 +183,6 @@
       multicallOutput[1]
     );
 
-<<<<<<< HEAD
     if (
       ethers.utils.getAddress(l1Token) ===
       ethers.utils.getAddress("0xC02aaA39b223FE8D0A0e5C4F27eAD9083C756Cc2")
@@ -241,27 +222,6 @@
     const maxGasFee = ethers.utils
       .parseEther(maxRelayFeePct.toString())
       .sub(relayerFeeDetails.capitalFeePercent);
-=======
-    const lpCushion = ethers.utils.parseUnits(
-      process.env[`REACT_APP_${symbol}_LP_CUSHION`] ?? "0",
-      tokenDetails.decimals
-    );
-    liquidReserves = liquidReserves.sub(lpCushion);
-    if (liquidReserves.lt(0)) liquidReserves = ethers.BigNumber.from(0);
-
-    const minDeposit = ethers.BigNumber.from(relayerFeeDetails.minDeposit);
-
-    // Normalise the environment-set USD minimum to units of the token being bridged.
-    const minDepositFloor = tokenPriceUsd.lte(0)
-      ? ethers.BigNumber.from(0)
-      : ethers.utils
-          .parseUnits(
-            (minDeposits[destinationChainId] ?? 0).toString(),
-            tokenDetails.decimals
-          )
-          .mul(ethers.utils.parseUnits("1"))
-          .div(tokenPriceUsd);
->>>>>>> 53b08b58
 
     const transferBalances = fullRelayerBalances.map((balance, i) =>
       balance.add(fullRelayerMainnetBalances[i])
