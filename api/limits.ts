import * as sdk from "@across-protocol/sdk";
import { VercelResponse } from "@vercel/node";
import { BigNumber, ethers } from "ethers";

import { CHAIN_IDs, CUSTOM_GAS_TOKENS } from "./_constants";
import { TokenInfo, TypedVercelRequest } from "./_types";
import { assert, Infer, optional, string, type } from "superstruct";

import {
  ENABLED_ROUTES,
  HUB_POOL_CHAIN_ID,
  callViaMulticall3,
  ConvertDecimals,
  getCachedTokenBalance,
  getCachedTokenPrice,
  getHubPool,
  getLimitsBufferMultiplier,
  getChainInputTokenMaxBalanceInUsd,
  getChainInputTokenMaxDepositInUsd,
  getLogger,
  getLpCushion,
  getProvider,
  getRelayerFeeDetails,
  getSpokePoolAddress,
  handleErrorCondition,
  maxBN,
  minBN,
  positiveIntStr,
  validAddress,
  validateChainAndTokenParams,
  getCachedLatestBlock,
  parsableBigNumberString,
  validateDepositMessage,
  latestGasPriceCache,
  getCachedNativeGasCost,
  getCachedOpStackL1DataFee,
  getLimitCap,
  boolStr,
} from "./_utils";
import { MissingParamError } from "./_errors";
import { getEnvs } from "./_env";
import {
  getDefaultRelayerAddress,
  getFullRelayers,
  getTransferRestrictedRelayers,
} from "./_relayer-address";
import { getDefaultRecipientAddress } from "./_recipient-address";
import { calcGasFeeDetails } from "./_gas";
import { sendResponse } from "./_response_utils";
import { tracer } from "../instrumentation";

const LimitsQueryParamsSchema = type({
  token: optional(validAddress()),
  inputToken: optional(validAddress()),
  outputToken: optional(validAddress()),
  destinationChainId: positiveIntStr(),
  originChainId: optional(positiveIntStr()),
  amount: optional(parsableBigNumberString()),
  message: optional(string()),
  recipient: optional(validAddress()),
  relayer: optional(validAddress()),
  allowUnmatchedDecimals: optional(boolStr()),
});

const LimitsBodySchema = type({
  message: optional(string()),
});

type LimitsQueryParams = Infer<typeof LimitsQueryParamsSchema>;
type LimitsBody = Infer<typeof LimitsBodySchema>;

const handler = async (
  { query, body }: TypedVercelRequest<LimitsQueryParams, LimitsBody>,
  response: VercelResponse
) => {
  const logger = getLogger();
  logger.debug({
    at: "Limits",
    message: "Query data",
    query,
  });
  return tracer.startActiveSpan("limits", async (span) => {
    try {
      const {
        MIN_DEPOSIT_USD, // The global minimum deposit in USD for all destination chains. The minimum deposit
        // returned by the relayerFeeDetails() call will be floor'd with this value (after converting to token units).
      } = getEnvs();
      const provider = getProvider(HUB_POOL_CHAIN_ID);

      assert(query, LimitsQueryParamsSchema);

      if (body) {
        assert(body, LimitsBodySchema);
      }

      const {
        destinationChainId,
        resolvedOriginChainId: computedOriginChainId,
        l1Token,
        inputToken,
        outputToken,
      } = validateChainAndTokenParams(query);

      const fullRelayersL1 = getFullRelayers();
      const fullRelayersDestinationChain = getFullRelayers(destinationChainId);
      const transferRestrictedRelayersDestinationChain =
        getTransferRestrictedRelayers(destinationChainId, l1Token.symbol);

      // Optional parameters that caller can use to specify specific deposit details with which
      // to compute limits.
      let {
        amount: _amount,
<<<<<<< HEAD
        recipient: _recipient,
        relayer: _relayer,
        message,
      } = query;
=======
        recipient,
        relayer,
        message: _messageFromQuery,
      } = query;
      const { message: _messageFromBody } = body ?? {};

      const message = _messageFromQuery || _messageFromBody;

>>>>>>> e19336c0
      // Very small amount to simulate a fill of the deposit that should always be available in the relayer's balance.
      const simulationAmount = ethers.BigNumber.from("100");
      const recipient = sdk.utils.toAddressType(
        _recipient || getDefaultRecipientAddress(destinationChainId),
        destinationChainId
      );
      const relayer = sdk.utils.toAddressType(
        _relayer ||
          getDefaultRelayerAddress(destinationChainId, l1Token.symbol),
        destinationChainId
      );

      // If the amount is not provided, we use the simulation amount throughout.
      const amount = BigNumber.from(_amount ?? simulationAmount);

      const isMessageDefined = sdk.utils.isDefined(message);
      if (isMessageDefined) {
        if (!sdk.utils.isDefined(_amount)) {
          throw new MissingParamError({
            message:
              "Parameter 'amount' must be defined when 'message' is defined",
            param: "amount",
          });
        }
        await validateDepositMessage(
          recipient.toBytes32(),
          destinationChainId,
          relayer.toBytes32(),
          outputToken.address,
          ConvertDecimals(inputToken.decimals, outputToken.decimals)(amount),
          message!
        );
      }

      let minDepositUsdForDestinationChainId = Number(
        getEnvs()[`MIN_DEPOSIT_USD_${destinationChainId}`] ?? MIN_DEPOSIT_USD
      );
      if (isNaN(minDepositUsdForDestinationChainId)) {
        minDepositUsdForDestinationChainId = 0;
      }

      const hubPool = getHubPool(provider);
      const configStoreClient = new sdk.contracts.acrossConfigStore.Client(
        ENABLED_ROUTES.acrossConfigStoreAddress,
        provider
      );
      const liteChainsKey =
        sdk.clients.GLOBAL_CONFIG_STORE_KEYS.LITE_CHAIN_ID_INDICES;
      const encodedLiteChainsKey = sdk.utils.utf8ToHex(liteChainsKey);

      const multiCalls = [
        { contract: hubPool, functionName: "sync", args: [l1Token.address] },
        {
          contract: hubPool,
          functionName: "pooledTokens",
          args: [l1Token.address],
        },
        {
          contract: configStoreClient.contract,
          functionName: "globalConfig",
          args: [encodedLiteChainsKey],
        },
        {
          contract: hubPool,
          functionName: "poolRebalanceRoute",
          args: [computedOriginChainId, l1Token.address],
        },
        {
          contract: hubPool,
          functionName: "poolRebalanceRoute",
          args: [destinationChainId, l1Token.address],
        },
      ];

      // These simulation args are only used when the message is not defined.
      const simulationDepositArgs = {
        // For the purposes of estimating gas costs, we always use the small simulation amount.
        amount: simulationAmount,
        inputToken: sdk.utils
          .toAddressType(inputToken.address, computedOriginChainId)
          .toBytes32(),
        outputToken: sdk.utils
          .toAddressType(outputToken.address, destinationChainId)
          .toBytes32(),
        recipientAddress: recipient.toBytes32(),
        originChainId: computedOriginChainId,
        destinationChainId,
        message,
        relayerAddress: relayer.toBytes32(),
      };
      // We only want to derive an unsigned fill txn from the deposit args if the
      // destination chain is Linea or Solana:
      // - Linea: Priority fee depends on the destination chain call data
      // - Solana: Compute units estimation fails for missing values
      const shouldUseUnsignedFillForGasPriceCache =
        destinationChainId === CHAIN_IDs.LINEA ||
        sdk.utils.chainIsSvm(destinationChainId);

      const [
        tokenPriceNative,
        _tokenPriceUsd,
        latestBlock,
        gasPriceEstimate,
        nativeGasCost,
      ] = await Promise.all([
        getCachedTokenPrice(
          l1Token.address,
          CUSTOM_GAS_TOKENS[destinationChainId]?.toLowerCase() ??
            sdk.utils.getNativeTokenSymbol(destinationChainId).toLowerCase()
        ),
        getCachedTokenPrice(l1Token.address, "usd"),
        getCachedLatestBlock(HUB_POOL_CHAIN_ID),
        latestGasPriceCache(
          destinationChainId,
          shouldUseUnsignedFillForGasPriceCache
            ? simulationDepositArgs
            : undefined,
          {
            relayerAddress: relayer.toBytes32(),
          }
        ).get(),
        isMessageDefined
          ? undefined // Only use cached gas units if message is not defined, i.e. standard for standard bridges
          : getCachedNativeGasCost(simulationDepositArgs, {
              relayerAddress: relayer.toBytes32(),
            }).get(),
      ]);
      const tokenPriceUsd = ethers.utils.parseUnits(_tokenPriceUsd.toString());

      const [
        opStackL1GasCost,
        multicallOutput,
        _fullRelayerBalances,
        _transferRestrictedBalances,
        _fullRelayerMainnetBalances,
      ] = await Promise.all([
        nativeGasCost && sdk.utils.chainIsOPStack(destinationChainId)
          ? // Only use cached gas units if message is not defined, i.e. standard for standard bridges
            getCachedOpStackL1DataFee(simulationDepositArgs, nativeGasCost, {
              relayerAddress: relayer.toBytes32(),
            }).get()
          : undefined,
        callViaMulticall3(provider, multiCalls, {
          blockTag: latestBlock.number,
        }),
        Promise.all(
          fullRelayersDestinationChain.map((relayer) =>
            getCachedTokenBalance(
              destinationChainId,
              relayer,
              outputToken.address
            )
          )
        ),
        Promise.all(
          transferRestrictedRelayersDestinationChain.map((relayer) =>
            getCachedTokenBalance(
              destinationChainId,
              relayer,
              outputToken.address
            )
          )
        ),
        Promise.all(
          fullRelayersL1.map((relayer) =>
            destinationChainId === HUB_POOL_CHAIN_ID
              ? ethers.BigNumber.from("0")
              : getCachedTokenBalance(
                  HUB_POOL_CHAIN_ID,
                  relayer,
                  l1Token.address
                )
          )
        ),
      ]);
      // Calculate gas fee details based on cached values
      const gasFeeDetails =
        nativeGasCost && gasPriceEstimate
          ? calcGasFeeDetails({
              gasPriceEstimate,
              nativeGasCost,
              opStackL1GasCost,
            })
          : undefined;
      const tokenGasCost = gasFeeDetails?.tokenGasCost;
      const gasPrice = gasFeeDetails?.gasPrice;

      // This call should not make any additional RPC queries since we are passing in gasPrice, nativeGasCost
      // and tokenGasCost.
      const relayerFeeDetails = await getRelayerFeeDetails(
        // We need to pass in the true amount here so the returned percentages are correct.
        { ...simulationDepositArgs, amount: amount },
        tokenPriceNative,
        relayer.toBytes32(),
        gasPrice,
        nativeGasCost,
        tokenGasCost
      );
      logger.debug({
        at: "Limits",
        message: "Relayer fee details from SDK",
        relayerFeeDetails,
      });

      const { liquidReserves: _liquidReserves } = multicallOutput[1];
      const [liteChainIdsEncoded] = multicallOutput[2];
      const [poolRebalanceRouteOrigin] = multicallOutput[3];
      const [poolRebalanceRouteDestination] = multicallOutput[4];

      const liteChainIds: number[] =
        liteChainIdsEncoded === "" ? [] : JSON.parse(liteChainIdsEncoded);
      const originChainIsLiteChain = liteChainIds.includes(
        computedOriginChainId
      );
      const destinationChainIsLiteChain =
        liteChainIds.includes(destinationChainId);
      const routeInvolvesLiteChain =
        originChainIsLiteChain || destinationChainIsLiteChain;

      const originChainIsUltraLightChain =
        poolRebalanceRouteOrigin === ethers.constants.AddressZero;
      const destinationChainIsUltraLightChain =
        poolRebalanceRouteDestination === ethers.constants.AddressZero;
      const routeInvolvesUltraLightChain =
        originChainIsUltraLightChain || destinationChainIsUltraLightChain;

      // Base every amount on the input token decimals.
      let liquidReserves = ConvertDecimals(
        l1Token.decimals,
        inputToken.decimals
      )(_liquidReserves);
      const fullRelayerBalances = _fullRelayerBalances.map((balance) =>
        ConvertDecimals(outputToken.decimals, inputToken.decimals)(balance)
      );
      const fullRelayerMainnetBalances = _fullRelayerMainnetBalances.map(
        (balance) =>
          ConvertDecimals(l1Token.decimals, inputToken.decimals)(balance)
      );
      const transferRestrictedBalances = _transferRestrictedBalances.map(
        (balance) =>
          ConvertDecimals(outputToken.decimals, inputToken.decimals)(balance)
      );

      const transferBalances = fullRelayerBalances.map((balance, i) =>
        balance.add(fullRelayerMainnetBalances[i])
      );

      let minDeposit = ethers.BigNumber.from(relayerFeeDetails.minDeposit);

      // Normalise the environment-set USD minimum to units of the token being bridged.
      let minDepositFloor = tokenPriceUsd.lte(0)
        ? ethers.BigNumber.from(0)
        : ethers.utils
            .parseUnits(
              minDepositUsdForDestinationChainId.toString(),
              inputToken.decimals
            )
            .mul(ethers.utils.parseUnits("1"))
            .div(tokenPriceUsd);

      let maxDepositInstant = maxBN(
        ...fullRelayerBalances,
        ...transferRestrictedBalances
      ); // balances on destination chain

      let maxDepositShortDelay = maxBN(
        ...transferBalances,
        ...transferRestrictedBalances
      ); // balances on destination chain + mainnet

      if (!routeInvolvesLiteChain && !routeInvolvesUltraLightChain) {
        const _lpCushion = ethers.utils.parseUnits(
          getLpCushion(
            l1Token.symbol,
            computedOriginChainId,
            destinationChainId
          ),
          l1Token.decimals
        );
        const lpCushion = ConvertDecimals(
          l1Token.decimals,
          inputToken.decimals
        )(_lpCushion);
        liquidReserves = maxBN(
          liquidReserves.sub(lpCushion),
          ethers.BigNumber.from(0)
        );

        maxDepositInstant = minBN(maxDepositInstant, liquidReserves);
        maxDepositShortDelay = minBN(maxDepositShortDelay, liquidReserves);
      }

      // Apply chain max values when defined
      const includeDefaultMaxValues = originChainIsLiteChain;
      const includeRelayerBalances = originChainIsLiteChain;
      let chainAvailableInputTokenAmountForDeposits: BigNumber | undefined;
      let chainInputTokenMaxDeposit: BigNumber | undefined;
      let chainHasMaxBoundary: boolean = false;

      const chainInputTokenMaxBalanceInUsd = getChainInputTokenMaxBalanceInUsd(
        computedOriginChainId,
        inputToken.symbol,
        includeDefaultMaxValues
      );

      const chainInputTokenMaxDepositInUsd = getChainInputTokenMaxDepositInUsd(
        computedOriginChainId,
        inputToken.symbol,
        includeDefaultMaxValues
      );

      if (chainInputTokenMaxBalanceInUsd) {
        const chainInputTokenMaxBalance = parseAndConvertUsdToTokenUnits(
          chainInputTokenMaxBalanceInUsd,
          tokenPriceUsd,
          inputToken
        );
        const fullRelayersOriginChain = getFullRelayers(computedOriginChainId);
        const transferRestrictedRelayersOriginChain =
          getTransferRestrictedRelayers(computedOriginChainId, l1Token.symbol);
        const relayers = includeRelayerBalances
          ? [
              ...fullRelayersOriginChain,
              ...transferRestrictedRelayersOriginChain,
            ]
          : [];
        chainAvailableInputTokenAmountForDeposits =
          await getAvailableAmountForDeposits(
            computedOriginChainId,
            inputToken,
            chainInputTokenMaxBalance,
            relayers
          );
        chainHasMaxBoundary = true;
      }

      if (chainInputTokenMaxDepositInUsd) {
        chainInputTokenMaxDeposit = parseAndConvertUsdToTokenUnits(
          chainInputTokenMaxDepositInUsd,
          tokenPriceUsd,
          inputToken
        );
        chainHasMaxBoundary = true;
      }

      const bnOrMax = (value?: BigNumber) =>
        value ?? ethers.constants.MaxUint256;
      const resolvedChainAvailableAmountForDeposits = bnOrMax(
        chainAvailableInputTokenAmountForDeposits
      );
      const resolvedChainInputTokenMaxDeposit = bnOrMax(
        chainInputTokenMaxDeposit
      );

      const chainMaxBoundary = minBN(
        resolvedChainAvailableAmountForDeposits,
        resolvedChainInputTokenMaxDeposit
      );

      minDeposit = minBN(minDeposit, chainMaxBoundary);
      minDepositFloor = minBN(minDepositFloor, chainMaxBoundary);
      maxDepositInstant = minBN(maxDepositInstant, chainMaxBoundary);
      maxDepositShortDelay = minBN(maxDepositShortDelay, chainMaxBoundary);

      const limitsBufferMultiplier = getLimitsBufferMultiplier(l1Token.symbol);

      // Apply multipliers
      const bufferedRecommendedDepositInstant = limitsBufferMultiplier
        .mul(maxDepositInstant)
        .div(sdk.utils.fixedPointAdjustment);
      const bufferedMaxDepositInstant = limitsBufferMultiplier
        .mul(maxDepositInstant)
        .div(sdk.utils.fixedPointAdjustment);
      const bufferedMaxDepositShortDelay = limitsBufferMultiplier
        .mul(maxDepositShortDelay)
        .div(sdk.utils.fixedPointAdjustment);

      let maximumDeposit = getMaxDeposit(
        liquidReserves,
        bufferedMaxDepositShortDelay,
        limitsBufferMultiplier,
        chainHasMaxBoundary,
        routeInvolvesLiteChain || routeInvolvesUltraLightChain
      );

      if (
        (destinationChainId === CHAIN_IDs.ZK_SYNC &&
          computedOriginChainId === CHAIN_IDs.MAINNET) ||
        inputToken.symbol.toUpperCase() === "POOL"
      ) {
        maximumDeposit = liquidReserves;
      }

      const limitCap = getLimitCap(
        inputToken.symbol,
        inputToken.decimals,
        destinationChainId
      );

      const responseJson = {
        // Absolute minimum may be overridden by the environment.
        minDeposit: minBN(
          maximumDeposit,
          limitCap,
          maxBN(minDeposit, minDepositFloor)
        ).toString(),
        maxDeposit: minBN(maximumDeposit, limitCap).toString(),
        maxDepositInstant: minBN(
          bufferedMaxDepositInstant,
          limitCap
        ).toString(),
        maxDepositShortDelay: minBN(
          bufferedMaxDepositShortDelay,
          limitCap
        ).toString(),
        recommendedDepositInstant: minBN(
          bufferedRecommendedDepositInstant,
          limitCap
        ).toString(),
        relayerFeeDetails: {
          relayFeeTotal: relayerFeeDetails.relayFeeTotal,
          relayFeePercent: relayerFeeDetails.relayFeePercent,
          gasFeeTotal: relayerFeeDetails.gasFeeTotal,
          gasFeePercent: relayerFeeDetails.gasFeePercent,
          capitalFeeTotal: relayerFeeDetails.capitalFeeTotal,
          capitalFeePercent: relayerFeeDetails.capitalFeePercent,
        },
        gasFeeDetails: gasFeeDetails
          ? {
              nativeGasCost: gasFeeDetails.nativeGasCost.toString(),
              opStackL1GasCost: gasFeeDetails.opStackL1GasCost?.toString(),
              gasPrice: gasFeeDetails.gasPrice.toString(),
              tokenGasCost: gasFeeDetails.tokenGasCost.toString(),
            }
          : undefined,
      };
      logger.debug({
        at: "Limits",
        message: "Response data",
        responseJson,
      });
      sendResponse({
        response,
        body: responseJson,
        statusCode: 200,
        cacheSeconds: 1,
        staleWhileRevalidateSeconds: 59,
      });
    } catch (error: unknown) {
      return handleErrorCondition("limits", response, logger, error, span);
    } finally {
      span.end();
    }
  });
};

const getAvailableAmountForDeposits = async (
  originChainId: number,
  inputToken: TokenInfo,
  chainTokenMaxBalance: BigNumber,
  relayers: string[]
): Promise<BigNumber> => {
  const originSpokePoolAddress = getSpokePoolAddress(originChainId);
  const [originSpokePoolBalance, ...originChainBalancesPerRelayer] =
    await Promise.all([
      getCachedTokenBalance(
        originChainId,
        originSpokePoolAddress,
        inputToken.address
      ),
      ...relayers.map((relayer) =>
        getCachedTokenBalance(originChainId, relayer, inputToken.address)
      ),
    ]);
  const currentTotalChainBalance = originChainBalancesPerRelayer.reduce(
    (totalBalance, relayerBalance) => totalBalance.add(relayerBalance),
    originSpokePoolBalance
  );
  const chainAvailableAmountForDeposits = currentTotalChainBalance.gte(
    chainTokenMaxBalance
  )
    ? sdk.utils.bnZero
    : chainTokenMaxBalance.sub(currentTotalChainBalance);
  return chainAvailableAmountForDeposits;
};

const getMaxDeposit = (
  liquidReserves: BigNumber,
  bufferedMaxDepositShortDelay: BigNumber,
  limitsBufferMultiplier: BigNumber,
  chainHasMaxBoundary: boolean,
  routeInvolvesLiteChain: boolean
): BigNumber => {
  // We set `maxDeposit` equal to `maxDepositShortDelay` to be backwards compatible
  // but still prevent users from depositing more than the `maxDepositShortDelay`,
  // only if buffer multiplier is set to 100% and origin chain doesn't have an explicit max limit
  const isBufferMultiplierOne = limitsBufferMultiplier.eq(
    ethers.utils.parseEther("1")
  );
  if (isBufferMultiplierOne && !routeInvolvesLiteChain) {
    if (chainHasMaxBoundary)
      return minBN(liquidReserves, bufferedMaxDepositShortDelay);
    return liquidReserves;
  }
  return bufferedMaxDepositShortDelay;
};

const parseAndConvertUsdToTokenUnits = (
  usdValue: string,
  tokenPriceUsd: BigNumber,
  inputToken: TokenInfo
): BigNumber => {
  const usdValueInWei = ethers.utils.parseUnits(usdValue);
  const tokenValueInWei = usdValueInWei
    .mul(sdk.utils.fixedPointAdjustment)
    .div(tokenPriceUsd);
  const tokenValue = ConvertDecimals(18, inputToken.decimals)(tokenValueInWei);
  return sdk.utils.toBN(tokenValue);
};

export default handler;<|MERGE_RESOLUTION|>--- conflicted
+++ resolved
@@ -110,21 +110,14 @@
       // to compute limits.
       let {
         amount: _amount,
-<<<<<<< HEAD
         recipient: _recipient,
         relayer: _relayer,
-        message,
-      } = query;
-=======
-        recipient,
-        relayer,
         message: _messageFromQuery,
       } = query;
       const { message: _messageFromBody } = body ?? {};
 
       const message = _messageFromQuery || _messageFromBody;
 
->>>>>>> e19336c0
       // Very small amount to simulate a fill of the deposit that should always be available in the relayer's balance.
       const simulationAmount = ethers.BigNumber.from("100");
       const recipient = sdk.utils.toAddressType(
