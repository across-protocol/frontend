import { VercelResponse } from "@vercel/node";
import {
  buildDepositForSimulation,
  getLogger,
  getMaxFeePerGas,
  getRelayerFeeCalculatorQueries,
  handleErrorCondition,
  sendResponse,
} from "./_utils";
import { TypedVercelRequest } from "./_types";
import { ethers } from "ethers";
import * as sdk from "@across-protocol/sdk";

import mainnetChains from "../src/data/chains_1.json";
import {
  DEFAULT_SIMULATED_RECIPIENT_ADDRESS,
  TOKEN_SYMBOLS_MAP,
} from "./_constants";

const chains = mainnetChains;

const handler = async (
  _: TypedVercelRequest<Record<string, never>>,
  response: VercelResponse
) => {
  const logger = getLogger();

  try {
<<<<<<< HEAD
    const [gasPrices, gasCosts] = await Promise.all([
      await Promise.all(
        chains.map(({ chainId }) => {
          return latestGasPriceCache(chainId).get();
        })
      ),
      await Promise.all(
        chains.map(({ chainId }) => {
          const depositArgs = {
            amount: ethers.BigNumber.from(100),
            inputToken: sdk.constants.ZERO_ADDRESS,
            outputToken: TOKEN_SYMBOLS_MAP?.WETH?.addresses?.[chainId],
            recipientAddress: DEFAULT_SIMULATED_RECIPIENT_ADDRESS,
            originChainId: 0, // Shouldn't matter for simulation
            destinationChainId: chainId,
          };
          return getCachedFillGasUsage(depositArgs);
        })
      ),
    ]);
=======
    const gasPrices = await Promise.all(
      chains.map(({ chainId }) => {
        return getMaxFeePerGas(chainId);
      })
    );
    const gasCosts = await Promise.all(
      chains.map(({ chainId }, i) => {
        const depositArgs = {
          amount: ethers.BigNumber.from(100),
          inputToken: sdk.constants.ZERO_ADDRESS,
          outputToken: TOKEN_SYMBOLS_MAP?.WETH?.addresses?.[chainId],
          recipientAddress: DEFAULT_SIMULATED_RECIPIENT_ADDRESS,
          originChainId: 0, // Shouldn't matter for simulation
          destinationChainId: chainId,
        };
        const relayerFeeCalculatorQueries =
          getRelayerFeeCalculatorQueries(chainId);
        return relayerFeeCalculatorQueries.getGasCosts(
          buildDepositForSimulation(depositArgs),
          undefined,
          {
            gasPrice: gasPrices[i],
            omitMarkup: true,
          }
        );
      })
    );
>>>>>>> 7f4f2a8d
    const responseJson = Object.fromEntries(
      chains.map(({ chainId }, i) => [
        chainId,
        {
          gasPrice: gasPrices[i].toString(),
          nativeGasCost: gasCosts[i].nativeGasCost.toString(),
          tokenGasCost: gasCosts[i].tokenGasCost.toString(),
        },
      ])
    );

    logger.debug({
      at: "GasPrices",
      message: "Response data",
      responseJson,
    });
    // Respond with a 200 status code and 10 seconds of cache with
    // 45 seconds of stale-while-revalidate.
    sendResponse(response, responseJson, 200, 10, 45);
  } catch (error: unknown) {
    return handleErrorCondition("gas-prices", response, logger, error);
  }
};

export default handler;<|MERGE_RESOLUTION|>--- conflicted
+++ resolved
@@ -26,28 +26,6 @@
   const logger = getLogger();
 
   try {
-<<<<<<< HEAD
-    const [gasPrices, gasCosts] = await Promise.all([
-      await Promise.all(
-        chains.map(({ chainId }) => {
-          return latestGasPriceCache(chainId).get();
-        })
-      ),
-      await Promise.all(
-        chains.map(({ chainId }) => {
-          const depositArgs = {
-            amount: ethers.BigNumber.from(100),
-            inputToken: sdk.constants.ZERO_ADDRESS,
-            outputToken: TOKEN_SYMBOLS_MAP?.WETH?.addresses?.[chainId],
-            recipientAddress: DEFAULT_SIMULATED_RECIPIENT_ADDRESS,
-            originChainId: 0, // Shouldn't matter for simulation
-            destinationChainId: chainId,
-          };
-          return getCachedFillGasUsage(depositArgs);
-        })
-      ),
-    ]);
-=======
     const gasPrices = await Promise.all(
       chains.map(({ chainId }) => {
         return getMaxFeePerGas(chainId);
@@ -75,7 +53,6 @@
         );
       })
     );
->>>>>>> 7f4f2a8d
     const responseJson = Object.fromEntries(
       chains.map(({ chainId }, i) => [
         chainId,
