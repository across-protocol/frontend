import { VercelResponse } from "@vercel/node";
import { SpanStatusCode } from "@opentelemetry/api";

import { TypedVercelRequest } from "../../_types";
import { getLogger, handleErrorCondition } from "../../_utils";
import { BaseSwapQueryParams, SwapBody } from "../_utils";
import { handleApprovalSwap } from "./_service";
<<<<<<< HEAD
import { tracer, processor } from "../../../instrumentation";
=======
import { getRequestId } from "../../_request_utils";
import { sendResponse } from "../../_response_utils";
import { tracer } from "../../../instrumentation";
>>>>>>> f63e133b

const handler = async (
  request: TypedVercelRequest<BaseSwapQueryParams, SwapBody>,
  response: VercelResponse
) => {
  const logger = getLogger();
  const requestId = getRequestId(request);
  logger.debug({
    at: "Swap/approval",
    message: "Query data",
    query: request.query,
    requestId,
  });
  return tracer.startActiveSpan("swap/approval", async (span) => {
    try {
<<<<<<< HEAD
=======
      span.setAttribute("http.request_id", requestId);

>>>>>>> f63e133b
      const responseJson = await handleApprovalSwap(request, span);

      logger.debug({
        at: "Swap/approval",
        message: "Response data",
        responseJson,
      });
<<<<<<< HEAD
=======

>>>>>>> f63e133b
      span.setStatus({ code: SpanStatusCode.OK });

      sendResponse({
        response,
        body: responseJson,
        statusCode: 200,
        requestId,
      });
    } catch (error: unknown) {
      return handleErrorCondition(
        "swap/approval",
        response,
        logger,
        error,
        span,
        requestId
      );
    } finally {
      span.end();
      processor.forceFlush();
    }
  });
};

export default handler;<|MERGE_RESOLUTION|>--- conflicted
+++ resolved
@@ -5,13 +5,9 @@
 import { getLogger, handleErrorCondition } from "../../_utils";
 import { BaseSwapQueryParams, SwapBody } from "../_utils";
 import { handleApprovalSwap } from "./_service";
-<<<<<<< HEAD
-import { tracer, processor } from "../../../instrumentation";
-=======
 import { getRequestId } from "../../_request_utils";
 import { sendResponse } from "../../_response_utils";
-import { tracer } from "../../../instrumentation";
->>>>>>> f63e133b
+import { tracer, processor } from "../../../instrumentation";
 
 const handler = async (
   request: TypedVercelRequest<BaseSwapQueryParams, SwapBody>,
@@ -27,11 +23,8 @@
   });
   return tracer.startActiveSpan("swap/approval", async (span) => {
     try {
-<<<<<<< HEAD
-=======
       span.setAttribute("http.request_id", requestId);
 
->>>>>>> f63e133b
       const responseJson = await handleApprovalSwap(request, span);
 
       logger.debug({
@@ -39,10 +32,7 @@
         message: "Response data",
         responseJson,
       });
-<<<<<<< HEAD
-=======
 
->>>>>>> f63e133b
       span.setStatus({ code: SpanStatusCode.OK });
 
       sendResponse({
