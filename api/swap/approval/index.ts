--- conflicted
+++ resolved
@@ -23,24 +23,16 @@
   });
   return tracer.startActiveSpan("swap/approval", async (span) => {
     try {
-<<<<<<< HEAD
       span.setAttribute("http.request_id", requestId);
 
-      const responseJson = await handleApprovalSwap(request);
-=======
       const responseJson = await handleApprovalSwap(request, span);
->>>>>>> 462608ed
 
       logger.debug({
         at: "Swap/approval",
         message: "Response data",
         responseJson,
       });
-<<<<<<< HEAD
 
-      setSpanAttributes(span, responseJson);
-=======
->>>>>>> 462608ed
       span.setStatus({ code: SpanStatusCode.OK });
 
       sendResponse({
