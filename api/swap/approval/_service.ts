--- conflicted
+++ resolved
@@ -1,9 +1,6 @@
 import { BigNumber, constants } from "ethers";
-<<<<<<< HEAD
 import * as sdk from "@across-protocol/sdk";
-=======
 import { Span } from "@opentelemetry/api";
->>>>>>> f669625e
 
 import {
   getProvider,
