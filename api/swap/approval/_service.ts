--- conflicted
+++ resolved
@@ -85,13 +85,6 @@
 
   const slippageTolerance = _slippageTolerance ?? slippage * 100;
 
-<<<<<<< HEAD
-  // TODO: Extend the strategy selection based on more sophisticated logic when we start
-  // implementing burn/mint bridges.
-  const bridgeStrategy = getBridgeStrategy({
-    inputToken,
-    outputToken,
-=======
   const bridgeStrategy = await getBridgeStrategy({
     originChainId: inputToken.chainId,
     destinationChainId: outputToken.chainId,
@@ -101,7 +94,6 @@
     amountType,
     recipient,
     depositor,
->>>>>>> 6848cfd5
   });
 
   const crossSwapQuotes = await getCrossSwapQuotes(
