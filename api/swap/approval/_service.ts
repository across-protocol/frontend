--- conflicted
+++ resolved
@@ -97,10 +97,7 @@
     amountType,
     recipient,
     depositor,
-<<<<<<< HEAD
-=======
     includesActions: actions.length > 0,
->>>>>>> 9180e512
     routingPreference,
   });
 
