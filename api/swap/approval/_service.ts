--- conflicted
+++ resolved
@@ -1,9 +1,5 @@
-<<<<<<< HEAD
-import { BigNumber, constants } from "ethers";
 import * as sdk from "@across-protocol/sdk";
-=======
 import { ethers } from "ethers";
->>>>>>> e19336c0
 import { Span } from "@opentelemetry/api";
 
 import {
@@ -154,22 +150,6 @@
     bridgeQuote.inputToken.chainId
   );
 
-<<<<<<< HEAD
-  let originTxGas: BigNumber | undefined;
-  let originTxGasPrice: sdk.gasPriceOracle.GasPriceEstimate | undefined;
-  if (isSwapTxEstimationPossible) {
-    const provider = getProvider(originChainId);
-    [originTxGas, originTxGasPrice] = await Promise.all([
-      provider.estimateGas({
-        ...crossSwapTx,
-        from: crossSwap.depositor,
-      }),
-      latestGasPriceCache(originChainId).get(),
-    ]);
-  } else {
-    originTxGasPrice = await latestGasPriceCache(originChainId).get();
-  }
-=======
   const [
     originTxGas,
     originTxGasPrice,
@@ -219,7 +199,6 @@
         )
       : 0,
   ]);
->>>>>>> e19336c0
 
   let approvalTxns:
     | {
