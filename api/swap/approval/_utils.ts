--- conflicted
+++ resolved
@@ -289,23 +289,13 @@
   const destinationChainId = crossSwap.outputToken.chainId;
   const rpcClient = getSVMRpc(originChainId);
 
-<<<<<<< HEAD
-  if (originSwapQuote) {
-    throw new InputError({
-      message: "Origin swaps not supported on SVM yet",
-      code: AcrossErrorCode.INVALID_PARAM,
-    });
-  }
-
   if (crossSwapQuotes.bridgeQuote.provider !== "across") {
     throw new Error(
       "Can not build deposit tx on SVM for non-Across bridge quotes"
     );
   }
 
-=======
   // Build deposit instruction parameters
->>>>>>> 51cef7a5
   const spokePoolProgramId = address(getSpokePoolAddress(originChainId));
   const depositor = address(
     sdk.utils.toAddressType(crossSwap.depositor, originChainId).toBase58()
