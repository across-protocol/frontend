--- conflicted
+++ resolved
@@ -1,195 +1,3 @@
-<<<<<<< HEAD
-import { VercelResponse } from "@vercel/node";
-import { BigNumber, constants } from "ethers";
-
-import { TypedVercelRequest } from "../_types";
-import {
-  getLogger,
-  getProvider,
-  handleErrorCondition,
-  latestGasPriceCache,
-  Profiler,
-} from "../_utils";
-import { buildCrossSwapTxForAllowanceHolder } from "../_dexes/cross-swap";
-import {
-  handleBaseSwapQueryParams,
-  BaseSwapQueryParams,
-  getApprovalTxns,
-} from "./_utils";
-import { getBalanceAndAllowance } from "../_erc20";
-
-const handler = async (
-  request: TypedVercelRequest<BaseSwapQueryParams>,
-  response: VercelResponse
-) => {
-  const logger = getLogger();
-  logger.debug({
-    at: "Swap/allowance",
-    message: "Query data",
-    query: request.query,
-  });
-  try {
-    const profiler = new Profiler({
-      at: "swap/allowance",
-      logger: console,
-    });
-    const mark = profiler.start("e2e endpoint runtime");
-    const {
-      crossSwapQuotes,
-      integratorId,
-      skipOriginTxEstimation,
-      isInputNative,
-    } = await handleBaseSwapQueryParams(request);
-
-    const crossSwapTx = await buildCrossSwapTxForAllowanceHolder(
-      crossSwapQuotes,
-      integratorId
-    );
-
-    const { originSwapQuote, bridgeQuote, destinationSwapQuote, crossSwap } =
-      crossSwapQuotes;
-
-    const originChainId = crossSwap.inputToken.chainId;
-    const inputTokenAddress = isInputNative
-      ? constants.AddressZero
-      : crossSwap.inputToken.address;
-    const inputAmount =
-      originSwapQuote?.maximumAmountIn || bridgeQuote.inputAmount;
-
-    const { allowance, balance } = await getBalanceAndAllowance({
-      chainId: originChainId,
-      tokenAddress: inputTokenAddress,
-      owner: crossSwap.depositor,
-      spender: crossSwapTx.to,
-    });
-
-    const isSwapTxEstimationPossible =
-      !skipOriginTxEstimation &&
-      allowance.gte(inputAmount) &&
-      balance.gte(inputAmount);
-
-    let originTxGas: BigNumber | undefined;
-    let originTxGasPrice: BigNumber | undefined;
-    if (isSwapTxEstimationPossible) {
-      const provider = getProvider(originChainId);
-      [originTxGas, originTxGasPrice] = await Promise.all([
-        provider.estimateGas({
-          ...crossSwapTx,
-          from: crossSwap.depositor,
-        }),
-        latestGasPriceCache(originChainId).get(),
-      ]);
-    } else {
-      originTxGasPrice = await latestGasPriceCache(originChainId).get();
-    }
-
-    let approvalTxns:
-      | {
-          chainId: number;
-          to: string;
-          data: string;
-        }[]
-      | undefined;
-    // @TODO: Allow for just enough approval amount to be set.
-    const approvalAmount = constants.MaxUint256;
-    if (allowance.lt(inputAmount)) {
-      approvalTxns = getApprovalTxns({
-        token: crossSwap.inputToken,
-        spender: crossSwapTx.to,
-        amount: approvalAmount,
-      });
-    }
-
-    const refundToken = crossSwap.refundOnOrigin
-      ? bridgeQuote.inputToken
-      : bridgeQuote.outputToken;
-
-    const responseJson = {
-      fees: crossSwapQuotes.fees,
-      checks: {
-        allowance: {
-          token: inputTokenAddress,
-          spender: crossSwapTx.to,
-          actual: allowance.toString(),
-          expected: inputAmount.toString(),
-        },
-        balance: {
-          token: inputTokenAddress,
-          actual: balance.toString(),
-          expected: inputAmount.toString(),
-        },
-      },
-      approvalTxns,
-      quotes: {
-        originSwap: originSwapQuote
-          ? {
-              tokenIn: originSwapQuote.tokenIn,
-              tokenOut: originSwapQuote.tokenOut,
-              inputAmount: originSwapQuote.expectedAmountIn.toString(),
-              outputAmount: originSwapQuote.expectedAmountOut.toString(),
-              minOutputAmount: originSwapQuote.minAmountOut.toString(),
-              maxInputAmount: originSwapQuote.maximumAmountIn.toString(),
-            }
-          : undefined,
-        bridge: {
-          inputAmount: bridgeQuote.inputAmount.toString(),
-          outputAmount: bridgeQuote.outputAmount.toString(),
-          tokenIn: bridgeQuote.inputToken,
-          tokenOut: bridgeQuote.outputToken,
-        },
-        destinationSwap: destinationSwapQuote
-          ? {
-              tokenIn: destinationSwapQuote.tokenIn,
-              tokenOut: destinationSwapQuote.tokenOut,
-              inputAmount: destinationSwapQuote.expectedAmountIn.toString(),
-              maxInputAmount: destinationSwapQuote.maximumAmountIn.toString(),
-              outputAmount: destinationSwapQuote.expectedAmountOut.toString(),
-              minOutputAmount: destinationSwapQuote.minAmountOut.toString(),
-            }
-          : undefined,
-      },
-      swapTx: {
-        simulationSuccess: !!originTxGas,
-        chainId: originChainId,
-        to: crossSwapTx.to,
-        data: crossSwapTx.data,
-        value: crossSwapTx.value?.toString(),
-        gas: originTxGas?.toString(),
-        gasPrice: originTxGasPrice?.toString(),
-      },
-      refundToken:
-        refundToken.symbol === "ETH"
-          ? {
-              ...refundToken,
-              symbol: "WETH",
-            }
-          : refundToken,
-      inputAmount:
-        originSwapQuote?.expectedAmountIn.toString() ??
-        bridgeQuote.inputAmount.toString(),
-      expectedOutputAmount:
-        destinationSwapQuote?.expectedAmountOut.toString() ??
-        bridgeQuote.outputAmount.toString(),
-      minOutputAmount:
-        destinationSwapQuote?.minAmountOut.toString() ??
-        bridgeQuote.outputAmount.toString(),
-      expectedFillTime: bridgeQuote.suggestedFees.estimatedFillTimeSec,
-    };
-    mark.stop();
-    logger.debug({
-      at: "Swap/allowance",
-      message: "Response data",
-      responseJson,
-    });
-    response.status(200).json(responseJson);
-  } catch (error: unknown) {
-    return handleErrorCondition("swap/allowance", response, logger, error);
-  }
-};
-
-export default handler;
-=======
 // Maps to /swap/approval
 import { default as approvalHandler } from "./approval";
-export default approvalHandler;
->>>>>>> 8593c507
+export default approvalHandler;