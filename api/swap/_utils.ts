import {
  assert,
  Infer,
  type,
  string,
  optional,
  enums,
  array,
<<<<<<< HEAD
  union,
=======
  object,
  boolean,
  lazy,
  union,
  unknown,
  refine,
>>>>>>> 72f6f328
} from "superstruct";
import { BigNumber, constants, utils } from "ethers";

import { TypedVercelRequest } from "../_types";
import {
  positiveFloatStr,
  positiveIntStr,
  validAddress,
  validEvmAddress,
  boolStr,
  getCachedTokenInfo,
  getWrappedNativeTokenAddress,
  getCachedTokenPrice,
  paramToArray,
} from "../_utils";
import { AbiEncodingError, InvalidParamError } from "../_errors";
import { isValidIntegratorId } from "../_integrator-id";
import {
  CrossSwapFees,
  CrossSwapQuotes,
  SwapQuote,
  Token,
  AmountType,
} from "../_dexes/types";
import { AMOUNT_TYPE, CROSS_SWAP_TYPE } from "../_dexes/utils";
import { encodeApproveCalldata } from "../_multicall-handler";

export const BaseSwapQueryParamsSchema = type({
  amount: positiveIntStr(),
  tradeType: optional(enums(["minOutput", "exactOutput", "exactInput"])),
  inputToken: validAddress(),
  outputToken: validAddress(),
  originChainId: positiveIntStr(),
  destinationChainId: positiveIntStr(),
  depositor: validAddress(),
  recipient: optional(validAddress()),
  integratorId: optional(string()),
  refundAddress: optional(validAddress()),
  refundOnOrigin: optional(boolStr()),
  slippageTolerance: optional(positiveFloatStr(50)), // max. 50% slippage
  skipOriginTxEstimation: optional(boolStr()),
  excludeSources: optional(union([array(string()), string()])),
  includeSources: optional(union([array(string()), string()])),
});

export type BaseSwapQueryParams = Infer<typeof BaseSwapQueryParamsSchema>;

export async function handleBaseSwapQueryParams(
  query: TypedVercelRequest<BaseSwapQueryParams>["query"]
) {
  assert(query, BaseSwapQueryParamsSchema);

  const {
    inputToken: _inputTokenAddress,
    outputToken: _outputTokenAddress,
    originChainId: _originChainId,
    destinationChainId: _destinationChainId,
    amount: _amount,
    tradeType = AMOUNT_TYPE.MIN_OUTPUT,
    recipient,
    depositor,
    integratorId,
    refundAddress,
    refundOnOrigin: _refundOnOrigin = "true",
    slippageTolerance = "1", // Default to 1% slippage
    skipOriginTxEstimation: _skipOriginTxEstimation = "false",
    excludeSources: _excludeSources,
    includeSources: _includeSources,
  } = query;

  const originChainId = Number(_originChainId);
  const destinationChainId = Number(_destinationChainId);
  const refundOnOrigin = _refundOnOrigin === "true";
  const skipOriginTxEstimation = _skipOriginTxEstimation === "true";
  const isInputNative = _inputTokenAddress === constants.AddressZero;
  const isOutputNative = _outputTokenAddress === constants.AddressZero;
  const inputTokenAddress = isInputNative
    ? getWrappedNativeTokenAddress(originChainId)
    : utils.getAddress(_inputTokenAddress);
  const outputTokenAddress = isOutputNative
    ? getWrappedNativeTokenAddress(destinationChainId)
    : utils.getAddress(_outputTokenAddress);
  const excludeSources = _excludeSources
    ? paramToArray(_excludeSources)
    : undefined;
  const includeSources = _includeSources
    ? paramToArray(_includeSources)
    : undefined;

  if (excludeSources && includeSources) {
    throw new InvalidParamError({
      param: "excludeSources, includeSources",
      message:
        "Cannot use 'excludeSources' and 'includeSources' together. Please use only one of them.",
    });
  }

  if (integratorId && !isValidIntegratorId(integratorId)) {
    throw new InvalidParamError({
      param: "integratorId",
      message: "Invalid integrator ID. Needs to be 2 bytes hex string.",
    });
  }

  if (!inputTokenAddress || !outputTokenAddress) {
    throw new InvalidParamError({
      param: "inputToken, outputToken",
      message: "Invalid input or output token address",
    });
  }

  if (integratorId && !isValidIntegratorId(integratorId)) {
    throw new InvalidParamError({
      param: "integratorId",
      message: "Invalid integrator ID. Needs to be 2 bytes hex string.",
    });
  }

  const amountType = tradeType as AmountType;
  const amount = BigNumber.from(_amount);

  const [inputToken, outputToken] = await Promise.all([
    getCachedTokenInfo({
      address: inputTokenAddress,
      chainId: originChainId,
    }),
    getCachedTokenInfo({
      address: outputTokenAddress,
      chainId: destinationChainId,
    }),
  ]);

  const refundToken = refundOnOrigin ? inputToken : outputToken;

  return {
    inputToken,
    outputToken,
    amount,
    amountType,
    refundOnOrigin,
    integratorId,
    skipOriginTxEstimation,
    isInputNative,
    isOutputNative,
    refundAddress,
    recipient,
    depositor,
    slippageTolerance,
    refundToken,
    excludeSources,
    includeSources,
  };
}

// Schema definitions for embedded actions
// Input param for a function call
const ActionArg = refine(
  object({
    value: unknown(), // Will be validated at runtime
    populateDynamically: boolean(),
    balanceSource: optional(validEvmAddress()),
  }),
  "balanceSource",
  (argument) => {
    if (argument.populateDynamically && !argument.balanceSource) {
      return "balanceSource is required when populateDynamically is true";
    }
    return true;
  }
);

// Recursive array type that can have nested arrays at any depth
// Needed to support arguments of type tuple and array
const RecursiveArgumentArray: any = lazy(() =>
  union([ActionArg, array(RecursiveArgumentArray)])
);

// Instructions for a single function call
const Action = type({
  target: validEvmAddress(),
  functionSignature: string(), // Will be validated at runtime
  args: array(RecursiveArgumentArray),
  value: positiveIntStr(),
});

const SwapBody = type({
  actions: array(Action),
});

export type SwapBody = Infer<typeof SwapBody>;

/**
 * Validates that all actions in the swap body can be properly encoded.
 * Recursively extracts argument values and validates they match the function signature.
 *
 * @param body - The request body containing an array of actions to validate
 * @throws {AbiEncodingError} When function encoding fails due to invalid arguments or mismatched signatures
 */
export function handleSwapBody(body: SwapBody) {
  assert(body, SwapBody);

  // Helper function to recursively extract only the .value fields from args array
  const flattenArgs = (args: any[], depth: number = 0): any[] => {
    if (depth > 10) {
      throw new Error("Arguments array is too deeply nested");
    }
    return args.map((arg) => {
      if (Array.isArray(arg)) {
        return flattenArgs(arg, depth + 1);
      } else if (arg && typeof arg === "object" && "value" in arg) {
        return arg.value;
      } else {
        return arg;
      }
    });
  };

  body.actions.forEach((action) => {
    const methodAbi = action.functionSignature;
    const positionalArgs = flattenArgs(action.args);
    const iface = new utils.Interface([methodAbi]);
    const functionName = iface.fragments[0].name;
    try {
      iface.encodeFunctionData(functionName, positionalArgs);
    } catch (err) {
      throw new AbiEncodingError(
        {
          message: `Failed to encode function data for ${functionName}. Arguments may be invalid or mismatched.`,
        },
        {
          cause: `${err instanceof Error ? err.message : String(err)}`,
        }
      );
    }
  });
}

export function getApprovalTxns(params: {
  allowance: BigNumber;
  token: Token;
  spender: string;
  amount: BigNumber;
}) {
  const approvalTxns: {
    chainId: number;
    to: string;
    data: string;
  }[] = [];
  // USDT has a different approval flow when changing an already approve amount.
  // We need to set the allowance to 0 first.
  // See https://etherscan.io/address/0xdac17f958d2ee523a2206206994597c13d831ec7#code#L201
  if (params.token.symbol === "USDT" && params.allowance.gt(0)) {
    approvalTxns.push({
      chainId: params.token.chainId,
      to: params.token.address,
      data: encodeApproveCalldata(params.spender, BigNumber.from(0)),
    });
  }
  approvalTxns.push({
    chainId: params.token.chainId,
    to: params.token.address,
    data: encodeApproveCalldata(params.spender, params.amount),
  });
  return approvalTxns;
}

async function calculateSwapFee(
  swapQuote: SwapQuote,
  baseCurrency: string
): Promise<Record<string, number>> {
  const { tokenIn, tokenOut, expectedAmountOut, expectedAmountIn } = swapQuote;
  const [inputTokenPriceBase, outputTokenPriceBase] = await Promise.all([
    getCachedTokenPrice(
      tokenIn.address,
      baseCurrency,
      undefined,
      tokenIn.chainId
    ),
    getCachedTokenPrice(
      tokenOut.address,
      baseCurrency,
      undefined,
      tokenOut.chainId
    ),
  ]);

  const normalizedIn =
    parseFloat(utils.formatUnits(expectedAmountIn, tokenIn.decimals)) *
    inputTokenPriceBase;
  const normalizedOut =
    parseFloat(utils.formatUnits(expectedAmountOut, tokenOut.decimals)) *
    outputTokenPriceBase;
  return {
    [baseCurrency]: normalizedIn - normalizedOut,
  };
}

async function calculateBridgeFee(
  bridgeQuote: CrossSwapQuotes["bridgeQuote"],
  baseCurrency: string
): Promise<Record<string, number>> {
  const { inputToken, suggestedFees } = bridgeQuote;
  const inputTokenPriceBase = await getCachedTokenPrice(
    inputToken.address,
    baseCurrency,
    undefined,
    inputToken.chainId
  );
  const normalizedFee =
    parseFloat(
      utils.formatUnits(suggestedFees.totalRelayFee.total, inputToken.decimals)
    ) * inputTokenPriceBase;

  return {
    [baseCurrency]: normalizedFee,
  };
}

export async function calculateCrossSwapFees(
  crossSwapQuote: CrossSwapQuotes,
  baseCurrency = "usd"
): Promise<CrossSwapFees> {
  const bridgeFeePromise = calculateBridgeFee(
    crossSwapQuote.bridgeQuote,
    baseCurrency
  );

  const originSwapFeePromise = crossSwapQuote?.originSwapQuote
    ? calculateSwapFee(crossSwapQuote.originSwapQuote, baseCurrency)
    : Promise.resolve(undefined);

  const destinationSwapFeePromise = crossSwapQuote?.destinationSwapQuote
    ? calculateSwapFee(crossSwapQuote.destinationSwapQuote, baseCurrency)
    : Promise.resolve(undefined);

  const [bridgeFees, originSwapFees, destinationSwapFees] = await Promise.all([
    bridgeFeePromise,
    originSwapFeePromise,
    destinationSwapFeePromise,
  ]);

  return {
    bridgeFees,
    originSwapFees,
    destinationSwapFees,
  };
}

export function stringifyBigNumProps<T extends object | any[]>(value: T): T {
  if (Array.isArray(value)) {
    return value.map((element) => {
      if (element instanceof BigNumber) {
        return element.toString();
      }
      if (typeof element === "object" && element !== null) {
        return stringifyBigNumProps(element);
      }
      return element;
    }) as T;
  }

  return Object.fromEntries(
    Object.entries(value).map(([key, val]) => {
      if (val instanceof BigNumber) {
        return [key, val.toString()];
      }
      if (typeof val === "object" && val !== null) {
        return [key, stringifyBigNumProps(val)];
      }
      return [key, val];
    })
  ) as T;
}

export function buildBaseSwapResponseJson(params: {
  inputTokenAddress: string;
  originChainId: number;
  inputAmount: BigNumber;
  allowance: BigNumber;
  balance: BigNumber;
  approvalTxns?: {
    to: string;
    data: string;
  }[];
  originSwapQuote?: SwapQuote;
  bridgeQuote: CrossSwapQuotes["bridgeQuote"];
  destinationSwapQuote?: SwapQuote;
  refundToken: Token;
  approvalSwapTx?: {
    from: string;
    to: string;
    data: string;
    value?: BigNumber;
    gas?: BigNumber;
    maxFeePerGas?: BigNumber;
    maxPriorityFeePerGas?: BigNumber;
  };
  permitSwapTx?: any; // TODO: Add type
}) {
  const crossSwapType =
    params.originSwapQuote && params.destinationSwapQuote
      ? CROSS_SWAP_TYPE.ANY_TO_ANY
      : params.originSwapQuote && !params.destinationSwapQuote
        ? CROSS_SWAP_TYPE.ANY_TO_BRIDGEABLE
        : params.destinationSwapQuote && !params.originSwapQuote
          ? CROSS_SWAP_TYPE.BRIDGEABLE_TO_ANY
          : CROSS_SWAP_TYPE.BRIDGEABLE_TO_BRIDGEABLE;
  return stringifyBigNumProps({
    crossSwapType,
    checks: {
      allowance: params.approvalSwapTx
        ? {
            token: params.inputTokenAddress,
            spender: params.approvalSwapTx.to,
            actual: params.allowance,
            expected: params.inputAmount,
          }
        : // TODO: Handle permit2 required allowance
          {
            token: params.inputTokenAddress,
            spender: constants.AddressZero,
            actual: 0,
            expected: 0,
          },
      balance: {
        token: params.inputTokenAddress,
        actual: params.balance,
        expected: params.inputAmount,
      },
    },
    approvalTxns: params.approvalTxns,
    steps: {
      originSwap: params.originSwapQuote
        ? {
            tokenIn: params.originSwapQuote.tokenIn,
            tokenOut: params.originSwapQuote.tokenOut,
            inputAmount: params.originSwapQuote.expectedAmountIn,
            outputAmount: params.originSwapQuote.expectedAmountOut,
            minOutputAmount: params.originSwapQuote.minAmountOut,
            maxInputAmount: params.originSwapQuote.maximumAmountIn,
          }
        : undefined,
      bridge: {
        inputAmount: params.bridgeQuote.inputAmount,
        outputAmount: params.bridgeQuote.outputAmount,
        tokenIn: params.bridgeQuote.inputToken,
        tokenOut: params.bridgeQuote.outputToken,
        fees: {
          totalRelay: params.bridgeQuote.suggestedFees.totalRelayFee,
          relayerCapital: params.bridgeQuote.suggestedFees.relayerCapitalFee,
          relayerGas: params.bridgeQuote.suggestedFees.relayerGasFee,
          lp: params.bridgeQuote.suggestedFees.lpFee,
        },
      },
      destinationSwap: params.destinationSwapQuote
        ? {
            tokenIn: params.destinationSwapQuote.tokenIn,
            tokenOut: params.destinationSwapQuote.tokenOut,
            inputAmount: params.destinationSwapQuote.expectedAmountIn,
            maxInputAmount: params.destinationSwapQuote.maximumAmountIn,
            outputAmount: params.destinationSwapQuote.expectedAmountOut,
            minOutputAmount: params.destinationSwapQuote.minAmountOut,
          }
        : undefined,
    },
    refundToken:
      params.refundToken.symbol === "ETH"
        ? {
            ...params.refundToken,
            symbol: "WETH",
          }
        : params.refundToken,
    inputAmount:
      params.originSwapQuote?.expectedAmountIn ??
      params.bridgeQuote.inputAmount,
    expectedOutputAmount:
      params.destinationSwapQuote?.expectedAmountOut ??
      params.bridgeQuote.outputAmount,
    minOutputAmount:
      params.destinationSwapQuote?.minAmountOut ??
      params.bridgeQuote.outputAmount,
    expectedFillTime: params.bridgeQuote.suggestedFees.estimatedFillTimeSec,
    swapTx: params.approvalSwapTx
      ? {
          simulationSuccess: !!params.approvalSwapTx.gas,
          chainId: params.originChainId,
          to: params.approvalSwapTx.to,
          data: params.approvalSwapTx.data,
          value: params.approvalSwapTx.value,
          gas: params.approvalSwapTx.gas,
          maxFeePerGas: params.approvalSwapTx.maxFeePerGas,
          maxPriorityFeePerGas: params.approvalSwapTx.maxPriorityFeePerGas,
        }
      : params.permitSwapTx
        ? params.permitSwapTx.swapTx
        : undefined,
    eip712: params.permitSwapTx?.eip712,
  });
}<|MERGE_RESOLUTION|>--- conflicted
+++ resolved
@@ -6,16 +6,12 @@
   optional,
   enums,
   array,
-<<<<<<< HEAD
-  union,
-=======
   object,
   boolean,
   lazy,
   union,
   unknown,
   refine,
->>>>>>> 72f6f328
 } from "superstruct";
 import { BigNumber, constants, utils } from "ethers";
 
