--- conflicted
+++ resolved
@@ -53,18 +53,13 @@
   encodeMakeCallWithBalanceCalldata,
   getMultiCallHandlerAddress,
 } from "../_multicall-handler";
-import { TOKEN_SYMBOLS_MAP } from "../_constants";
 import { isToHyperCore } from "../_bridges/cctp/utils/hypercore";
 import { Logger } from "@across-protocol/sdk/dist/types/relayFeeCalculator";
 import { calculateSwapFees } from "./_swap-fees";
-<<<<<<< HEAD
-import { assertValidAddressChainCombination } from "./_validations";
-=======
 import { KNOWN_CHAIN_IDS, CHAIN_IDs, TOKEN_SYMBOLS_MAP } from "../_constants";
 import { assertValidAddressChainCombination } from "./_validations";
 import { getQuoteExpiryTimestamp } from "../_quote-timestamp";
 import { getNativeTokenInfo } from "../_token-info";
->>>>>>> 9180e512
 
 export const BaseSwapQueryParamsSchema = type({
   amount: positiveIntStr(),
@@ -133,8 +128,6 @@
   const isDestinationSvm = sdk.utils.chainIsSvm(destinationChainId);
   const isOriginSvm = sdk.utils.chainIsSvm(originChainId);
 
-<<<<<<< HEAD
-=======
   if (
     !KNOWN_CHAIN_IDS.has(originChainId) ||
     !KNOWN_CHAIN_IDS.has(destinationChainId)
@@ -148,7 +141,6 @@
     });
   }
 
->>>>>>> 9180e512
   assertValidAddressChainCombination({
     address: _inputTokenAddress,
     chainId: originChainId,
@@ -197,16 +189,6 @@
       destinationChainId
     );
 
-<<<<<<< HEAD
-    // HyperCore uses special system addresses (0x20...) that aren't in standard enabled routes
-    // Allow HyperCore as destination if output token is USDC on HyperCore
-    const isHyperCoreUsdcDestination =
-      isToHyperCore(destinationChainId) &&
-      outputTokenAddress.toLowerCase() ===
-        TOKEN_SYMBOLS_MAP.USDC.addresses[destinationChainId]?.toLowerCase();
-
-    if (!outputBridgeable && !isHyperCoreUsdcDestination) {
-=======
     // Allows USDH output from SVM
     const isToUsdh = !![
       TOKEN_SYMBOLS_MAP["USDH-SPOT"].addresses[destinationChainId],
@@ -217,8 +199,14 @@
         (address) => address.toLowerCase() === outputTokenAddress.toLowerCase()
       );
 
-    if (!outputBridgeable && !isToUsdh) {
->>>>>>> 9180e512
+    // HyperCore uses special system addresses (0x20...) that aren't in standard enabled routes
+    // Allow HyperCore as destination if output token is USDC on HyperCore
+    const isHyperCoreUsdcDestination =
+      isToHyperCore(destinationChainId) &&
+      outputTokenAddress.toLowerCase() ===
+        TOKEN_SYMBOLS_MAP.USDC.addresses[destinationChainId]?.toLowerCase();
+
+    if (!outputBridgeable && !isToUsdh && !isHyperCoreUsdcDestination) {
       throw new InvalidParamError({
         param: "outputToken",
         message:
@@ -272,29 +260,12 @@
     });
   }
 
-  // 'depositor', 'recipient' and 'appFeeRecipient' address type validations
-  assertValidAddressChainCombination({
-    address: depositor,
-    chainId: originChainId,
-    paramName: "depositor",
-  });
-  if (recipient) {
-    assertValidAddressChainCombination({
-      address: recipient,
-      chainId: destinationChainId,
-      paramName: "recipient",
+  if (!inputTokenAddress || !outputTokenAddress) {
+    throw new InvalidParamError({
+      param: "inputToken, outputToken",
+      message: "Invalid input or output token address",
     });
   }
-<<<<<<< HEAD
-=======
-  if (appFeeRecipient) {
-    assertValidAddressChainCombination({
-      address: appFeeRecipient,
-      chainId: destinationChainId,
-      paramName: "appFeeRecipient",
-    });
-  }
->>>>>>> 9180e512
 
   const amountType = tradeType as AmountType;
   const amount = BigNumber.from(_amount);
