--- conflicted
+++ resolved
@@ -62,7 +62,6 @@
       blockFinder.getBlockForTimestamp(parsedTimestamp),
       isRouteEnabled(computedOriginChainId, destinationChainId, token),
     ]);
-<<<<<<< HEAD
 
     // If the query was supplied a timestamp, lets use the most
     // recent block before the timestamp. If the timestamp is
@@ -70,10 +69,7 @@
     // to be "latest"
     const blockTag = isString(timestamp) ? rawBlockTag : -1;
 
-    console.log(`INFO(suggested-fees): Using block ${blockTag}`);
-=======
     logger.debug({ at: "suggested-fees", message: `Using block ${blockTag}` });
->>>>>>> cbc1e344
 
     if (!routeEnabled || disabledL1Tokens.includes(l1Token.toLowerCase()))
       throw new InputError(
