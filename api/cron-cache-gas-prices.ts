import { VercelResponse } from "@vercel/node";
import { TypedVercelRequest } from "./_types";
import {
  HUB_POOL_CHAIN_ID,
  getCachedNativeGasCost,
  getCachedOpStackL1DataFee,
  getLogger,
  handleErrorCondition,
  latestGasPriceCache,
  resolveVercelEndpoint,
} from "./_utils";
import { UnauthorizedError } from "./_errors";

import mainnetChains from "../src/data/chains_1.json";
import { utils, constants } from "@across-protocol/sdk";
import { CHAIN_IDs, DEFAULT_SIMULATED_RECIPIENT_ADDRESS } from "./_constants";
import axios from "axios";
import { ethers } from "ethers";

type Route = {
  originChainId: number;
  originToken: string;
  destinationChainId: number;
  destinationToken: string;
  originTokenSymbol: string;
  destinationTokenSymbol: string;
};

// Set lower than TTL in latestGasPriceCache
const updateIntervalsSecPerChain = {
  default: 5,
};

<<<<<<< HEAD
// Set lower than TTL in getCachedOpStackL1DataFee and getCachedNativeGasCost
const updateL1DataFeeIntervalsSecPerChain = {
  default: 10,
=======
// Set lower than TTL in getCachedOpStackL1DataFee
// Set lower than the L1 block time so we can try to get as up to date L1 data fees based on L1 base fees as possible.
const updateL1DataFeeIntervalsSecPerChain = {
  default: 10,
};

// Set lower than TTL in getCachedNativeGasCost. This should rarely change so we should just make sure
// we keep this cache warm.
const updateNativeGasCostIntervalsSecPerChain = {
  default: 30,
>>>>>>> 09d3771e
};

const maxDurationSec = 60;

const getDepositArgsForChainId = (chainId: number, tokenAddress: string) => {
  return {
    amount: ethers.BigNumber.from(100),
    inputToken: constants.ZERO_ADDRESS,
    outputToken: tokenAddress,
    recipientAddress: DEFAULT_SIMULATED_RECIPIENT_ADDRESS,
    originChainId: 0, // Shouldn't matter for simulation
    destinationChainId: Number(chainId),
  };
};

const handler = async (
  request: TypedVercelRequest<Record<string, never>>,
  response: VercelResponse
) => {
  const logger = getLogger();
  logger.debug({
    at: "CronCacheGasPrices",
    message: "Starting cron job...",
  });
  try {
    const authHeader = request.headers?.["authorization"];
    if (
      !process.env.CRON_SECRET ||
      authHeader !== `Bearer ${process.env.CRON_SECRET}`
    ) {
      throw new UnauthorizedError();
    }

    // Skip cron job on testnet
    if (HUB_POOL_CHAIN_ID !== 1) {
      logger.info({
        at: "CronCacheGasPrices",
        message: "Skipping cron job on testnet",
      });
      return;
    }

    const availableRoutes = (
      await axios(`${resolveVercelEndpoint()}/api/available-routes`)
    ).data as Array<Route>;

    // This marks the timestamp when the function started
    const functionStart = Date.now();

    /**
     * @notice Updates the gas price cache every `updateIntervalsSecPerChain` seconds up to `maxDurationSec` seconds.
     * @param chainId Chain to estimate gas price for
     * @param outputTokenAddress Optional param to set if the gas price is dependent on the calldata of the transaction
     * to be submitted on the chainId. This output token will be used to construct a fill transaction to simulate.
     */
    const updateGasPricePromise = async (
      chainId: number,
      outputTokenAddress?: string
    ): Promise<void> => {
      const secondsPerUpdateForChain = updateIntervalsSecPerChain.default;
      const cache = latestGasPriceCache(
        chainId,
        outputTokenAddress
          ? getDepositArgsForChainId(chainId, outputTokenAddress)
          : undefined
      );

      while (true) {
        const diff = Date.now() - functionStart;
        // Stop after `maxDurationSec` seconds
        if (diff >= maxDurationSec * 1000) {
          break;
        }
        await cache.set();
        await utils.delay(secondsPerUpdateForChain);
      }
    };

    /**
<<<<<<< HEAD
     * @notice Updates the L1 data fee and L2 gas cost caches every `updateL1DataFeeIntervalsSecPerChain` seconds
     * up to `maxDurationSec` seconds.
     * @dev This function will also update the L2 gas costs because this value is required to get the L1 data fee.
     * @param chainId Chain to estimate gas price for
=======
     * @notice Updates the L1 data fee gas cost cache every `updateL1DataFeeIntervalsSecPerChain` seconds
     * up to `maxDurationSec` seconds.
     * @param chainId Chain to estimate l1 data fee for
>>>>>>> 09d3771e
     * @param outputTokenAddress This output token will be used to construct a fill transaction to simulate
     * gas costs for.
     */
    const updateL1DataFeePromise = async (
      chainId: number,
      outputTokenAddress: string
    ): Promise<void> => {
      const secondsPerUpdate = updateL1DataFeeIntervalsSecPerChain.default;
      const depositArgs = getDepositArgsForChainId(chainId, outputTokenAddress);
      const gasCostCache = getCachedNativeGasCost(depositArgs);

      while (true) {
        const diff = Date.now() - functionStart;
        // Stop after `maxDurationSec` seconds
        if (diff >= maxDurationSec * 1000) {
          break;
        }
        const gasCost = await gasCostCache.get();
        if (utils.chainIsOPStack(chainId)) {
          const cache = getCachedOpStackL1DataFee(depositArgs, gasCost);
          await cache.set();
        }
        await utils.delay(secondsPerUpdate);
      }
    };

<<<<<<< HEAD
=======
    /**
     * @notice Updates the native gas cost cache every `updateNativeGasCostIntervalsSecPerChain` seconds
     * up to `maxDurationSec` seconds.
     * @param chainId Chain to estimate gas cost for
     * @param outputTokenAddress This output token will be used to construct a fill transaction to simulate
     * gas costs for.
     */
    const updateNativeGasCostPromise = async (
      chainId: number,
      outputTokenAddress: string
    ): Promise<void> => {
      const secondsPerUpdate = updateNativeGasCostIntervalsSecPerChain.default;
      const depositArgs = getDepositArgsForChainId(chainId, outputTokenAddress);
      const cache = getCachedNativeGasCost(depositArgs);

      while (true) {
        const diff = Date.now() - functionStart;
        // Stop after `maxDurationSec` seconds
        if (diff >= maxDurationSec * 1000) {
          break;
        }
        await cache.set();
        await utils.delay(secondsPerUpdate);
      }
    };

>>>>>>> 09d3771e
    const lineaDestinationRoutes = availableRoutes.filter(
      ({ destinationChainId }) => destinationChainId === CHAIN_IDs.LINEA
    );
    // The minimum interval for Vercel Serverless Functions cron jobs is 1 minute.
    // But we want to update gas data more frequently than that.
    // To circumvent this, we run the function in a loop and update gas prices every
    // `secondsPerUpdateForChain` seconds and stop after `maxDurationSec` seconds (1 minute).
    await Promise.all([
      // @dev Linea gas prices are dependent on the L2 calldata to be submitted so compute one gas price for each output token,
      // so we compute one gas price per output token for Linea
      Promise.all(
        mainnetChains
          .filter((chain) => chain.chainId !== CHAIN_IDs.LINEA)
          .map((chain) => updateGasPricePromise(chain.chainId))
      ),
      Promise.all(
        lineaDestinationRoutes.map(({ destinationToken }) =>
          updateGasPricePromise(CHAIN_IDs.LINEA, destinationToken)
        )
      ),
      Promise.all(
<<<<<<< HEAD
        mainnetChains.map((chain) => {
=======
        mainnetChains.map(async (chain) => {
>>>>>>> 09d3771e
          const routesToChain = availableRoutes.filter(
            ({ destinationChainId }) => destinationChainId === chain.chainId
          );
          const outputTokensForChain = routesToChain.map(
            ({ destinationToken }) => destinationToken
          );
<<<<<<< HEAD
          return Promise.all(
            outputTokensForChain.map((outputToken) =>
              updateL1DataFeePromise(chain.chainId, outputToken)
            )
          );
=======
          await Promise.all([
            Promise.all(
              outputTokensForChain.map((outputToken) =>
                updateNativeGasCostPromise(chain.chainId, outputToken)
              )
            ),
            Promise.all(
              outputTokensForChain.map((outputToken) =>
                updateL1DataFeePromise(chain.chainId, outputToken)
              )
            ),
          ]);
>>>>>>> 09d3771e
        })
      ),
    ]);

    logger.debug({
      at: "CronCacheGasPrices",
      message: "Finished",
    });
    response.status(200);
    response.send("OK");
  } catch (error: unknown) {
    return handleErrorCondition(
      "cron-cache-gas-prices",
      response,
      logger,
      error
    );
  }
};

export default handler;<|MERGE_RESOLUTION|>--- conflicted
+++ resolved
@@ -31,11 +31,6 @@
   default: 5,
 };
 
-<<<<<<< HEAD
-// Set lower than TTL in getCachedOpStackL1DataFee and getCachedNativeGasCost
-const updateL1DataFeeIntervalsSecPerChain = {
-  default: 10,
-=======
 // Set lower than TTL in getCachedOpStackL1DataFee
 // Set lower than the L1 block time so we can try to get as up to date L1 data fees based on L1 base fees as possible.
 const updateL1DataFeeIntervalsSecPerChain = {
@@ -46,7 +41,6 @@
 // we keep this cache warm.
 const updateNativeGasCostIntervalsSecPerChain = {
   default: 30,
->>>>>>> 09d3771e
 };
 
 const maxDurationSec = 60;
@@ -126,16 +120,9 @@
     };
 
     /**
-<<<<<<< HEAD
-     * @notice Updates the L1 data fee and L2 gas cost caches every `updateL1DataFeeIntervalsSecPerChain` seconds
-     * up to `maxDurationSec` seconds.
-     * @dev This function will also update the L2 gas costs because this value is required to get the L1 data fee.
-     * @param chainId Chain to estimate gas price for
-=======
      * @notice Updates the L1 data fee gas cost cache every `updateL1DataFeeIntervalsSecPerChain` seconds
      * up to `maxDurationSec` seconds.
      * @param chainId Chain to estimate l1 data fee for
->>>>>>> 09d3771e
      * @param outputTokenAddress This output token will be used to construct a fill transaction to simulate
      * gas costs for.
      */
@@ -162,8 +149,6 @@
       }
     };
 
-<<<<<<< HEAD
-=======
     /**
      * @notice Updates the native gas cost cache every `updateNativeGasCostIntervalsSecPerChain` seconds
      * up to `maxDurationSec` seconds.
@@ -190,7 +175,6 @@
       }
     };
 
->>>>>>> 09d3771e
     const lineaDestinationRoutes = availableRoutes.filter(
       ({ destinationChainId }) => destinationChainId === CHAIN_IDs.LINEA
     );
@@ -212,24 +196,13 @@
         )
       ),
       Promise.all(
-<<<<<<< HEAD
-        mainnetChains.map((chain) => {
-=======
         mainnetChains.map(async (chain) => {
->>>>>>> 09d3771e
           const routesToChain = availableRoutes.filter(
             ({ destinationChainId }) => destinationChainId === chain.chainId
           );
           const outputTokensForChain = routesToChain.map(
             ({ destinationToken }) => destinationToken
           );
-<<<<<<< HEAD
-          return Promise.all(
-            outputTokensForChain.map((outputToken) =>
-              updateL1DataFeePromise(chain.chainId, outputToken)
-            )
-          );
-=======
           await Promise.all([
             Promise.all(
               outputTokensForChain.map((outputToken) =>
@@ -242,7 +215,6 @@
               )
             ),
           ]);
->>>>>>> 09d3771e
         })
       ),
     ]);
