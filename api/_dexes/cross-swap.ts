import { SpokePool } from "@across-protocol/contracts/dist/typechain";

import {
  isRouteEnabled,
  isInputTokenBridgeable,
  isOutputTokenBridgeable,
  getBridgeQuoteForMinOutput,
  getSpokePool,
  latestGasPriceCache,
} from "../_utils";
import {
  getUniswapCrossSwapQuotesForMinOutputB2A,
  getUniswapCrossSwapQuotesForMinOutputA2B,
  getBestUniswapCrossSwapQuotesForMinOutputA2A,
} from "./uniswap";
import { CrossSwap, CrossSwapQuotes } from "./types";
import { buildExactOutputBridgeTokenMessage, getSwapAndBridge } from "./utils";
import { tagIntegratorId } from "../_integrator-id";
import { PopulatedTransaction } from "ethers";
import { getMultiCallHandlerAddress } from "../_multicall-handler";

export type CrossSwapType =
  (typeof CROSS_SWAP_TYPE)[keyof typeof CROSS_SWAP_TYPE];

export type AmountType = (typeof AMOUNT_TYPE)[keyof typeof AMOUNT_TYPE];

export type LeftoverType = (typeof LEFTOVER_TYPE)[keyof typeof LEFTOVER_TYPE];

export const AMOUNT_TYPE = {
  EXACT_INPUT: "exactInput",
  MIN_OUTPUT: "minOutput",
} as const;

export const CROSS_SWAP_TYPE = {
  BRIDGEABLE_TO_BRIDGEABLE: "bridgeableToBridgeable",
  BRIDGEABLE_TO_ANY: "bridgeableToAny",
  ANY_TO_BRIDGEABLE: "anyToBridgeable",
  ANY_TO_ANY: "anyToAny",
} as const;

export const LEFTOVER_TYPE = {
  OUTPUT_TOKEN: "outputToken",
  BRIDGEABLE_TOKEN: "bridgeableToken",
} as const;

export const PREFERRED_BRIDGE_TOKENS = ["WETH", "USDC"];

export async function getCrossSwapQuotes(
  crossSwap: CrossSwap
): Promise<CrossSwapQuotes> {
  if (crossSwap.type === AMOUNT_TYPE.EXACT_INPUT) {
    // @TODO: Add support for exact input amount
    throw new Error("Not implemented yet");
  }

  if (crossSwap.type === AMOUNT_TYPE.MIN_OUTPUT) {
    return getCrossSwapQuotesForMinOutput(crossSwap);
  }

  throw new Error("Invalid amount type");
}

export async function getCrossSwapQuotesForMinOutput(crossSwap: CrossSwap) {
  const crossSwapType = getCrossSwapType({
    inputToken: crossSwap.inputToken.address,
    originChainId: crossSwap.inputToken.chainId,
    outputToken: crossSwap.outputToken.address,
    destinationChainId: crossSwap.outputToken.chainId,
  });

  if (crossSwapType === CROSS_SWAP_TYPE.BRIDGEABLE_TO_BRIDGEABLE) {
    return getCrossSwapQuotesForMinOutputB2B(crossSwap);
  }

  if (crossSwapType === CROSS_SWAP_TYPE.BRIDGEABLE_TO_ANY) {
    return getCrossSwapQuotesForMinOutputB2A(crossSwap);
  }

  if (crossSwapType === CROSS_SWAP_TYPE.ANY_TO_BRIDGEABLE) {
    return getCrossSwapQuotesForMinOutputA2B(crossSwap);
  }

  if (crossSwapType === CROSS_SWAP_TYPE.ANY_TO_ANY) {
    return getCrossSwapQuotesForMinOutputA2A(crossSwap);
  }

  throw new Error("Invalid cross swap type");
}

// @TODO: Implement the following function
export async function getCrossSwapQuotesForExactInput(crossSwap: CrossSwap) {
  throw new Error("Not implemented yet");
}

export async function getCrossSwapQuotesForMinOutputB2B(crossSwap: CrossSwap) {
  const bridgeQuote = await getBridgeQuoteForMinOutput({
    inputToken: crossSwap.inputToken,
    outputToken: crossSwap.outputToken,
    minOutputAmount: crossSwap.amount,
    recipient: getMultiCallHandlerAddress(crossSwap.outputToken.chainId),
    message: buildExactOutputBridgeTokenMessage(crossSwap),
  });
  return {
    crossSwap,
    destinationSwapQuote: undefined,
    bridgeQuote,
    originSwapQuote: undefined,
  };
}

export async function getCrossSwapQuotesForMinOutputB2A(crossSwap: CrossSwap) {
  // @TODO: Add support for other DEXes / aggregators
  return getUniswapCrossSwapQuotesForMinOutputB2A(crossSwap);
}

export async function getCrossSwapQuotesForMinOutputA2B(crossSwap: CrossSwap) {
  // @TODO: Add support for other DEXes / aggregators
  return getUniswapCrossSwapQuotesForMinOutputA2B(crossSwap);
}

export async function getCrossSwapQuotesForMinOutputA2A(crossSwap: CrossSwap) {
  // @TODO: Add support for other DEXes / aggregators
  return getBestUniswapCrossSwapQuotesForMinOutputA2A(crossSwap, {
    preferredBridgeTokens: PREFERRED_BRIDGE_TOKENS,
    bridgeRoutesLimit: 2,
  });
}

export function getCrossSwapType(params: {
  inputToken: string;
  originChainId: number;
  outputToken: string;
  destinationChainId: number;
}): CrossSwapType {
  if (
    isRouteEnabled(
      params.originChainId,
      params.destinationChainId,
      params.inputToken,
      params.outputToken
    )
  ) {
    return CROSS_SWAP_TYPE.BRIDGEABLE_TO_BRIDGEABLE;
  }

  if (isInputTokenBridgeable(params.inputToken, params.originChainId)) {
    return CROSS_SWAP_TYPE.BRIDGEABLE_TO_ANY;
  }

  if (isOutputTokenBridgeable(params.outputToken, params.destinationChainId)) {
    return CROSS_SWAP_TYPE.ANY_TO_BRIDGEABLE;
  }

  return CROSS_SWAP_TYPE.ANY_TO_ANY;
}

export async function buildCrossSwapTx(
  crossSwapQuotes: CrossSwapQuotes,
  integratorId?: string
) {
  const originChainId = crossSwapQuotes.crossSwap.inputToken.chainId;
  const destinationChainId = crossSwapQuotes.crossSwap.outputToken.chainId;
  const spokePool = getSpokePool(originChainId);
  const deposit = {
<<<<<<< HEAD
    depositor: crossSwapQuotes.crossSwap.recipient,
    recipient: getMultiCallHandlerAddress(destinationChainId),
=======
    depositor: crossSwapQuotes.crossSwap.depositor,
    recipient: crossSwapQuotes.destinationSwapQuote
      ? getMultiCallHandlerAddress(destinationChainId)
      : crossSwapQuotes.crossSwap.recipient,
>>>>>>> 484314e9
    inputToken: crossSwapQuotes.bridgeQuote.inputToken.address,
    outputToken: crossSwapQuotes.bridgeQuote.outputToken.address,
    inputAmount: crossSwapQuotes.bridgeQuote.inputAmount,
    outputAmount: crossSwapQuotes.bridgeQuote.outputAmount,
    destinationChainid: crossSwapQuotes.bridgeQuote.outputToken.chainId,
    exclusiveRelayer:
      crossSwapQuotes.bridgeQuote.suggestedFees.exclusiveRelayer,
    quoteTimestamp: crossSwapQuotes.bridgeQuote.suggestedFees.timestamp,
    fillDeadline: await getFillDeadline(spokePool),
    exclusivityDeadline:
      crossSwapQuotes.bridgeQuote.suggestedFees.exclusivityDeadline,
    message: crossSwapQuotes.bridgeQuote.message || "0x",
  };

  let tx: PopulatedTransaction;
  let toAddress: string;

  if (crossSwapQuotes.originSwapQuote) {
    const swapAndBridge = getSwapAndBridge("uniswap", originChainId);
    tx = await swapAndBridge.populateTransaction.swapAndBridge(
      crossSwapQuotes.originSwapQuote.tokenIn.address,
      crossSwapQuotes.originSwapQuote.tokenOut.address,
      crossSwapQuotes.originSwapQuote.swapTx.data,
      crossSwapQuotes.originSwapQuote.maximumAmountIn,
      crossSwapQuotes.originSwapQuote.minAmountOut,
      deposit
      // @FIXME: This needs a redeployed version of the contract
      // {
      //   value: crossSwapQuotes.crossSwap.isInputNative
      //     ? deposit.inputAmount
      //     : 0,
      // }
    );
    toAddress = swapAndBridge.address;
  } else {
    const spokePool = getSpokePool(
      crossSwapQuotes.crossSwap.inputToken.chainId
    );
    tx = await spokePool.populateTransaction.depositV3(
      deposit.depositor,
      deposit.recipient,
      deposit.inputToken,
      deposit.outputToken,
      deposit.inputAmount,
      deposit.outputAmount,
      deposit.destinationChainid,
      deposit.exclusiveRelayer,
      deposit.quoteTimestamp,
      deposit.fillDeadline,
      deposit.exclusivityDeadline,
      deposit.message,
      {
        value: crossSwapQuotes.crossSwap.isInputNative
          ? deposit.inputAmount
          : 0,
      }
    );
    toAddress = spokePool.address;
  }

  const [gas, gasPrice] = await Promise.all([
    spokePool.provider.estimateGas({
      from: crossSwapQuotes.crossSwap.depositor,
      ...tx,
    }),
    latestGasPriceCache(originChainId).get(),
  ]);

  return {
    from: crossSwapQuotes.crossSwap.depositor,
    to: toAddress,
    data: integratorId ? tagIntegratorId(integratorId, tx.data!) : tx.data,
    gas,
    gasPrice,
    value: tx.value,
  };
}

async function getFillDeadline(spokePool: SpokePool): Promise<number> {
  const calls = [
    spokePool.interface.encodeFunctionData("getCurrentTime"),
    spokePool.interface.encodeFunctionData("fillDeadlineBuffer"),
  ];

  const [currentTime, fillDeadlineBuffer] =
    await spokePool.callStatic.multicall(calls);
  return Number(currentTime) + Number(fillDeadlineBuffer);
}<|MERGE_RESOLUTION|>--- conflicted
+++ resolved
@@ -162,15 +162,8 @@
   const destinationChainId = crossSwapQuotes.crossSwap.outputToken.chainId;
   const spokePool = getSpokePool(originChainId);
   const deposit = {
-<<<<<<< HEAD
-    depositor: crossSwapQuotes.crossSwap.recipient,
+    depositor: crossSwapQuotes.crossSwap.depositor,
     recipient: getMultiCallHandlerAddress(destinationChainId),
-=======
-    depositor: crossSwapQuotes.crossSwap.depositor,
-    recipient: crossSwapQuotes.destinationSwapQuote
-      ? getMultiCallHandlerAddress(destinationChainId)
-      : crossSwapQuotes.crossSwap.recipient,
->>>>>>> 484314e9
     inputToken: crossSwapQuotes.bridgeQuote.inputToken.address,
     outputToken: crossSwapQuotes.bridgeQuote.outputToken.address,
     inputAmount: crossSwapQuotes.bridgeQuote.inputAmount,
