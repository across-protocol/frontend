--- conflicted
+++ resolved
@@ -39,12 +39,9 @@
   refundAddress?: string;
   isInputNative?: boolean;
   isOutputNative?: boolean;
-<<<<<<< HEAD
   embeddedActions: Action[];
-=======
   excludeSources?: string[];
   includeSources?: string[];
->>>>>>> 15aea05d
 };
 
 export type SupportedDex =
