import { BigNumber } from "ethers";
import { Address } from "@solana/kit";
import { TradeType } from "@uniswap/sdk-core";

import { getSuggestedFees } from "../_utils";
import { AmountType, AppFee, CrossSwapType } from "./utils";
import { Action } from "../swap/_utils";
import { TransferType } from "../_spoke-pool-periphery";

export enum FeeDetailsType {
  TOTAL_BREAKDOWN = "total-breakdown",
  MAX_TOTAL_BREAKDOWN = "max-total-breakdown",
  ACROSS = "across",
}

export type SlippageTolerance = number | "auto";

export type OriginOrDestination = "origin" | "destination";

export type { AmountType, CrossSwapType };

export type Token = {
  address: string;
  decimals: number;
  symbol: string;
  chainId: number;
};

export type Swap = {
  chainId: number;
  tokenIn: Token;
  tokenOut: Token;
  amount: string;
  depositor?: string;
  recipient: string;
  slippageTolerance: SlippageTolerance;
  type: AmountType;
  isInputNative?: boolean;
  isOutputNative?: boolean;
  originOrDestination: OriginOrDestination;
};

export type CrossSwap = {
  amount: BigNumber;
  inputToken: Token;
  outputToken: Token;
  depositor: string;
  recipient: string;
  slippageTolerance: SlippageTolerance;
  type: AmountType;
  refundOnOrigin: boolean;
  refundAddress?: string;
  isInputNative?: boolean;
  isOutputNative?: boolean;
  excludeSources?: string[];
  includeSources?: string[];
  embeddedActions: Action[];
  appFeePercent?: number;
  appFeeRecipient?: string;
  strictTradeType: boolean;
  isDestinationSvm?: boolean;
  isOriginSvm?: boolean;
};

export type SupportedDex =
  | "1inch"
  | "uniswap"
  | "uniswap-v3/swap-router-02"
  | "uniswap/universal-router-02"
  | "gho-multicall3"
  | "wrapped-gho"
  | "lifi"
  | "0x"
  | "jupiter";

export type OriginSwapQuoteAndCalldata = {
  minExpectedInputTokenAmount: string;
  routerCalldata: string;
  value: string;
  swapAndBridgeAddress: string;
  dex: SupportedDex;
  slippage: number;
};

export type EvmSwapTxn = {
  ecosystem: "evm";
  to: string;
  data: string;
  value: string;
};

export type SvmSwapTxn = {
  ecosystem: "svm";
  to: string;
  instructions?: Record<string, unknown>;
  lookupTables?: Address[];
};

export type SwapTxn = EvmSwapTxn | SvmSwapTxn;

export function isEvmSwapTxn(swapTxn: SwapTxn): swapTxn is EvmSwapTxn {
  return swapTxn.ecosystem === "evm";
}

export function isSvmSwapTxn(swapTxn: SwapTxn): swapTxn is SvmSwapTxn {
  return swapTxn.ecosystem === "svm";
}

export type SwapQuote = {
  maximumAmountIn: BigNumber;
  minAmountOut: BigNumber;
  expectedAmountOut: BigNumber;
  expectedAmountIn: BigNumber;
  slippageTolerance: number;
  swapTxns: (EvmSwapTxn | SvmSwapTxn)[];
  tokenIn: Token;
  tokenOut: Token;
  swapProvider: {
    name: string;
    sources: string[];
  };
};

type AcrossBridgeFeeDetails = {
  type: FeeDetailsType.ACROSS;
  lp: FeeComponent;
  relayerCapital: FeeComponent;
  destinationGas: FeeComponent;
};

type FeeComponent = {
  amount: BigNumber;
  pct: BigNumber;
  token: Token;
  details?: AcrossBridgeFeeDetails;
};

export type CrossSwapQuotes = {
  crossSwap: CrossSwap;
  bridgeQuote: {
    message?: string;
    inputToken: Token;
    outputToken: Token;
    inputAmount: BigNumber;
    outputAmount: BigNumber;
    minOutputAmount: BigNumber;
    estimatedFillTimeSec: number;
<<<<<<< HEAD
    fees: {
      totalRelay: FeeComponent;
      relayerCapital: FeeComponent;
      relayerGas: FeeComponent;
      lp: FeeComponent;
      bridgeFee: FeeComponent;
    };
=======
    fees: FeeComponent;
>>>>>>> 215dbb31
  } & (
    | {
        provider: "across";
        suggestedFees: Awaited<ReturnType<typeof getSuggestedFees>>;
      }
    | {
        provider: "hypercore" | "cctp" | "oft" | "sponsored-oft";
      }
  );
  destinationSwapQuote?: SwapQuote;
  originSwapQuote?: SwapQuote;
  contracts: {
    depositEntryPoint: DepositEntryPointContract;
    originRouter?: RouterContract;
    destinationRouter?: RouterContract;
    originSwapEntryPoint?: OriginSwapEntryPointContract;
  };
  appFee?: AppFee;
  indirectDestinationRoute?: IndirectDestinationRoute;
};

export type OriginSwapEntryPointContract = {
  name: "UniversalSwapAndBridge" | "SpokePoolPeriphery" | "SvmSpoke";
  address: string;
  dex?: SupportedDex;
};

export type DepositEntryPointContract = {
  name: "SpokePoolPeriphery" | "SpokePool" | "SvmSpoke";
  address: string;
};
export type RouterContract = {
  name: string;
  address: string;
  transferType?: TransferType;
};

export type CrossSwapQuotesWithFees = CrossSwapQuotes & {
  fees: CrossSwapFees;
};

export type CrossSwapFees = {
  bridgeFees: Record<string, number>;
  originSwapFees?: Record<string, number>;
  destinationSwapFees?: Record<string, number>;
};

export type GetSourcesFn = (
  chainId: number,
  opts?: {
    excludeSources?: string[];
    includeSources?: string[];
  }
) =>
  | {
      sourcesKeys: string[];
      sourcesNames: string[];
      sourcesType: "exclude" | "include";
    }
  | undefined;

export type AssertSellEntireBalanceSupportedFn = () => void;

export type QuoteFetchStrategy = {
  strategyName: string;
  getRouter: (chainId: number) => {
    address: string;
    name: string;
    transferType?: TransferType;
  };
  getOriginEntryPoints: (chainId: number) => OriginEntryPoints;
  fetchFn: QuoteFetchFn;
  getSources: GetSourcesFn;
  assertSellEntireBalanceSupported: AssertSellEntireBalanceSupportedFn;
};

export type SwapRouter = ReturnType<QuoteFetchStrategy["getRouter"]>;
export type OriginEntryPoint = ReturnType<
  QuoteFetchStrategy["getOriginEntryPoints"]
>;

export type QuoteFetchFn = (
  swap: Swap,
  tradeType: TradeType,
  opts?: QuoteFetchOpts
) => Promise<SwapQuote>;

export type QuoteFetchOpts = Partial<{
  useIndicativeQuote: boolean;
  sources: ReturnType<GetSourcesFn>;
  sellEntireBalance: boolean;
  throwIfSellEntireBalanceUnsupported: boolean;
  quoteBuffer: number;
  splitSlippage: boolean;
}>;

export type OriginEntryPointContractName =
  | "SpokePoolPeriphery"
  | "UniversalSwapAndBridge"
  | "SvmSpoke";

export type OriginEntryPoints = {
  originSwapInitialRecipient: {
    name: "UniversalSwapAndBridge" | "SwapProxy" | "SvmSpoke";
    address: string;
  };
  swapAndBridge: OriginSwapEntryPointContract;
  deposit: {
    name: "SpokePoolPeriphery" | "SpokePool" | "SvmSpoke";
    address: string;
  };
};
export type DepositEntryPoint = OriginEntryPoints["deposit"];

export type CrossSwapQuotesRetrievalB2AResult = {
  destinationSwap: {
    chainId: number;
    tokenIn: Token;
    tokenOut: Token;
    recipient: string;
    slippageTolerance: SlippageTolerance;
    type: AmountType;
  };
  originRouter: SwapRouter;
  destinationRouter: SwapRouter;
  depositEntryPoint: DepositEntryPoint;
  bridgeableOutputToken: Token;
  destinationSwapChainId: number;
  destinationStrategy: QuoteFetchStrategy;
  originStrategy: QuoteFetchStrategy;
};

export type CrossSwapQuotesRetrievalA2BResult = {
  originSwap: {
    chainId: number;
    tokenIn: Token;
    tokenOut: Token;
    recipient: string;
    slippageTolerance: SlippageTolerance;
    type: AmountType;
  };
  originStrategy: QuoteFetchStrategy;
  originSwapChainId: number;
  destinationChainId: number;
  bridgeableInputToken: Token;
  originSwapEntryPoint: OriginSwapEntryPointContract;
};

export type CrossSwapQuotesRetrievalA2AResult = {
  originSwap: {
    chainId: number;
    tokenIn: Token;
    tokenOut: Token;
    recipient: string;
    slippageTolerance: SlippageTolerance;
    type: AmountType;
  };
  destinationSwap: {
    chainId: number;
    tokenIn: Token;
    tokenOut: Token;
    recipient: string;
    slippageTolerance: SlippageTolerance;
    type: AmountType;
  };
  originStrategy: QuoteFetchStrategy;
  originSwapChainId: number;
  destinationSwapChainId: number;
  bridgeableInputToken: Token;
  bridgeableOutputToken: Token;
  originSwapEntryPoint: OriginSwapEntryPointContract;
  depositEntryPoint: DepositEntryPoint;
  originRouter: SwapRouter;
  destinationRouter: SwapRouter;
  destinationStrategy: QuoteFetchStrategy;
}[];

export type DexSources = {
  strategy: string;
  sources: {
    [chainId: number]: {
      key: string; // Source key used by the DEX API
      names: string[]; // Source names that match the key
    }[];
  };
};

export type IndirectDestinationRoute = {
  inputToken: Token;
  intermediaryOutputToken: Token;
  outputToken: Token;
};<|MERGE_RESOLUTION|>--- conflicted
+++ resolved
@@ -145,17 +145,7 @@
     outputAmount: BigNumber;
     minOutputAmount: BigNumber;
     estimatedFillTimeSec: number;
-<<<<<<< HEAD
-    fees: {
-      totalRelay: FeeComponent;
-      relayerCapital: FeeComponent;
-      relayerGas: FeeComponent;
-      lp: FeeComponent;
-      bridgeFee: FeeComponent;
-    };
-=======
     fees: FeeComponent;
->>>>>>> 215dbb31
   } & (
     | {
         provider: "across";
