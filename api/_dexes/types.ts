--- conflicted
+++ resolved
@@ -7,17 +7,15 @@
 import { Action } from "../swap/_utils";
 import { TransferType } from "../_spoke-pool-periphery";
 
-<<<<<<< HEAD
 export enum FeeDetailsType {
   TOTAL_BREAKDOWN = "total-breakdown",
   MAX_TOTAL_BREAKDOWN = "max-total-breakdown",
   ACROSS = "across",
 }
-=======
+
 export type SlippageTolerance = number | "auto";
 
 export type OriginOrDestination = "origin" | "destination";
->>>>>>> df02b14d
 
 export type { AmountType, CrossSwapType };
 
