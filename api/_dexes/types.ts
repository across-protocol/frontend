import { BigNumber } from "ethers";
import { Address } from "@solana/kit";
import { TradeType } from "@uniswap/sdk-core";

import { getSuggestedFees } from "../_utils";
import { AmountType, AppFee, CrossSwapType } from "./utils";
import { Action } from "../swap/_utils";
import { TransferType } from "../_spoke-pool-periphery";

export enum FeeDetailsType {
  TOTAL_BREAKDOWN = "total-breakdown",
  MAX_TOTAL_BREAKDOWN = "max-total-breakdown",
  ACROSS = "across",
}

export type SlippageTolerance = number | "auto";

export type OriginOrDestination = "origin" | "destination";

export type BridgeProvider =
  | "across"
  | "hypercore"
  | "cctp"
  | "oft"
  | "sponsored-intent";

export type { AmountType, CrossSwapType };

export type Token = {
  address: string;
  decimals: number;
  symbol: string;
  chainId: number;
};

export type Swap = {
  chainId: number;
  tokenIn: Token;
  tokenOut: Token;
  amount: string;
  depositor?: string;
  recipient: string;
  slippageTolerance: SlippageTolerance;
  type: AmountType;
  isInputNative?: boolean;
  isOutputNative?: boolean;
  originOrDestination: OriginOrDestination;
};

export type CrossSwap = {
  amount: BigNumber;
  inputToken: Token;
  outputToken: Token;
  depositor: string;
  recipient: string;
  slippageTolerance: SlippageTolerance;
  type: AmountType;
  refundOnOrigin: boolean;
  refundAddress?: string;
  isInputNative?: boolean;
  isOutputNative?: boolean;
  excludeSources?: string[];
  includeSources?: string[];
  embeddedActions: Action[];
  appFeePercent?: number;
  appFeeRecipient?: string;
  strictTradeType: boolean;
  isDestinationSvm?: boolean;
  isOriginSvm?: boolean;
};

export type SupportedDex =
  | "1inch"
  | "uniswap"
  | "uniswap-v3/swap-router-02"
  | "uniswap/universal-router-02"
  | "gho-multicall3"
  | "wrapped-gho"
  | "lifi"
  | "0x"
  | "jupiter";

export type OriginSwapQuoteAndCalldata = {
  minExpectedInputTokenAmount: string;
  routerCalldata: string;
  value: string;
  swapAndBridgeAddress: string;
  dex: SupportedDex;
  slippage: number;
};

export type EvmSwapTxn = {
  ecosystem: "evm";
  to: string;
  data: string;
  value: string;
};

export type SvmSwapTxn = {
  ecosystem: "svm";
  to: string;
  instructions?: Record<string, unknown>;
  lookupTables?: Address[];
};

export type SwapTxn = EvmSwapTxn | SvmSwapTxn;

export function isEvmSwapTxn(swapTxn: SwapTxn): swapTxn is EvmSwapTxn {
  return swapTxn.ecosystem === "evm";
}

export function isSvmSwapTxn(swapTxn: SwapTxn): swapTxn is SvmSwapTxn {
  return swapTxn.ecosystem === "svm";
}

export type SwapQuote = {
  maximumAmountIn: BigNumber;
  minAmountOut: BigNumber;
  expectedAmountOut: BigNumber;
  expectedAmountIn: BigNumber;
  slippageTolerance: number;
  swapTxns: (EvmSwapTxn | SvmSwapTxn)[];
  tokenIn: Token;
  tokenOut: Token;
  swapProvider: {
    name: string;
    sources: string[];
  };
};

type AcrossBridgeFeeDetails = {
  type: FeeDetailsType.ACROSS;
  lp: FeeComponent;
  relayerCapital: FeeComponent;
  destinationGas: FeeComponent;
};

type FeeComponent = {
  amount: BigNumber;
  pct: BigNumber;
  token: Token;
  details?: AcrossBridgeFeeDetails;
};

export type CrossSwapQuotes = {
  crossSwap: CrossSwap;
  bridgeQuote: {
    message?: string;
    inputToken: Token;
    outputToken: Token;
    inputAmount: BigNumber;
    outputAmount: BigNumber;
    minOutputAmount: BigNumber;
    estimatedFillTimeSec: number;
    fees: FeeComponent;
  } & (
    | {
        provider: "across";
        suggestedFees: Awaited<ReturnType<typeof getSuggestedFees>>;
      }
    | {
<<<<<<< HEAD
        provider:
          | "hypercore"
          | "cctp"
          | "oft"
          | "sponsored-oft"
          | "sponsored-cctp";
=======
        provider: Exclude<BridgeProvider, "across">;
>>>>>>> 9180e512
      }
  );
  destinationSwapQuote?: SwapQuote;
  originSwapQuote?: SwapQuote;
  contracts: {
    depositEntryPoint: DepositEntryPointContract;
    originRouter?: RouterContract;
    destinationRouter?: RouterContract;
    originSwapEntryPoint?: OriginSwapEntryPointContract;
  };
  appFee?: AppFee;
  indirectDestinationRoute?: IndirectDestinationRoute;
};

export type OriginSwapEntryPointContract = {
  name: "UniversalSwapAndBridge" | "SpokePoolPeriphery" | "SvmSpoke";
  address: string;
  dex?: SupportedDex;
};

export type DepositEntryPointContract = {
  name: "SpokePoolPeriphery" | "SpokePool" | "SvmSpoke";
  address: string;
};
export type RouterContract = {
  name: string;
  address: string;
  transferType?: TransferType;
};

export type CrossSwapQuotesWithFees = CrossSwapQuotes & {
  fees: CrossSwapFees;
};

export type CrossSwapFees = {
  bridgeFees: Record<string, number>;
  originSwapFees?: Record<string, number>;
  destinationSwapFees?: Record<string, number>;
};

export type GetSourcesFn = (
  chainId: number,
  opts?: {
    excludeSources?: string[];
    includeSources?: string[];
  }
) =>
  | {
      sourcesKeys: string[];
      sourcesNames: string[];
      sourcesType: "exclude" | "include";
    }
  | undefined;

export type AssertSellEntireBalanceSupportedFn = () => void;

export type QuoteFetchStrategy = {
  strategyName: string;
  getRouter: (chainId: number) => {
    address: string;
    name: string;
    transferType?: TransferType;
  };
  getOriginEntryPoints: (chainId: number) => OriginEntryPoints;
  fetchFn: QuoteFetchFn;
  getSources: GetSourcesFn;
  assertSellEntireBalanceSupported: AssertSellEntireBalanceSupportedFn;
};

export type SwapRouter = ReturnType<QuoteFetchStrategy["getRouter"]>;
export type OriginEntryPoint = ReturnType<
  QuoteFetchStrategy["getOriginEntryPoints"]
>;

export type QuoteFetchFn = (
  swap: Swap,
  tradeType: TradeType,
  opts?: QuoteFetchOpts
) => Promise<SwapQuote>;

export type QuoteFetchOpts = Partial<{
  useIndicativeQuote: boolean;
  sources: ReturnType<GetSourcesFn>;
  sellEntireBalance: boolean;
  throwIfSellEntireBalanceUnsupported: boolean;
  quoteBuffer: number;
  splitSlippage: boolean;
}>;

export type OriginEntryPointContractName =
  | "SpokePoolPeriphery"
  | "UniversalSwapAndBridge"
  | "SvmSpoke";

export type OriginEntryPoints = {
  originSwapInitialRecipient: {
    name: "UniversalSwapAndBridge" | "SwapProxy" | "SvmSpoke";
    address: string;
  };
  swapAndBridge: OriginSwapEntryPointContract;
  deposit: {
    name: "SpokePoolPeriphery" | "SpokePool" | "SvmSpoke";
    address: string;
  };
};
export type DepositEntryPoint = OriginEntryPoints["deposit"];

export type CrossSwapQuotesRetrievalB2AResult = {
  destinationSwap: {
    chainId: number;
    tokenIn: Token;
    tokenOut: Token;
    recipient: string;
    slippageTolerance: SlippageTolerance;
    type: AmountType;
  };
  destinationRouter: SwapRouter;
  depositEntryPoint: DepositEntryPoint;
  bridgeableOutputToken: Token;
  destinationSwapChainId: number;
  destinationStrategy: QuoteFetchStrategy;
};

export type CrossSwapQuotesRetrievalA2BResult = {
  originSwap: {
    chainId: number;
    tokenIn: Token;
    tokenOut: Token;
    recipient: string;
    slippageTolerance: SlippageTolerance;
    type: AmountType;
  };
  originStrategy: QuoteFetchStrategy;
  originSwapChainId: number;
  destinationChainId: number;
  bridgeableInputToken: Token;
  originSwapEntryPoint: OriginSwapEntryPointContract;
};

export type CrossSwapQuotesRetrievalA2AResult = {
  originSwap: {
    chainId: number;
    tokenIn: Token;
    tokenOut: Token;
    recipient: string;
    slippageTolerance: SlippageTolerance;
    type: AmountType;
  };
  destinationSwap: {
    chainId: number;
    tokenIn: Token;
    tokenOut: Token;
    recipient: string;
    slippageTolerance: SlippageTolerance;
    type: AmountType;
  };
  originStrategy: QuoteFetchStrategy;
  originSwapChainId: number;
  destinationSwapChainId: number;
  bridgeableInputToken: Token;
  bridgeableOutputToken: Token;
  originSwapEntryPoint: OriginSwapEntryPointContract;
  depositEntryPoint: DepositEntryPoint;
  originRouter: SwapRouter;
  destinationRouter: SwapRouter;
  destinationStrategy: QuoteFetchStrategy;
}[];

export type DexSources = {
  strategy: string;
  sources: {
    [chainId: number]: {
      key: string; // Source key used by the DEX API
      names: string[]; // Source names that match the key
    }[];
  };
};

export type IndirectDestinationRoute = {
  inputToken: Token;
  intermediaryOutputToken: Token;
  outputToken: Token;
};<|MERGE_RESOLUTION|>--- conflicted
+++ resolved
@@ -22,7 +22,9 @@
   | "hypercore"
   | "cctp"
   | "oft"
-  | "sponsored-intent";
+  | "sponsored-intent"
+  | "sponsored-oft"
+  | "sponsored-cctp";
 
 export type { AmountType, CrossSwapType };
 
@@ -159,16 +161,7 @@
         suggestedFees: Awaited<ReturnType<typeof getSuggestedFees>>;
       }
     | {
-<<<<<<< HEAD
-        provider:
-          | "hypercore"
-          | "cctp"
-          | "oft"
-          | "sponsored-oft"
-          | "sponsored-cctp";
-=======
         provider: Exclude<BridgeProvider, "across">;
->>>>>>> 9180e512
       }
   );
   destinationSwapQuote?: SwapQuote;
