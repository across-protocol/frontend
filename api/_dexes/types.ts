--- conflicted
+++ resolved
@@ -19,12 +19,8 @@
   recipient: string;
   slippageTolerance: number;
   type: AmountType;
-<<<<<<< HEAD
   isInputNative?: boolean;
   isOutputNative?: boolean;
-=======
-  leftoverType?: LeftoverType;
->>>>>>> b2458278
 };
 
 export type CrossSwap = {
