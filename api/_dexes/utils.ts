--- conflicted
+++ resolved
@@ -1,10 +1,7 @@
 import { BigNumber, BigNumberish, constants } from "ethers";
 import { utils } from "@across-protocol/sdk";
 import { SpokePool } from "@across-protocol/contracts/dist/typechain";
-<<<<<<< HEAD
-=======
 import { CHAIN_IDs } from "@across-protocol/constants";
->>>>>>> 51edaedf
 
 import { getSwapRouter02Strategy } from "./uniswap/swap-router-02";
 import {
@@ -28,25 +25,14 @@
   isOutputTokenBridgeable,
   getSpokePool,
 } from "../_utils";
-<<<<<<< HEAD
-import { GAS_SPONSOR_ADDRESS } from "../relay/_utils";
 import { SpokePoolV3PeripheryInterface } from "../_typechain/SpokePoolV3Periphery";
 import { TransferType } from "../_spoke-pool-periphery";
-=======
-import { SpokePoolV3PeripheryInterface } from "../_typechain/SpokePoolV3Periphery";
-import { TransferType } from "../_spoke-pool-periphery";
-
->>>>>>> 51edaedf
+
 export type CrossSwapType =
   (typeof CROSS_SWAP_TYPE)[keyof typeof CROSS_SWAP_TYPE];
 
 export type AmountType = (typeof AMOUNT_TYPE)[keyof typeof AMOUNT_TYPE];
 
-<<<<<<< HEAD
-export type QuoteFetchStrategies = Partial<{
-  default: QuoteFetchStrategy;
-  [chainId: number]: QuoteFetchStrategy;
-=======
 /**
  * Describes which quote fetch strategy to use for a given chain,
  *
@@ -68,7 +54,6 @@
       };
     };
   };
->>>>>>> 51edaedf
 }>;
 
 export const AMOUNT_TYPE = {
@@ -84,9 +69,6 @@
   ANY_TO_ANY: "anyToAny",
 } as const;
 
-<<<<<<< HEAD
-export const PREFERRED_BRIDGE_TOKENS = ["WETH", "USDC", "USDT", "DAI"];
-=======
 export const PREFERRED_BRIDGE_TOKENS: {
   default: string[];
   [fromChainId: number]: {
@@ -101,14 +83,11 @@
     [CHAIN_IDs.MAINNET]: ["WGHO", "WETH"],
   },
 };
->>>>>>> 51edaedf
 
 export const defaultQuoteFetchStrategy: QuoteFetchStrategy =
   // This will be our default strategy until the periphery contract is audited
   getSwapRouter02Strategy("UniversalSwapAndBridge");
 
-<<<<<<< HEAD
-=======
 export function getPreferredBridgeTokens(
   fromChainId: number,
   toChainId: number
@@ -119,17 +98,13 @@
   );
 }
 
->>>>>>> 51edaedf
 export function getCrossSwapType(params: {
   inputToken: string;
   originChainId: number;
   outputToken: string;
   destinationChainId: number;
   isInputNative: boolean;
-<<<<<<< HEAD
-=======
   isOutputNative: boolean;
->>>>>>> 51edaedf
 }): CrossSwapType {
   if (
     isRouteEnabled(
@@ -140,178 +115,6 @@
     )
   ) {
     return CROSS_SWAP_TYPE.BRIDGEABLE_TO_BRIDGEABLE;
-<<<<<<< HEAD
-  }
-
-  // Prefer destination swap if input token is native because legacy
-  // `UniversalSwapAndBridge` does not support native tokens as input.
-  if (params.isInputNative) {
-    if (isInputTokenBridgeable(params.inputToken, params.originChainId)) {
-      return CROSS_SWAP_TYPE.BRIDGEABLE_TO_ANY;
-    }
-    // We can't bridge native tokens that are not ETH, e.g. MATIC or AZERO. Therefore
-    // throw until we have periphery contract audited so that it can accept native
-    // tokens and do an origin swap.
-    throw new Error(
-      "Unsupported swap: Input token is native but not bridgeable"
-    );
-  }
-
-  if (isOutputTokenBridgeable(params.outputToken, params.destinationChainId)) {
-    return CROSS_SWAP_TYPE.ANY_TO_BRIDGEABLE;
-  }
-
-  if (isInputTokenBridgeable(params.inputToken, params.originChainId)) {
-    return CROSS_SWAP_TYPE.BRIDGEABLE_TO_ANY;
-  }
-
-  return CROSS_SWAP_TYPE.ANY_TO_ANY;
-}
-
-/**
- * This builds a cross-chain message for a (any/bridgeable)-to-bridgeable cross swap
- * with a specific amount of output tokens that the recipient will receive. Excess
- * tokens are refunded to the depositor.
- */
-export function buildExactOutputBridgeTokenMessage(crossSwap: CrossSwap) {
-  const transferActions = crossSwap.isOutputNative
-    ? // WETH unwrap to ETH
-      [
-        {
-          target: crossSwap.outputToken.address,
-          callData: encodeWethWithdrawCalldata(crossSwap.amount),
-          value: "0",
-        },
-        {
-          target: crossSwap.recipient,
-          callData: "0x",
-          value: crossSwap.amount.toString(),
-        },
-      ]
-    : // ERC-20 token transfer
-      [
-        {
-          target: crossSwap.outputToken.address,
-          callData: encodeTransferCalldata(
-            crossSwap.recipient,
-            crossSwap.amount
-          ),
-          value: "0",
-        },
-      ];
-  return buildMulticallHandlerMessage({
-    fallbackRecipient: getFallbackRecipient(crossSwap),
-    actions: [
-      ...transferActions,
-      // drain remaining bridgeable output tokens from MultiCallHandler contract
-      {
-        target: getMultiCallHandlerAddress(crossSwap.outputToken.chainId),
-        callData: encodeDrainCalldata(
-          crossSwap.outputToken.address,
-          crossSwap.refundAddress ?? crossSwap.depositor
-        ),
-        value: "0",
-      },
-    ],
-  });
-}
-
-/**
- * This builds a cross-chain message for a (any/bridgeable)-to-bridgeable cross swap
- * with a min. amount of output tokens that the recipient will receive.
- */
-export function buildMinOutputBridgeTokenMessage(
-  crossSwap: CrossSwap,
-  unwrapAmount?: BigNumber
-) {
-  const transferActions = crossSwap.isOutputNative
-    ? // WETH unwrap to ETH
-      [
-        {
-          target: crossSwap.outputToken.address,
-          callData: encodeWethWithdrawCalldata(
-            unwrapAmount || crossSwap.amount
-          ),
-          value: "0",
-        },
-        {
-          target: crossSwap.recipient,
-          callData: "0x",
-          value: (unwrapAmount || crossSwap.amount).toString(),
-        },
-      ]
-    : // ERC-20 token transfer
-      [];
-  return buildMulticallHandlerMessage({
-    fallbackRecipient: getFallbackRecipient(crossSwap),
-    actions: [
-      ...transferActions,
-      // drain remaining bridgeable output tokens from MultiCallHandler contract
-      {
-        target: getMultiCallHandlerAddress(crossSwap.outputToken.chainId),
-        callData: encodeDrainCalldata(
-          crossSwap.outputToken.address,
-          crossSwap.recipient
-        ),
-        value: "0",
-      },
-    ],
-  });
-}
-
-export function getFallbackRecipient(crossSwap: CrossSwap) {
-  return crossSwap.refundOnOrigin
-    ? constants.AddressZero
-    : (crossSwap.refundAddress ?? crossSwap.depositor);
-}
-
-export async function extractDepositDataStruct(
-  crossSwapQuotes: CrossSwapQuotes,
-  submissionFees?: {
-    amount: BigNumberish;
-    recipient: string;
-  }
-) {
-  const originChainId = crossSwapQuotes.crossSwap.inputToken.chainId;
-  const destinationChainId = crossSwapQuotes.crossSwap.outputToken.chainId;
-  const spokePool = getSpokePool(originChainId);
-  const message = crossSwapQuotes.bridgeQuote.message || "0x";
-  const refundAddress =
-    crossSwapQuotes.crossSwap.refundAddress ??
-    crossSwapQuotes.crossSwap.depositor;
-  const baseDepositData = {
-    depositor: crossSwapQuotes.crossSwap.refundOnOrigin
-      ? refundAddress
-      : crossSwapQuotes.crossSwap.depositor,
-    recipient: utils.isMessageEmpty(message)
-      ? crossSwapQuotes.crossSwap.recipient
-      : getMultiCallHandlerAddress(destinationChainId),
-    inputToken: crossSwapQuotes.bridgeQuote.inputToken.address,
-    outputToken: crossSwapQuotes.bridgeQuote.outputToken.address,
-    inputAmount: crossSwapQuotes.bridgeQuote.inputAmount,
-    outputAmount: crossSwapQuotes.bridgeQuote.outputAmount,
-    destinationChainId,
-    exclusiveRelayer:
-      crossSwapQuotes.bridgeQuote.suggestedFees.exclusiveRelayer,
-    quoteTimestamp: crossSwapQuotes.bridgeQuote.suggestedFees.timestamp,
-    fillDeadline: await getFillDeadline(spokePool),
-    exclusivityDeadline:
-      crossSwapQuotes.bridgeQuote.suggestedFees.exclusivityDeadline,
-    exclusivityParameter:
-      crossSwapQuotes.bridgeQuote.suggestedFees.exclusivityDeadline,
-    message,
-  };
-  return {
-    inputAmount: baseDepositData.inputAmount,
-    baseDepositData,
-    submissionFees: submissionFees || {
-      amount: "0",
-      recipient: GAS_SPONSOR_ADDRESS,
-    },
-  };
-}
-
-=======
   }
 
   const inputBridgeable = isInputTokenBridgeable(
@@ -536,7 +339,6 @@
   };
 }
 
->>>>>>> 51edaedf
 export async function extractSwapAndDepositDataStruct(
   crossSwapQuotes: CrossSwapQuotes,
   submissionFees?: {
@@ -550,14 +352,11 @@
     throw new Error(
       "Can not extract 'SwapAndDepositDataStruct' without originSwapQuote and originRouter"
     );
-<<<<<<< HEAD
-=======
   }
   if (originSwapQuote.swapTxns.length !== 1) {
     throw new Error(
       "Can not extract 'SwapAndDepositDataStruct' without a single swap transaction"
     );
->>>>>>> 51edaedf
   }
 
   const { baseDepositData, submissionFees: _submissionFees } =
@@ -568,11 +367,7 @@
     swapToken: originSwapQuote.tokenIn.address,
     swapTokenAmount: originSwapQuote.maximumAmountIn,
     minExpectedInputTokenAmount: originSwapQuote.minAmountOut,
-<<<<<<< HEAD
-    routerCalldata: originSwapQuote.swapTx.data,
-=======
     routerCalldata: originSwapQuote.swapTxns[0].data,
->>>>>>> 51edaedf
     exchange: originRouter.address,
     transferType:
       originRouter.name === "UniswapV3UniversalRouter"
@@ -590,17 +385,6 @@
   const [currentTime, fillDeadlineBuffer] =
     await spokePool.callStatic.multicall(calls);
   return Number(currentTime) + Number(fillDeadlineBuffer);
-<<<<<<< HEAD
-}
-
-export function getQuoteFetchStrategy(
-  chainId: number,
-  strategies: QuoteFetchStrategies
-) {
-  return strategies[chainId] ?? strategies.default ?? defaultQuoteFetchStrategy;
-}
-
-=======
 }
 
 export function getQuoteFetchStrategy(
@@ -616,7 +400,6 @@
   );
 }
 
->>>>>>> 51edaedf
 export function buildDestinationSwapCrossChainMessage({
   crossSwap,
   destinationSwapQuote,
@@ -629,17 +412,10 @@
   routerAddress: string;
 }) {
   const destinationSwapChainId = destinationSwapQuote.tokenOut.chainId;
-<<<<<<< HEAD
-  const isIndicativeQuote =
-    destinationSwapQuote.swapTx.to === "0x0" &&
-    destinationSwapQuote.swapTx.data === "0x0" &&
-    destinationSwapQuote.swapTx.value === "0x0";
-=======
   const isIndicativeQuote = destinationSwapQuote.swapTxns.every(
     (swapTxn) =>
       swapTxn.to === "0x0" && swapTxn.data === "0x0" && swapTxn.value === "0x0"
   );
->>>>>>> 51edaedf
 
   let transferActions: {
     target: string;
@@ -649,15 +425,11 @@
 
   // If output token is native, we need to unwrap WETH before sending it to the
   // recipient. This is because we only handle WETH in the destination swap.
-<<<<<<< HEAD
-  if (crossSwap.isOutputNative) {
-=======
   if (
     crossSwap.isOutputNative &&
     (crossSwap.type === AMOUNT_TYPE.EXACT_OUTPUT ||
       crossSwap.type === AMOUNT_TYPE.MIN_OUTPUT)
   ) {
->>>>>>> 51edaedf
     transferActions = [
       {
         target: crossSwap.outputToken.address,
@@ -690,23 +462,6 @@
         value: "0",
       },
     ];
-<<<<<<< HEAD
-  }
-  // If output token is an ERC-20 token and amount type is MIN_OUTPUT, we need
-  // to transfer all realized output tokens to the recipient.
-  else if (crossSwap.type === AMOUNT_TYPE.MIN_OUTPUT) {
-    transferActions = [
-      {
-        target: getMultiCallHandlerAddress(destinationSwapChainId),
-        callData: encodeDrainCalldata(
-          crossSwap.outputToken.address,
-          crossSwap.recipient
-        ),
-        value: "0",
-      },
-    ];
-=======
->>>>>>> 51edaedf
   }
   // If output token is an ERC-20 token and amount type is MIN_OUTPUT, we need
   // to transfer all realized output tokens to the recipient.
@@ -759,19 +514,6 @@
         value: swapTxn.value,
       }));
 
-<<<<<<< HEAD
-  const swapActions = isIndicativeQuote
-    ? []
-    : [
-        {
-          target: destinationSwapQuote.swapTx.to,
-          callData: destinationSwapQuote.swapTx.data,
-          value: destinationSwapQuote.swapTx.value,
-        },
-      ];
-
-=======
->>>>>>> 51edaedf
   return buildMulticallHandlerMessage({
     fallbackRecipient: getFallbackRecipient(crossSwap),
     actions: [
