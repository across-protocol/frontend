--- conflicted
+++ resolved
@@ -1312,10 +1312,6 @@
       // if we want to be strict about the provided `tradeType`. The user can override
       // this behavior by setting `strictTradeType=false` in the query params.
       throwIfSellEntireBalanceUnsupported: crossSwap.strictTradeType,
-<<<<<<< HEAD
-=======
-      quoteBuffer: QUOTE_BUFFER,
->>>>>>> c80a9afa
       splitSlippage: true,
     }
   );
@@ -1510,10 +1506,6 @@
               // this behavior by setting `strictTradeType=false` in the query params.
               throwIfSellEntireBalanceUnsupported:
                 crossSwapWithAppFee.strictTradeType,
-<<<<<<< HEAD
-=======
-              quoteBuffer: QUOTE_BUFFER,
->>>>>>> c80a9afa
               splitSlippage: true,
             }
           );
