import { TradeType } from "@uniswap/sdk-core";

import {
  getRouteByInputTokenAndDestinationChain,
  getRouteByOutputTokenAndOriginChain,
  getRoutesByChainIds,
  getTokenByAddress,
  addTimeoutToPromise,
  getLogger,
  addMarkupToAmount,
  ConvertDecimals,
} from "../_utils";
import {
  calculateAppFee,
  getCrossSwapTypes,
  getPreferredBridgeTokens,
  getQuoteFetchStrategies,
  QuoteFetchPrioritizationMode,
  QuoteFetchStrategies,
  AMOUNT_TYPE,
  CROSS_SWAP_TYPE,
  buildDestinationSwapCrossChainMessage,
  assertMinOutputAmount,
} from "./utils";
import { getMultiCallHandlerAddress } from "../_multicall-handler";
import {
  getIndirectBridgeQuoteMessage,
  getIndirectDestinationRoutes,
} from "./utils-b2bi";
import {
  SwapAmountTooLowForBridgeFeesError,
  InvalidParamError,
  getSwapQuoteUnavailableError,
  SwapQuoteUnavailableError,
  AcrossErrorCode,
  compactAxiosError,
} from "../_errors";

import {
  CrossSwap,
  CrossSwapQuotes,
  QuoteFetchOpts,
  QuoteFetchStrategy,
  CrossSwapQuotesRetrievalA2AResult,
  CrossSwapQuotesRetrievalA2BResult,
  CrossSwapQuotesRetrievalB2AResult,
} from "./types";
import { BridgeStrategy } from "../_bridges/types";

const QUOTE_BUFFER = 0.005; // 0.5%

const PROMISE_TIMEOUT_MS = 20_000;

const logger = getLogger();

export async function getCrossSwapQuotes(
  crossSwap: CrossSwap,
  strategies: QuoteFetchStrategies,
  bridge: BridgeStrategy
): Promise<CrossSwapQuotes> {
  if (crossSwap.type === AMOUNT_TYPE.EXACT_INPUT) {
    return getCrossSwapQuoteForAmountType(crossSwap, strategies, bridge, {
      [CROSS_SWAP_TYPE.BRIDGEABLE_TO_BRIDGEABLE]:
        getCrossSwapQuotesForExactInputB2B,
      [CROSS_SWAP_TYPE.BRIDGEABLE_TO_BRIDGEABLE_INDIRECT]:
        getCrossSwapQuotesForExactInputB2BI,
      [CROSS_SWAP_TYPE.BRIDGEABLE_TO_ANY]: getCrossSwapQuotesForExactInputB2A,
      [CROSS_SWAP_TYPE.ANY_TO_BRIDGEABLE]: getCrossSwapQuotesForExactInputA2B,
      [CROSS_SWAP_TYPE.ANY_TO_ANY]: getCrossSwapQuotesA2A,
    });
  }

  if (
    crossSwap.type === AMOUNT_TYPE.MIN_OUTPUT ||
    crossSwap.type === AMOUNT_TYPE.EXACT_OUTPUT
  ) {
    return getCrossSwapQuoteForAmountType(crossSwap, strategies, bridge, {
      [CROSS_SWAP_TYPE.BRIDGEABLE_TO_BRIDGEABLE]:
        getCrossSwapQuotesForOutputB2B,
      [CROSS_SWAP_TYPE.BRIDGEABLE_TO_BRIDGEABLE_INDIRECT]:
        getCrossSwapQuotesForOutputB2BI,
      [CROSS_SWAP_TYPE.BRIDGEABLE_TO_ANY]: getCrossSwapQuotesForOutputB2A,
      [CROSS_SWAP_TYPE.ANY_TO_BRIDGEABLE]: getCrossSwapQuotesForOutputA2B,
      [CROSS_SWAP_TYPE.ANY_TO_ANY]: getCrossSwapQuotesA2A,
    });
  }

  throw new InvalidParamError({
    message: `Failed to fetch swap quote: invalid amount type '${crossSwap.type}'`,
  });
}

function getCrossSwapQuoteForAmountType(
  crossSwap: CrossSwap,
  strategies: QuoteFetchStrategies,
  bridge: BridgeStrategy,
  typeToHandler: Record<
    (typeof CROSS_SWAP_TYPE)[keyof typeof CROSS_SWAP_TYPE],
    (
      crossSwap: CrossSwap,
      strategies: QuoteFetchStrategies,
      bridge: BridgeStrategy
    ) => Promise<CrossSwapQuotes>
  >
): Promise<CrossSwapQuotes> {
  const crossSwapTypes = getCrossSwapTypes({
    inputToken: crossSwap.inputToken.address,
    originChainId: crossSwap.inputToken.chainId,
    outputToken: crossSwap.outputToken.address,
    destinationChainId: crossSwap.outputToken.chainId,
    isInputNative: Boolean(crossSwap.isInputNative),
    isOutputNative: Boolean(crossSwap.isOutputNative),
  });

  const crossSwaps = crossSwapTypes.map((crossSwapType) => {
    const handler = typeToHandler[crossSwapType];
    if (!handler) {
      throw new InvalidParamError({
        message: `Failed to fetch swap quote: invalid cross swap type '${crossSwapType}'`,
      });
    }
    return handler(crossSwap, strategies, bridge);
  });

  return selectBestCrossSwapQuote(crossSwaps, crossSwap);
}

export async function getCrossSwapQuotesForExactInputB2B(
  crossSwap: CrossSwap,
  strategies: QuoteFetchStrategies,
  bridge: BridgeStrategy
): Promise<CrossSwapQuotes> {
  const { originStrategy } = _prepCrossSwapQuotesRetrievalB2B(
    crossSwap,
    strategies
  );

  const { bridgeQuote } = await bridge.getQuoteForExactInput({
    inputToken: crossSwap.inputToken,
    outputToken: crossSwap.outputToken,
    exactInputAmount: crossSwap.amount,
    recipient: bridge.getBridgeQuoteRecipient(crossSwap),
    message: bridge.getBridgeQuoteMessage(crossSwap),
  });

  if (bridgeQuote.outputAmount.lt(0)) {
    throw new SwapAmountTooLowForBridgeFeesError({
      bridgeAmount: crossSwap.amount.toString(),
      bridgeFee: bridgeQuote.suggestedFees.totalRelayFee.total.toString(),
    });
  }

  const appFee = calculateAppFee({
    outputAmount: bridgeQuote.outputAmount,
    token: crossSwap.outputToken,
    appFeePercent: crossSwap.appFeePercent,
    appFeeRecipient: crossSwap.appFeeRecipient,
    isNative: crossSwap.isOutputNative,
  });
  bridgeQuote.message = bridge.getBridgeQuoteMessage(crossSwap, appFee);

  return {
    crossSwap,
    destinationSwapQuote: undefined,
    bridgeQuote,
    originSwapQuote: undefined,
    contracts: {
      depositEntryPoint: originStrategy.getOriginEntryPoints(
        crossSwap.inputToken.chainId
      ).deposit,
    },
    appFee,
  };
}

export async function getCrossSwapQuotesForOutputB2B(
  crossSwap: CrossSwap,
  strategies: QuoteFetchStrategies,
  bridge: BridgeStrategy
): Promise<CrossSwapQuotes> {
  const { originStrategy } = _prepCrossSwapQuotesRetrievalB2B(
    crossSwap,
    strategies
  );

  const outputAmountWithAppFee = crossSwap.appFeePercent
    ? addMarkupToAmount(crossSwap.amount, crossSwap.appFeePercent)
    : crossSwap.amount;

  const { bridgeQuote } = await bridge.getQuoteForOutput({
    inputToken: crossSwap.inputToken,
    outputToken: crossSwap.outputToken,
    minOutputAmount: outputAmountWithAppFee,
    recipient: bridge.getBridgeQuoteRecipient(crossSwap),
    message: bridge.getBridgeQuoteMessage(crossSwap),
    forceExactOutput: crossSwap.type === AMOUNT_TYPE.EXACT_OUTPUT,
  });

  const appFee = calculateAppFee({
    outputAmount:
      crossSwap.type === AMOUNT_TYPE.MIN_OUTPUT
        ? bridgeQuote.outputAmount
        : crossSwap.amount,
    token: crossSwap.outputToken,
    appFeePercent: crossSwap.appFeePercent,
    appFeeRecipient: crossSwap.appFeeRecipient,
    isNative: crossSwap.isOutputNative,
  });
  if (
    crossSwap.type === AMOUNT_TYPE.MIN_OUTPUT ||
    (crossSwap.type === AMOUNT_TYPE.EXACT_OUTPUT && appFee.feeAmount.gt(0))
  ) {
    bridgeQuote.message = bridge.getBridgeQuoteMessage(crossSwap, appFee);
  }

  return {
    crossSwap,
    destinationSwapQuote: undefined,
    bridgeQuote,
    originSwapQuote: undefined,
    contracts: {
      depositEntryPoint: originStrategy.getOriginEntryPoints(
        crossSwap.inputToken.chainId
      ).deposit,
    },
    appFee,
  };
}

export async function getCrossSwapQuotesForExactInputB2BI(
  crossSwap: CrossSwap,
  strategies: QuoteFetchStrategies,
  bridge: BridgeStrategy
): Promise<CrossSwapQuotes> {
  const { originStrategy } = _prepCrossSwapQuotesRetrievalB2B(
    crossSwap,
    strategies
  );

  const indirectDestinationRoutes = getIndirectDestinationRoutes({
    originChainId: crossSwap.inputToken.chainId,
    destinationChainId: crossSwap.outputToken.chainId,
    inputToken: crossSwap.inputToken.address,
    outputToken: crossSwap.outputToken.address,
  });

  if (indirectDestinationRoutes.length === 0) {
    throw new InvalidParamError({
      message: "No indirect bridge routes found to specified destination chain",
    });
  }

  const [indirectDestinationRoute] = indirectDestinationRoutes;

  // For EXACT_INPUT, we need to convert the amount to the intermediary output token decimals
  // to get the initial bridgeable output amount.
  let bridgeableOutputAmount = ConvertDecimals(
    crossSwap.inputToken.decimals,
    indirectDestinationRoute.intermediaryOutputToken.decimals
  )(crossSwap.amount);

  // 1. We fetch a quote from inputToken.chainId -> intermediaryOutputToken.chainId
  const { bridgeQuote } = await bridge.getQuoteForExactInput({
    inputToken: crossSwap.inputToken,
    outputToken: indirectDestinationRoute.intermediaryOutputToken,
    exactInputAmount: crossSwap.amount,
    recipient: getMultiCallHandlerAddress(
      indirectDestinationRoute.intermediaryOutputToken.chainId
    ),
    message: getIndirectBridgeQuoteMessage(
      crossSwap,
      bridgeableOutputAmount,
      indirectDestinationRoute
    ),
  });

  if (bridgeQuote.outputAmount.lt(0)) {
    throw new SwapAmountTooLowForBridgeFeesError({
      bridgeAmount: crossSwap.amount.toString(),
      bridgeFee: bridgeQuote.suggestedFees.totalRelayFee.total.toString(),
    });
  }
  const appFee = calculateAppFee({
    outputAmount: ConvertDecimals(
      indirectDestinationRoute.intermediaryOutputToken.decimals,
      crossSwap.outputToken.decimals
    )(bridgeQuote.outputAmount),
    token: indirectDestinationRoute.outputToken,
    appFeePercent: crossSwap.appFeePercent,
    appFeeRecipient: crossSwap.appFeeRecipient,
    isNative: crossSwap.isOutputNative,
  });
  bridgeQuote.message = getIndirectBridgeQuoteMessage(
    crossSwap,
    bridgeQuote.outputAmount,
    indirectDestinationRoute,
    appFee
  );

  return {
    crossSwap,
    destinationSwapQuote: undefined,
    bridgeQuote,
    originSwapQuote: undefined,
    contracts: {
      depositEntryPoint: originStrategy.getOriginEntryPoints(
        crossSwap.inputToken.chainId
      ).deposit,
    },
    appFee,
    indirectDestinationRoute,
  };
}

export async function getCrossSwapQuotesForOutputB2BI(
  crossSwap: CrossSwap,
  strategies: QuoteFetchStrategies,
  bridge: BridgeStrategy
): Promise<CrossSwapQuotes> {
  const { originStrategy } = _prepCrossSwapQuotesRetrievalB2B(
    crossSwap,
    strategies
  );

  const indirectDestinationRoutes = getIndirectDestinationRoutes({
    originChainId: crossSwap.inputToken.chainId,
    destinationChainId: crossSwap.outputToken.chainId,
    inputToken: crossSwap.inputToken.address,
    outputToken: crossSwap.outputToken.address,
  });

  if (indirectDestinationRoutes.length === 0) {
    throw new InvalidParamError({
      message: "No indirect bridge routes found to specified destination chain",
    });
  }

  const [indirectDestinationRoute] = indirectDestinationRoutes;

  const outputAmountWithAppFee = crossSwap.appFeePercent
    ? addMarkupToAmount(crossSwap.amount, crossSwap.appFeePercent)
    : crossSwap.amount;

  // For output-based flows, we need to convert the specified amount to the intermediary
  // output token decimals for retrieving a bridge quote.
  const bridgeableOutputAmount = ConvertDecimals(
    indirectDestinationRoute.outputToken.decimals,
    indirectDestinationRoute.intermediaryOutputToken.decimals
  )(outputAmountWithAppFee);

  const { bridgeQuote } = await bridge.getQuoteForOutput({
    inputToken: crossSwap.inputToken,
    outputToken: indirectDestinationRoute.intermediaryOutputToken,
    minOutputAmount: bridgeableOutputAmount,
    recipient: getMultiCallHandlerAddress(
      indirectDestinationRoute.intermediaryOutputToken.chainId
    ),
    message: getIndirectBridgeQuoteMessage(
      crossSwap,
      bridgeableOutputAmount,
      indirectDestinationRoute
    ),
    forceExactOutput: crossSwap.type === AMOUNT_TYPE.EXACT_OUTPUT,
  });

  const appFee = calculateAppFee({
    outputAmount:
      crossSwap.type === AMOUNT_TYPE.MIN_OUTPUT
        ? ConvertDecimals(
            indirectDestinationRoute.intermediaryOutputToken.decimals,
            crossSwap.outputToken.decimals
          )(bridgeQuote.outputAmount)
        : crossSwap.amount,
    token: crossSwap.outputToken,
    appFeePercent: crossSwap.appFeePercent,
    appFeeRecipient: crossSwap.appFeeRecipient,
    isNative: crossSwap.isOutputNative,
  });

  bridgeQuote.message = getIndirectBridgeQuoteMessage(
    crossSwap,
    bridgeQuote.outputAmount,
    indirectDestinationRoute,
    appFee
  );

  return {
    crossSwap,
    destinationSwapQuote: undefined,
    bridgeQuote,
    originSwapQuote: undefined,
    contracts: {
      depositEntryPoint: originStrategy.getOriginEntryPoints(
        crossSwap.inputToken.chainId
      ).deposit,
    },
    appFee,
    indirectDestinationRoute,
  };
}

function _prepCrossSwapQuotesRetrievalB2B(
  crossSwap: CrossSwap,
  strategies: QuoteFetchStrategies
) {
  if (!crossSwap.refundOnOrigin) {
    throw new InvalidParamError({
      message:
        "Query param 'refundOnOrigin' must be 'true' for same-asset bridge swaps.",
      param: "refundOnOrigin",
    });
  }

  // Use the first origin strategy since we don't need to fetch multiple origin quotes
  const originStrategy = getQuoteFetchStrategies(
    crossSwap.inputToken.chainId,
    crossSwap.inputToken.symbol,
    crossSwap.inputToken.symbol,
    strategies
  ).at(0);
  if (!originStrategy) {
    throw new InvalidParamError({
      message: `Failed to fetch swap quote: no origin strategy found for ${crossSwap.inputToken.symbol}`,
    });
  }

  return {
    originStrategy,
    originSwapChainId: crossSwap.inputToken.chainId,
    destinationChainId: crossSwap.outputToken.chainId,
  };
}

export async function getCrossSwapQuotesForExactInputB2A(
  crossSwap: CrossSwap,
  strategies: QuoteFetchStrategies,
  bridge: BridgeStrategy
): Promise<CrossSwapQuotes> {
  const results = _prepCrossSwapQuotesRetrievalB2A(crossSwap, strategies);

  const strategyFetches = results.map((result) => {
    const sources = result.destinationStrategy.getSources(
      result.destinationSwap.chainId,
      {
        excludeSources: crossSwap.excludeSources,
        includeSources: crossSwap.includeSources,
      }
    );

    const fetchFn = async () => {
      assertSources(sources);
      // 1. Get destination swap quote for bridgeable output token -> any token
      const indicativeDestinationSwapQuote =
        await result.destinationStrategy.fetchFn(
          {
            ...result.destinationSwap,
            amount: ConvertDecimals(
              crossSwap.inputToken.decimals,
              result.destinationSwap.tokenIn.decimals
            )(crossSwap.amount).toString(),
          },
          TradeType.EXACT_INPUT,
          { sources }
        );
      return {
        result,
        sources,
        indicativeDestinationSwapQuote,
      };
    };

    return fetchFn;
  });

  // Run fetchFn for all strategy combinations and choose the fastest response
  const prioritizedStrategy = await executeStrategies(
    strategyFetches,
    strategies.prioritizationMode
  );

  const {
    destinationSwap,
    originRouter,
    destinationRouter,
    depositEntryPoint,
    bridgeableOutputToken,
    destinationSwapChainId,
    destinationStrategy,
  } = prioritizedStrategy.result;

  // 2. Get bridge quote for bridgeable input token -> any token with exact input amount.
  const { bridgeQuote } = await bridge.getQuoteForExactInput({
    inputToken: crossSwap.inputToken,
    outputToken: bridgeableOutputToken,
    exactInputAmount: crossSwap.amount,
    recipient: getMultiCallHandlerAddress(destinationSwapChainId),
    message: buildDestinationSwapCrossChainMessage({
      crossSwap,
      destinationSwapQuote: prioritizedStrategy.indicativeDestinationSwapQuote,
      bridgeableOutputToken,
      router: destinationRouter,
    }),
  });

  if (bridgeQuote.outputAmount.lt(0)) {
    throw new SwapAmountTooLowForBridgeFeesError({
      bridgeAmount: crossSwap.amount.toString(),
      bridgeFee: bridgeQuote.suggestedFees.totalRelayFee.total.toString(),
    });
  }

  // 3. Get destination swap quote with correct amount
  const destinationSwapQuote = await destinationStrategy.fetchFn(
    {
      ...destinationSwap,
      amount: bridgeQuote.outputAmount.toString(),
    },
    TradeType.EXACT_INPUT,
    { sources: prioritizedStrategy.sources }
  );

  // 4. Build bridge quote message for destination swap
  const appFee = calculateAppFee({
    outputAmount: destinationSwapQuote.minAmountOut,
    token: crossSwap.outputToken,
    appFeePercent: crossSwap.appFeePercent,
    appFeeRecipient: crossSwap.appFeeRecipient,
    isNative: crossSwap.isOutputNative,
  });
  bridgeQuote.message = buildDestinationSwapCrossChainMessage({
    crossSwap,
    destinationSwapQuote,
    bridgeableOutputToken,
    router: destinationRouter,
    appFee,
  });

  return {
    crossSwap,
    bridgeQuote,
    destinationSwapQuote,
    originSwapQuote: undefined,
    contracts: {
      originRouter,
      destinationRouter,
      depositEntryPoint,
    },
    appFee,
  };
}

export async function getCrossSwapQuotesForOutputB2A(
  crossSwap: CrossSwap,
  strategies: QuoteFetchStrategies,
  bridge: BridgeStrategy
): Promise<CrossSwapQuotes> {
  // Add app fee percentage markup to cross swap amount
  const crossSwapWithAppFee = {
    ...crossSwap,
    amount: crossSwap.appFeePercent
      ? addMarkupToAmount(crossSwap.amount, crossSwap.appFeePercent)
      : crossSwap.amount,
  };
  const results = _prepCrossSwapQuotesRetrievalB2A(
    crossSwapWithAppFee,
    strategies
  );

  const strategyFetches = results.map((result) => {
    const sources = result.destinationStrategy.getSources(
      result.destinationSwap.chainId,
      {
        excludeSources: crossSwapWithAppFee.excludeSources,
        includeSources: crossSwapWithAppFee.includeSources,
      }
    );

    const fetchFn = async () => {
      assertSources(sources);
      // 1. Get destination swap quote for bridgeable output token -> any token
      const destinationSwapQuote = await result.destinationStrategy.fetchFn(
        {
          ...result.destinationSwap,
          amount: crossSwapWithAppFee.amount.toString(),
        },
        TradeType.EXACT_OUTPUT,
        { sources }
      );
      return {
        result,
        destinationSwapQuote,
        sources,
      };
    };

    return fetchFn;
  });

  // Run fetchFn for all strategy combinations and choose the fastest response
  const prioritizedStrategy = await executeStrategies(
    strategyFetches,
    strategies.prioritizationMode
  );
  assertMinOutputAmount(
    prioritizedStrategy.destinationSwapQuote.minAmountOut,
    crossSwapWithAppFee.amount,
    {
      actualAmountOut: "destinationSwapQuote.minAmountOut",
      expectedMinAmountOut: "crossSwap.amount",
    }
  );

  const appFee = calculateAppFee({
    outputAmount:
      crossSwapWithAppFee.type === AMOUNT_TYPE.EXACT_OUTPUT
        ? crossSwap.amount
        : prioritizedStrategy.destinationSwapQuote.minAmountOut,
    token: crossSwapWithAppFee.outputToken,
    appFeePercent: crossSwapWithAppFee.appFeePercent,
    appFeeRecipient: crossSwapWithAppFee.appFeeRecipient,
    isNative: crossSwapWithAppFee.isOutputNative,
  });

  const {
    originRouter,
    destinationRouter,
    depositEntryPoint,
    bridgeableOutputToken,
    destinationSwapChainId,
  } = prioritizedStrategy.result;

  // 2, Fetch  bridge quote for bridgeable input token -> bridgeable output token based on
  //    destination swap quote.
  const { bridgeQuote } = await bridge.getQuoteForOutput({
    inputToken: crossSwapWithAppFee.inputToken,
    outputToken: bridgeableOutputToken,
    minOutputAmount: prioritizedStrategy.destinationSwapQuote.maximumAmountIn,
    recipient: getMultiCallHandlerAddress(destinationSwapChainId),
    message: buildDestinationSwapCrossChainMessage({
      crossSwap: crossSwapWithAppFee,
      destinationSwapQuote: prioritizedStrategy.destinationSwapQuote,
      bridgeableOutputToken,
      router: destinationRouter,
      appFee,
    }),
    forceExactOutput: true,
  });
  assertMinOutputAmount(
    bridgeQuote.outputAmount,
    prioritizedStrategy.destinationSwapQuote.maximumAmountIn,
    {
      actualAmountOut: "bridgeQuote.outputAmount",
      expectedMinAmountOut:
        "prioritizedStrategy.destinationSwapQuote.maximumAmountIn",
    }
  );

  return {
    crossSwap: crossSwapWithAppFee,
    bridgeQuote,
    destinationSwapQuote: prioritizedStrategy.destinationSwapQuote,
    originSwapQuote: undefined,
    contracts: {
      originRouter,
      destinationRouter,
      depositEntryPoint,
    },
    appFee,
  };
}

function _prepCrossSwapQuotesRetrievalB2A(
  crossSwap: CrossSwap,
  strategies: QuoteFetchStrategies
): CrossSwapQuotesRetrievalB2AResult[] {
  const originStrategies = getQuoteFetchStrategies(
    crossSwap.inputToken.chainId,
    crossSwap.inputToken.symbol,
    crossSwap.inputToken.symbol,
    strategies
  );
  // Use the first origin strategy that is supported for the input token since we don't need
  // to fetch multiple origin quotes for B2A swaps.
  const originStrategy = originStrategies.find((originStrategy) => {
    try {
      originStrategy.getRouter(crossSwap.inputToken.chainId);
      return true;
    } catch (error) {
      return false;
    }
  });
  if (!originStrategy) {
    throw new InvalidParamError({
      message: `Failed to fetch swap quote: no origin strategy found for ${crossSwap.inputToken.symbol}`,
    });
  }

  const originSwapChainId = crossSwap.inputToken.chainId;
  const destinationSwapChainId = crossSwap.outputToken.chainId;
  const bridgeRoute = getRouteByInputTokenAndDestinationChain(
    crossSwap.inputToken.address,
    destinationSwapChainId
  );

  if (!bridgeRoute) {
    throw new InvalidParamError({
      message:
        `Failed to fetch swap quote: ` +
        `No bridge route found for input token ${crossSwap.inputToken.symbol} ` +
        `${crossSwap.inputToken.chainId} -> ${destinationSwapChainId}`,
    });
  }

  const _bridgeableOutputToken = getTokenByAddress(
    bridgeRoute.toTokenAddress,
    bridgeRoute.toChain
  );

  if (!_bridgeableOutputToken) {
    throw new InvalidParamError({
      message:
        `Failed to fetch swap quote: ` +
        `No bridgeable output token found for ${bridgeRoute.toTokenAddress} ` +
        `on chain ${bridgeRoute.toChain}`,
    });
  }

  const bridgeableOutputToken = {
    address: bridgeRoute.toTokenAddress,
    decimals: _bridgeableOutputToken.decimals,
    symbol: _bridgeableOutputToken.symbol,
    chainId: destinationSwapChainId,
  };

  const destinationSwap = {
    chainId: destinationSwapChainId,
    tokenIn: bridgeableOutputToken,
    tokenOut: crossSwap.outputToken,
    recipient: getMultiCallHandlerAddress(destinationSwapChainId),
    slippageTolerance: crossSwap.slippageTolerance,
    type: crossSwap.type,
  };
  const destinationStrategies = getQuoteFetchStrategies(
    destinationSwap.chainId,
    destinationSwap.tokenIn.symbol,
    destinationSwap.tokenOut.symbol,
    strategies
  );

  return destinationStrategies.flatMap((destinationStrategy) => {
    try {
      const originRouter = originStrategy.getRouter(originSwapChainId);
      const destinationRouter = destinationStrategy.getRouter(
        destinationSwapChainId
      );
      const depositEntryPoint =
        originStrategy.getOriginEntryPoints(originSwapChainId).deposit;

      return {
        destinationSwap,
        originRouter,
        destinationRouter,
        depositEntryPoint,
        bridgeableOutputToken,
        destinationSwapChainId,
        destinationStrategy,
        originStrategy,
      };
    } catch (error) {
      logger.debug({
        at: "_prepCrossSwapQuotesRetrievalB2A",
        message: "Could not map destination strategy",
        error,
      });
      return [];
    }
  });
}

export async function getCrossSwapQuotesForExactInputA2B(
  crossSwap: CrossSwap,
  strategies: QuoteFetchStrategies,
  bridge: BridgeStrategy
) {
  const results = _prepCrossSwapQuotesRetrievalA2B(crossSwap, strategies);

  const strategyFetches = results.map((result) => {
    const sources = result.originStrategy.getSources(
      result.originSwap.chainId,
      {
        excludeSources: crossSwap.excludeSources,
        includeSources: crossSwap.includeSources,
      }
    );

    const fetchFn = async () => {
      assertSources(sources);
      // 1. Get origin swap quote for any input token -> bridgeable output token
      const originSwapQuote = await result.originStrategy.fetchFn(
        {
          ...result.originSwap,
          amount: crossSwap.amount.toString(),
        },
        TradeType.EXACT_INPUT,
        { sources }
      );
      return {
        result,
        originSwapQuote,
      };
    };

    return fetchFn;
  });

  // Run fetchFn for all strategy combinations and choose the fastest response
  const prioritizedStrategy = await executeStrategies(
    strategyFetches,
    strategies.prioritizationMode
  );

  const {
    originStrategy,
    originSwapChainId,
    bridgeableInputToken,
    originSwapEntryPoint,
  } = prioritizedStrategy.result;

  // 2. Get bridge quote for bridgeable input token -> bridgeable output token
  const { bridgeQuote } = await bridge.getQuoteForExactInput({
    inputToken: bridgeableInputToken,
    outputToken: crossSwap.outputToken,
    exactInputAmount: prioritizedStrategy.originSwapQuote.minAmountOut,
    recipient: bridge.getBridgeQuoteRecipient(crossSwap),
    message: bridge.getBridgeQuoteMessage(crossSwap),
  });

  if (bridgeQuote.outputAmount.lt(0)) {
    throw new SwapAmountTooLowForBridgeFeesError({
      bridgeAmount: prioritizedStrategy.originSwapQuote.minAmountOut.toString(),
      bridgeFee: bridgeQuote.suggestedFees.totalRelayFee.total.toString(),
    });
  }

  const appFee = calculateAppFee({
    outputAmount: bridgeQuote.outputAmount,
    token: crossSwap.outputToken,
    appFeePercent: crossSwap.appFeePercent,
    appFeeRecipient: crossSwap.appFeeRecipient,
    isNative: crossSwap.isInputNative,
  });
  bridgeQuote.message = bridge.getBridgeQuoteMessage(crossSwap, appFee);

  return {
    crossSwap,
    bridgeQuote,
    destinationSwapQuote: undefined,
    originSwapQuote: prioritizedStrategy.originSwapQuote,
    contracts: {
      originSwapEntryPoint,
      depositEntryPoint:
        originStrategy.getOriginEntryPoints(originSwapChainId).deposit,
      originRouter: originStrategy.getRouter(originSwapChainId),
    },
    appFee,
  };
}

export async function getCrossSwapQuotesForOutputA2B(
  crossSwap: CrossSwap,
  strategies: QuoteFetchStrategies,
  bridge: BridgeStrategy
) {
  const crossSwapWithAppFee = {
    ...crossSwap,
    amount: crossSwap.appFeePercent
      ? addMarkupToAmount(crossSwap.amount, crossSwap.appFeePercent)
      : crossSwap.amount,
  };
  const results = _prepCrossSwapQuotesRetrievalA2B(
    crossSwapWithAppFee,
    strategies
  );

  if (results.length === 0) {
    throw new InvalidParamError({
      message: `Failed to fetch swap quote: no strategies available for ${
        crossSwapWithAppFee.inputToken.symbol
      } -> ${crossSwapWithAppFee.outputToken.symbol} on chain ${crossSwapWithAppFee.inputToken.chainId}`,
    });
  }

  const { originSwapChainId, bridgeableInputToken } = results[0];

  // 1. Get bridge quote for bridgeable input token -> bridgeable output token
  const { bridgeQuote } = await bridge.getQuoteForOutput({
    inputToken: bridgeableInputToken,
    outputToken: crossSwapWithAppFee.outputToken,
    minOutputAmount: crossSwapWithAppFee.amount,
<<<<<<< HEAD
    recipient: getBridgeQuoteRecipient(crossSwapWithAppFee),
    message: getBridgeQuoteMessage(crossSwapWithAppFee),
    forceExactOutput: crossSwapWithAppFee.type === AMOUNT_TYPE.EXACT_OUTPUT,
=======
    recipient: bridge.getBridgeQuoteRecipient(crossSwapWithAppFee),
    message: bridge.getBridgeQuoteMessage(crossSwapWithAppFee),
>>>>>>> e18eee70
  });

  const strategyFetches = results.map((result) => {
    const sources = result.originStrategy.getSources(
      result.originSwap.chainId,
      {
        excludeSources: crossSwapWithAppFee.excludeSources,
        includeSources: crossSwapWithAppFee.includeSources,
      }
    );

    const fetchFn = async () => {
      assertSources(sources);
      const originSwapQuote = await result.originStrategy.fetchFn(
        {
          ...result.originSwap,
          depositor: crossSwapWithAppFee.depositor,
          amount: addMarkupToAmount(
            bridgeQuote.inputAmount,
            QUOTE_BUFFER
          ).toString(),
        },
        TradeType.EXACT_OUTPUT,
        { sources }
      );

      return {
        result,
        originSwapQuote,
        sources,
      };
    };

    return fetchFn;
  });

  // Run fetchFn for all strategy combinations and choose the fastest response
  const prioritizedStrategy = await executeStrategies(
    strategyFetches,
    strategies.prioritizationMode
  );

  // Update bridge quote message
  const appFee = calculateAppFee({
    outputAmount:
      crossSwapWithAppFee.type === AMOUNT_TYPE.EXACT_OUTPUT
        ? crossSwap.amount
        : bridgeQuote.outputAmount,
    token: crossSwapWithAppFee.outputToken,
    appFeePercent: crossSwapWithAppFee.appFeePercent,
    appFeeRecipient: crossSwapWithAppFee.appFeeRecipient,
    isNative: crossSwapWithAppFee.isOutputNative,
  });

  if (appFee.feeAmount.gt(0)) {
    bridgeQuote.message = bridge.getBridgeQuoteMessage(
      crossSwapWithAppFee,
      appFee
    );
  }

  return {
    crossSwap: crossSwapWithAppFee,
    bridgeQuote,
    destinationSwapQuote: undefined,
    originSwapQuote: prioritizedStrategy.originSwapQuote,
    contracts: {
      originSwapEntryPoint: prioritizedStrategy.result.originSwapEntryPoint,
      depositEntryPoint:
        prioritizedStrategy.result.originStrategy.getOriginEntryPoints(
          originSwapChainId
        ).deposit,
      originRouter:
        prioritizedStrategy.result.originStrategy.getRouter(originSwapChainId),
    },
    appFee,
  };
}

function _prepCrossSwapQuotesRetrievalA2B(
  crossSwap: CrossSwap,
  strategies: QuoteFetchStrategies
): CrossSwapQuotesRetrievalA2BResult[] {
  const originSwapChainId = crossSwap.inputToken.chainId;
  const destinationChainId = crossSwap.outputToken.chainId;
  const bridgeRoute = getRouteByOutputTokenAndOriginChain(
    crossSwap.outputToken.address,
    originSwapChainId
  );

  if (!bridgeRoute) {
    throw new Error(
      `No bridge route found for output token ${crossSwap.outputToken.symbol} ` +
        `${originSwapChainId} -> ${crossSwap.outputToken.chainId}`
    );
  }

  const _bridgeableInputToken = getTokenByAddress(
    bridgeRoute.fromTokenAddress,
    bridgeRoute.fromChain
  );

  if (!_bridgeableInputToken) {
    throw new Error(
      `No bridgeable input token found for ${bridgeRoute.toTokenAddress} on chain ${bridgeRoute.toChain}`
    );
  }

  const bridgeableInputToken = {
    address: bridgeRoute.fromTokenAddress,
    decimals: _bridgeableInputToken.decimals,
    symbol: _bridgeableInputToken.symbol,
    chainId: bridgeRoute.fromChain,
  };

  const originStrategies = getQuoteFetchStrategies(
    originSwapChainId,
    crossSwap.inputToken.symbol,
    bridgeableInputToken.symbol,
    strategies
  );

  // Return a list of results for each origin strategy
  return originStrategies.flatMap((originStrategy) => {
    try {
      const { swapAndBridge, originSwapInitialRecipient } =
        originStrategy.getOriginEntryPoints(originSwapChainId);
      const originSwap = {
        chainId: originSwapChainId,
        tokenIn: crossSwap.inputToken,
        tokenOut: bridgeableInputToken,
        recipient: crossSwap.isOriginSvm
          ? crossSwap.depositor
          : originSwapInitialRecipient.address,
        slippageTolerance: crossSwap.slippageTolerance,
        type: crossSwap.type,
      };

      return {
        originSwap,
        originStrategy,
        originSwapChainId,
        destinationChainId,
        bridgeableInputToken,
        originSwapEntryPoint: swapAndBridge,
      };
    } catch (error) {
      logger.debug({
        at: "_prepCrossSwapQuotesRetrievalA2B",
        message: "Could not map origin strategy",
        error,
      });
      return [];
    }
  });
}

export async function getCrossSwapQuotesA2A(
  crossSwap: CrossSwap,
  strategies: QuoteFetchStrategies,
  bridge: BridgeStrategy
) {
  const preferredBridgeTokens = getPreferredBridgeTokens(
    crossSwap.inputToken.chainId,
    crossSwap.outputToken.chainId
  );
  const bridgeRoutesToCompareChunkSize = 1;
  const fetchQuoteForRoute =
    crossSwap.type === AMOUNT_TYPE.EXACT_INPUT
      ? getCrossSwapQuotesForExactInputByRouteA2A
      : getCrossSwapQuotesForOutputByRouteA2A;

  const originSwapChainId = crossSwap.inputToken.chainId;
  const destinationSwapChainId = crossSwap.outputToken.chainId;
  const allBridgeRoutes = getRoutesByChainIds(
    originSwapChainId,
    destinationSwapChainId
  );

  if (allBridgeRoutes.length === 0) {
    throw new InvalidParamError({
      message:
        `Failed to fetch swap quote: ` +
        `No bridge routes found for ${originSwapChainId} -> ${destinationSwapChainId}`,
    });
  }

  const preferredBridgeRoutes = allBridgeRoutes
    .filter(({ toTokenSymbol }) =>
      preferredBridgeTokens.includes(toTokenSymbol)
    )
    .sort((a, b) => {
      const aIndex = preferredBridgeTokens.indexOf(a.toTokenSymbol);
      const bIndex = preferredBridgeTokens.indexOf(b.toTokenSymbol);
      return aIndex - bIndex;
    });
  const bridgeRoutes =
    preferredBridgeRoutes.length > 0 ? preferredBridgeRoutes : allBridgeRoutes;

  let chunkStart = 0;
  const allCrossSwapQuotesFailures: Error[] = [];
  while (chunkStart < bridgeRoutes.length) {
    const bridgeRoutesToCompare = bridgeRoutes.slice(
      chunkStart,
      chunkStart + bridgeRoutesToCompareChunkSize
    );

    if (bridgeRoutesToCompare.length === 0) {
      throw new InvalidParamError({
        message:
          `Failed to fetch swap quote: ` +
          `No bridge routes to compare for ${originSwapChainId} -> ${destinationSwapChainId}`,
      });
    }

    const crossSwapQuotesResults = await Promise.allSettled(
      bridgeRoutesToCompare.map((bridgeRoute) =>
        fetchQuoteForRoute(crossSwap, bridgeRoute, strategies, bridge)
      )
    );

    const crossSwapQuotesFailures = crossSwapQuotesResults
      .filter((result) => result.status === "rejected")
      .map((result) => result.reason);
    allCrossSwapQuotesFailures.push(...crossSwapQuotesFailures);

    const crossSwapQuotes = crossSwapQuotesResults
      .filter((result) => result.status === "fulfilled")
      .map((result) => result.value);

    if (crossSwapQuotes.length === 0) {
      chunkStart += bridgeRoutesToCompareChunkSize;
      continue;
    }

    // Compare quotes by lowest input amount or max. output amount
    const bestCrossSwapQuote = crossSwapQuotes.reduce((prev, curr) =>
      crossSwap.type === AMOUNT_TYPE.EXACT_INPUT
        ? prev.destinationSwapQuote!.minAmountOut.lt(
            curr.destinationSwapQuote!.minAmountOut
          )
          ? curr
          : prev
        : prev.originSwapQuote!.maximumAmountIn.lt(
              curr.originSwapQuote!.maximumAmountIn
            )
          ? prev
          : curr
    );
    return bestCrossSwapQuote;
  }

  logger.debug({
    at: "getCrossSwapQuotesA2A",
    message: "All bridge routes and providers failed",
    failedReasons: allCrossSwapQuotesFailures.map((failure) =>
      compactAxiosError(failure)
    ),
  });
  throw getSwapQuoteUnavailableError(allCrossSwapQuotesFailures);
}

export async function getCrossSwapQuotesForExactInputByRouteA2A(
  crossSwap: CrossSwap,
  bridgeRoute: {
    fromTokenAddress: string;
    fromChain: number;
    toTokenAddress: string;
    toChain: number;
  },
  strategies: QuoteFetchStrategies,
  bridge: BridgeStrategy
): Promise<CrossSwapQuotes> {
  const results = _prepCrossSwapQuotesRetrievalA2A({
    crossSwap,
    bridgeRoute,
    strategies,
    strategiesToUseForComparison: "origin",
    includeSources: crossSwap.includeSources,
  });

  const originStrategyFetches = results.map((result) => {
    const originSources = result.originStrategy.getSources(
      result.originSwap.chainId,
      {
        excludeSources: crossSwap.excludeSources,
        includeSources: crossSwap.includeSources,
      }
    );
    const destinationSources = result.destinationStrategy.getSources(
      result.destinationSwap.chainId,
      {
        excludeSources: crossSwap.excludeSources,
        includeSources: crossSwap.includeSources,
      }
    );
    const mergedSources = originSources
      ? {
          ...originSources,
          sourcesKeys: [
            ...(originSources?.sourcesKeys ?? []),
            ...(destinationSources?.sourcesKeys ?? []),
          ],
        }
      : undefined;

    const fetchFn = async () => {
      assertSources(mergedSources);

      if (crossSwap.strictTradeType) {
        result.destinationStrategy.assertSellEntireBalanceSupported();
      }

      // 1. Get origin swap quote for any input token -> bridgeable input token
      const originSwapQuote = await result.originStrategy.fetchFn(
        {
          ...result.originSwap,
          depositor: crossSwap.depositor,
          amount: crossSwap.amount.toString(),
        },
        TradeType.EXACT_INPUT,
        { sources: originSources }
      );

      // 2. Get INDICATIVE destination swap quote for bridgeable output token -> any token
      //    with exact input amount set to `originSwapQuote.minAmountOut`.
      const indicativeDestinationSwapQuote =
        await result.destinationStrategy.fetchFn(
          {
            ...result.destinationSwap,
            amount: originSwapQuote.minAmountOut.toString(),
          },
          TradeType.EXACT_INPUT,
          { sources: destinationSources }
        );
      return {
        result,
        originSwapQuote,
        originSources,
        indicativeDestinationSwapQuote,
        destinationSources,
      };
    };

    return fetchFn;
  });

  // Run fetchFn for all origin strategies and choose the fastest response
  const prioritizedOriginStrategy = await executeStrategies(
    originStrategyFetches,
    strategies.prioritizationMode
  );

  const {
    destinationSwap,
    originRouter,
    destinationRouter,
    depositEntryPoint,
    bridgeableInputToken,
    bridgeableOutputToken,
    destinationSwapChainId,
    originSwapEntryPoint,
    destinationStrategy,
  } = prioritizedOriginStrategy.result;

  // 3. Get bridge quote for bridgeable input token -> bridgeable output token
  const { bridgeQuote } = await bridge.getQuoteForExactInput({
    inputToken: bridgeableInputToken,
    outputToken: bridgeableOutputToken,
    exactInputAmount: prioritizedOriginStrategy.originSwapQuote.minAmountOut,
    recipient: getMultiCallHandlerAddress(destinationSwapChainId),
    message: buildDestinationSwapCrossChainMessage({
      crossSwap,
      destinationSwapQuote:
        prioritizedOriginStrategy.indicativeDestinationSwapQuote,
      bridgeableOutputToken,
      router: destinationRouter,
    }),
  });
  if (bridgeQuote.outputAmount.lt(0)) {
    throw new SwapAmountTooLowForBridgeFeesError({
      bridgeAmount:
        prioritizedOriginStrategy.originSwapQuote.minAmountOut.toString(),
      bridgeFee: bridgeQuote.suggestedFees.totalRelayFee.total.toString(),
    });
  }

  // 4. Get destination swap quote for bridgeable output token -> any token
  const destinationSwapQuote = await destinationStrategy.fetchFn(
    {
      ...destinationSwap,
      amount: bridgeQuote.outputAmount.toString(),
    },
    TradeType.EXACT_INPUT,
    {
      sources: prioritizedOriginStrategy.destinationSources,
      sellEntireBalance: true,
      // `sellEntireBalance` is not supported by all swap strategies. We throw an error
      // if we want to be strict about the provided `tradeType`. The user can override
      // this behavior by setting `strictTradeType=false` in the query params.
      throwIfSellEntireBalanceUnsupported: crossSwap.strictTradeType,
      quoteBuffer: QUOTE_BUFFER,
    }
  );

  // 5. Build bridge quote message for destination swap
  const appFee = calculateAppFee({
    outputAmount: destinationSwapQuote.minAmountOut,
    token: crossSwap.outputToken,
    appFeePercent: crossSwap.appFeePercent,
    appFeeRecipient: crossSwap.appFeeRecipient,
    isNative: crossSwap.isOutputNative,
  });
  bridgeQuote.message = buildDestinationSwapCrossChainMessage({
    crossSwap,
    destinationSwapQuote,
    bridgeableOutputToken,
    router: destinationRouter,
    appFee,
  });

  return {
    crossSwap,
    destinationSwapQuote,
    bridgeQuote,
    originSwapQuote: prioritizedOriginStrategy.originSwapQuote,
    contracts: {
      originSwapEntryPoint,
      depositEntryPoint,
      originRouter: originRouter,
      destinationRouter: destinationRouter,
    },
    appFee,
  };
}

export async function getCrossSwapQuotesForOutputByRouteA2A(
  crossSwap: CrossSwap,
  bridgeRoute: {
    fromTokenAddress: string;
    fromChain: number;
    toTokenAddress: string;
    toChain: number;
  },
  strategies: QuoteFetchStrategies,
  bridge: BridgeStrategy
): Promise<CrossSwapQuotes> {
  // Add app fee percentage markup to cross swap amount
  const crossSwapWithAppFee = {
    ...crossSwap,
    amount: crossSwap.appFeePercent
      ? addMarkupToAmount(crossSwap.amount, crossSwap.appFeePercent)
      : crossSwap.amount,
  };
  const results = _prepCrossSwapQuotesRetrievalA2A({
    crossSwap: crossSwapWithAppFee,
    bridgeRoute,
    strategies,
    strategiesToUseForComparison: "destination",
    includeSources: crossSwapWithAppFee.includeSources,
  });

  const destinationStrategyFetches = results.map((result) => {
    const originSources = result.originStrategy.getSources(
      result.originSwap.chainId,
      {
        excludeSources: crossSwapWithAppFee.excludeSources,
        includeSources: crossSwapWithAppFee.includeSources,
      }
    );
    const destinationSources = result.destinationStrategy.getSources(
      result.destinationSwap.chainId,
      {
        excludeSources: crossSwapWithAppFee.excludeSources,
        includeSources: crossSwapWithAppFee.includeSources,
      }
    );
    const mergedSources = originSources
      ? {
          ...originSources,
          sourcesKeys: [
            ...(originSources?.sourcesKeys ?? []),
            ...(destinationSources?.sourcesKeys ?? []),
          ],
        }
      : undefined;

    const fetchFn = async () => {
      assertSources(mergedSources);

      if (crossSwapWithAppFee.strictTradeType) {
        result.destinationStrategy.assertSellEntireBalanceSupported();
      }

      // 1. Get destination swap quote for bridgeable output token -> any token
      const destinationSwapQuote = await result.destinationStrategy.fetchFn(
        {
          ...result.destinationSwap,
          amount: crossSwapWithAppFee.amount.toString(),
        },
        TradeType.EXACT_OUTPUT,
        {
          sources: destinationSources,
        }
      );
      assertMinOutputAmount(
        destinationSwapQuote.minAmountOut,
        crossSwapWithAppFee.amount,
        {
          actualAmountOut: "destinationSwapQuote.minAmountOut",
          expectedMinAmountOut: "crossSwapWithAppFee.amount",
        }
      );

      return {
        result,
        destinationSwapQuote,
        destinationSources,
      };
    };

    return fetchFn;
  });

  // Run destination swap quote fetches for all strategy combinations and choose the fastest
  const prioritizedDestinationStrategy = await executeStrategies(
    destinationStrategyFetches,
    strategies.prioritizationMode
  );
  const { result, destinationSwapQuote, destinationSources } =
    prioritizedDestinationStrategy;
  const {
    originRouter,
    destinationRouter,
    depositEntryPoint,
    bridgeableInputToken,
    bridgeableOutputToken,
    destinationSwapChainId,
    originSwapEntryPoint,
    originSwap,
    originStrategy,
    originSwapChainId,
    destinationSwap,
    destinationStrategy,
  } = result;

  // 2. Get bridge quote for bridgeable input token -> bridgeable output token
  const { bridgeQuote } = await bridge.getQuoteForOutput({
    inputToken: bridgeableInputToken,
    outputToken: bridgeableOutputToken,
    minOutputAmount: destinationSwapQuote.maximumAmountIn,
    recipient: getMultiCallHandlerAddress(destinationSwapChainId),
    message: buildDestinationSwapCrossChainMessage({
      crossSwap: crossSwapWithAppFee,
      destinationSwapQuote,
      bridgeableOutputToken,
      router: destinationRouter,
    }),
  });
  assertMinOutputAmount(
    bridgeQuote.outputAmount,
    destinationSwapQuote.maximumAmountIn,
    {
      actualAmountOut: "bridgeQuote.outputAmount",
      expectedMinAmountOut: "destinationSwapQuote.maximumAmountIn",
    }
  );

  const originSources = originStrategy.getSources(originSwapChainId, {
    excludeSources: crossSwapWithAppFee.excludeSources,
    includeSources: crossSwapWithAppFee.includeSources,
  });

  const [finalDestinationSwapQuote, originSwapQuote] = await Promise.all([
    // 3.1. Get destination swap quote for bridgeable output token -> any token
    executeStrategies(
      [
        async () => {
          return destinationStrategy.fetchFn(
            {
              ...destinationSwap,
              amount: bridgeQuote.outputAmount.toString(),
            },
            TradeType.EXACT_INPUT,
            {
              sources: destinationSources,
              sellEntireBalance: true,
              // `sellEntireBalance` is not supported by all swap strategies. We throw an error
              // if we want to be strict about the provided `tradeType`. The user can override
              // this behavior by setting `strictTradeType=false` in the query params.
              throwIfSellEntireBalanceUnsupported:
                crossSwapWithAppFee.strictTradeType,
              quoteBuffer: QUOTE_BUFFER,
            }
          );
        },
      ],
      strategies.prioritizationMode
    ),
    // 3.2. Get origin swap quote for any input token -> bridgeable input token
    executeStrategies(
      [
        async () => {
          assertSources(originSources);
          return originStrategy.fetchFn(
            {
              ...originSwap,
              depositor: crossSwapWithAppFee.depositor,
              amount: addMarkupToAmount(
                bridgeQuote.inputAmount,
                QUOTE_BUFFER
              ).toString(),
            },
            TradeType.EXACT_OUTPUT,
            {
              sources: originSources,
            }
          );
        },
      ],
      strategies.prioritizationMode
    ),
  ]);
  const appFee = calculateAppFee({
    outputAmount:
      crossSwapWithAppFee.type === AMOUNT_TYPE.EXACT_OUTPUT
        ? crossSwap.amount
        : finalDestinationSwapQuote.minAmountOut,
    token: crossSwapWithAppFee.outputToken,
    appFeePercent: crossSwapWithAppFee.appFeePercent,
    appFeeRecipient: crossSwapWithAppFee.appFeeRecipient,
    isNative: crossSwapWithAppFee.isOutputNative,
  });
  bridgeQuote.message = buildDestinationSwapCrossChainMessage({
    crossSwap: crossSwapWithAppFee,
    destinationSwapQuote: finalDestinationSwapQuote,
    bridgeableOutputToken,
    router: destinationRouter,
    appFee,
  });
  assertMinOutputAmount(
    finalDestinationSwapQuote.minAmountOut,
    crossSwapWithAppFee.amount,
    {
      actualAmountOut: "finalDestinationSwapQuote.minAmountOut",
      expectedMinAmountOut: "crossSwapWithAppFee.amount",
    }
  );
  assertMinOutputAmount(originSwapQuote.minAmountOut, bridgeQuote.inputAmount, {
    actualAmountOut: "originSwapQuote.minAmountOut",
    expectedMinAmountOut: "bridgeQuote.inputAmount",
  });

  return {
    crossSwap: crossSwapWithAppFee,
    destinationSwapQuote: finalDestinationSwapQuote,
    bridgeQuote,
    originSwapQuote,
    contracts: {
      originSwapEntryPoint,
      depositEntryPoint,
      originRouter: originRouter,
      destinationRouter: destinationRouter,
    },
    appFee,
  };
}

function _prepCrossSwapQuotesRetrievalA2A(params: {
  crossSwap: CrossSwap;
  bridgeRoute: {
    fromTokenAddress: string;
    fromChain: number;
    toTokenAddress: string;
    toChain: number;
  };
  strategies: QuoteFetchStrategies;
  strategiesToUseForComparison: "origin" | "destination";
  includeSources?: string[];
}): CrossSwapQuotesRetrievalA2AResult {
  const {
    crossSwap,
    bridgeRoute,
    strategies,
    strategiesToUseForComparison,
    includeSources,
  } = params;

  const originSwapChainId = crossSwap.inputToken.chainId;
  const destinationSwapChainId = crossSwap.outputToken.chainId;

  const _bridgeableInputToken = getTokenByAddress(
    bridgeRoute.fromTokenAddress,
    bridgeRoute.fromChain
  );
  const _bridgeableOutputToken = getTokenByAddress(
    bridgeRoute.toTokenAddress,
    bridgeRoute.toChain
  );

  if (!_bridgeableInputToken) {
    throw new Error(
      `No bridgeable input token found for ${bridgeRoute.fromTokenAddress} on chain ${bridgeRoute.fromChain}`
    );
  }

  if (!_bridgeableOutputToken) {
    throw new Error(
      `No bridgeable output token found for ${bridgeRoute.toTokenAddress} on chain ${bridgeRoute.toChain}`
    );
  }

  const bridgeableInputToken = {
    address: bridgeRoute.fromTokenAddress,
    decimals: _bridgeableInputToken.decimals,
    symbol: _bridgeableInputToken.symbol,
    chainId: bridgeRoute.fromChain,
  };
  const bridgeableOutputToken = {
    address: bridgeRoute.toTokenAddress,
    decimals: _bridgeableOutputToken.decimals,
    symbol: _bridgeableOutputToken.symbol,
    chainId: bridgeRoute.toChain,
  };

  const originStrategies = getQuoteFetchStrategies(
    originSwapChainId,
    crossSwap.inputToken.symbol,
    bridgeableInputToken.symbol,
    strategies
  );
  const destinationStrategies = getQuoteFetchStrategies(
    destinationSwapChainId,
    bridgeableOutputToken.symbol,
    crossSwap.outputToken.symbol,
    strategies
  );

  const baseStrategies =
    strategiesToUseForComparison === "origin"
      ? originStrategies
      : destinationStrategies;

  return baseStrategies.flatMap((strategy) => {
    try {
      const originStrategy =
        strategiesToUseForComparison === "origin"
          ? strategy
          : getMatchingStrategy({
              baseStrategy: strategy,
              otherStrategies: originStrategies,
              strictTradeType: crossSwap.strictTradeType,
              includeSources: includeSources,
              chainId: originSwapChainId,
            });
      const destinationStrategy =
        strategiesToUseForComparison === "destination"
          ? strategy
          : getMatchingStrategy({
              baseStrategy: strategy,
              otherStrategies: destinationStrategies,
              strictTradeType: crossSwap.strictTradeType,
              includeSources: includeSources,
              chainId: destinationSwapChainId,
            });

      const { swapAndBridge, originSwapInitialRecipient } =
        originStrategy.getOriginEntryPoints(originSwapChainId);
      const depositEntryPoint =
        originStrategy.getOriginEntryPoints(originSwapChainId).deposit;
      const originRouter = originStrategy.getRouter(originSwapChainId);
      const multiCallHandlerAddress = getMultiCallHandlerAddress(
        destinationSwapChainId
      );
      const destinationRouter = destinationStrategy.getRouter(
        destinationSwapChainId
      );

      const originSwap = {
        chainId: originSwapChainId,
        tokenIn: crossSwap.inputToken,
        tokenOut: bridgeableInputToken,
        recipient: crossSwap.isOriginSvm
          ? crossSwap.depositor
          : originSwapInitialRecipient.address,
        slippageTolerance: crossSwap.slippageTolerance,
        type: crossSwap.type,
      };
      const destinationSwap = {
        chainId: destinationSwapChainId,
        tokenIn: bridgeableOutputToken,
        tokenOut: crossSwap.outputToken,
        recipient: multiCallHandlerAddress,
        slippageTolerance: crossSwap.slippageTolerance,
        type: crossSwap.type,
      };

      return {
        originSwap,
        destinationSwap,
        originStrategy,
        destinationStrategy,
        originSwapChainId,
        destinationSwapChainId,
        originSwapEntryPoint: swapAndBridge,
        depositEntryPoint,
        bridgeableInputToken,
        bridgeableOutputToken,
        originRouter,
        destinationRouter,
      };
    } catch (error) {
      logger.debug({
        at: "_prepCrossSwapQuotesRetrievalA2A",
        message: "Could not map strategy",
        error,
      });
      return [];
    }
  });
}

export function getMatchingStrategy(params: {
  baseStrategy: QuoteFetchStrategy;
  otherStrategies: QuoteFetchStrategy[];
  strictTradeType: boolean;
  includeSources?: string[];
  chainId: number;
}) {
  const {
    baseStrategy,
    otherStrategies,
    strictTradeType,
    includeSources,
    chainId,
  } = params;

  // Helper to check if strategy matches source requirements
  const hasValidSources = (strategy: QuoteFetchStrategy): boolean => {
    const strategyHasSources = hasSources(strategy, chainId, {
      includeSources,
    });
    return strategyHasSources;
  };

  // Helper to create strategy filters
  const createFilter = (requirements: {
    sameName?: boolean;
    supportsSellBalance?: boolean;
    hasValidSources?: boolean;
  }) => {
    return (strategy: QuoteFetchStrategy): boolean => {
      if (
        requirements.sameName &&
        strategy.strategyName !== baseStrategy.strategyName
      ) {
        return false;
      }
      if (
        requirements.supportsSellBalance &&
        !supportsSellEntireBalance(strategy)
      ) {
        return false;
      }
      if (requirements.hasValidSources && !hasValidSources(strategy)) {
        return false;
      }
      return true;
    };
  };

  // Define fallback priority for strict mode
  const strictModeFallbacks = [
    // 1. Same name + supports sell entire balance + valid sources
    createFilter({
      sameName: true,
      supportsSellBalance: true,
      hasValidSources: true,
    }),
    // 2. Any strategy that supports sell entire balance + valid sources
    createFilter({ supportsSellBalance: true, hasValidSources: true }),
    // 3. Same name + supports sell entire balance
    createFilter({ sameName: true, supportsSellBalance: true }),
    // 4. Any strategy that supports sell entire balance
    createFilter({ supportsSellBalance: true }),
    // 5. Same name + valid sources (fallback when sell entire balance not available)
    createFilter({ sameName: true, hasValidSources: true }),
    // 4. Any strategy with valid sources
    createFilter({ hasValidSources: true }),
    // 7. Same name
    createFilter({ sameName: true }),
    // 8. Last resort: first available strategy
    () => true,
  ];

  // Define fallback priority for non-strict mode
  const nonStrictModeFallbacks = [
    // 1. Same name + valid sources
    createFilter({ sameName: true, hasValidSources: true }),
    // 2. Any strategy with valid sources
    createFilter({ hasValidSources: true }),
    // 3. Same name
    createFilter({ sameName: true }),
    // 4. Last resort: first available strategy
    () => true,
  ];

  const fallbacks = strictTradeType
    ? strictModeFallbacks
    : nonStrictModeFallbacks;

  // Try each fallback strategy in order of priority
  for (const filter of fallbacks) {
    const matchingStrategy = otherStrategies.find(filter);
    if (matchingStrategy) {
      return matchingStrategy;
    }
  }

  // This should never happen as the last fallback always returns true,
  // but included for safety
  return otherStrategies[0];
}

/**
 * Executes multiple strategy fetches based on configured prioritization mode.
 * @param strategyFetches - The strategy fetches to execute.
 * @param prioritizationMode - The prioritization mode to use.
 * - `equal-speed` - Executes all strategy fetches in parallel and returns the first
 *                   one that completes.
 * - `priority-speed` - Executes the first `priorityChunkSize` strategy fetches in
 *                      parallel and returns the first one that completes. If all
 *                      of the first `priorityChunkSize` strategy fetches fail,
 *                      the remaining strategy fetches are executed in parallel
 *                      and the first one that completes is returned.
 * @returns The prioritized strategy fetch.
 */
export async function executeStrategies<T>(
  strategyFetches: (() => Promise<T>)[],
  prioritizationMode: QuoteFetchPrioritizationMode = {
    mode: "equal-speed",
  }
): Promise<T> {
  try {
    if (strategyFetches.length === 0) {
      throw new SwapQuoteUnavailableError(
        {
          message: "No quotes available",
          code: AcrossErrorCode.SWAP_QUOTE_UNAVAILABLE,
        },
        {
          cause: new Error("No strategies to execute"),
        }
      );
    }

    // `equal-speed` mode
    if (prioritizationMode.mode === "equal-speed") {
      return await Promise.any(strategyFetches.map((fetch) => fetch()));
    }

    // `priority-speed` mode
    const errors: Error[] = [];
    // First fetch the priority chunk
    const priorityChunkSize = prioritizationMode.priorityChunkSize;
    const priorityChunkEndIndex = Math.min(
      priorityChunkSize,
      strategyFetches.length
    );
    const priorityFetches = strategyFetches.slice(0, priorityChunkEndIndex);
    try {
      const successfulFetch = await Promise.any(
        priorityFetches.map((fetch) => fetch())
      );
      return successfulFetch;
    } catch (error) {
      if (error instanceof AggregateError) {
        errors.push(...error.errors);
      } else {
        errors.push(error as Error);
      }
    }
    // If the priority chunk failed, fetch all the remaining strategies
    if (priorityChunkEndIndex < strategyFetches.length) {
      const remainingFetches = strategyFetches.slice(
        priorityChunkEndIndex,
        strategyFetches.length
      );
      try {
        const successfulFetch = await Promise.any(
          remainingFetches.map((fetch) => fetch())
        );
        return successfulFetch;
      } catch (error) {
        if (error instanceof AggregateError) {
          errors.push(...error.errors);
        } else {
          errors.push(error as Error);
        }
      }
    }
    throw new AggregateError(errors);
  } catch (error) {
    if (error instanceof AggregateError) {
      const errors = error.errors;

      // If all quote fetches errored with an InvalidParamError, throw the first one.
      if (
        errors.every(
          (error) =>
            error instanceof InvalidParamError &&
            (error.param === "excludeSources" ||
              error.param === "includeSources")
        )
      ) {
        throw errors[0];
      }

      // If all quote fetches errored, we need to determine which error to propagate to the
      // caller.
      throw getSwapQuoteUnavailableError(errors);
    }
    throw error;
  }
}

function assertSources(sources: QuoteFetchOpts["sources"]) {
  if (!sources || sources.sourcesKeys.length > 0) {
    return;
  }

  throw new InvalidParamError({
    param:
      sources.sourcesType === "exclude" ? "excludeSources" : "includeSources",
    message:
      "Couldn't fetch swap quotes based on the provided sources. " +
      "Call the endpoint /swap/sources?chainId=<CHAIN_ID> to get a list of valid sources.",
  });
}

function hasSources(
  strategy: QuoteFetchStrategy,
  chainId: number,
  opts?: {
    includeSources?: string[];
    excludeSources?: string[];
  }
) {
  try {
    assertSources(strategy.getSources(chainId, opts));
    return true;
  } catch (error) {
    return false;
  }
}

function supportsSellEntireBalance(strategy: QuoteFetchStrategy) {
  try {
    strategy.assertSellEntireBalanceSupported();
    return true;
  } catch (error) {
    return false;
  }
}

/**
 * Executes quotes for multiple cross swap types and selects the best one.
 * For exact input, compare based on destination swap output amount if available, otherwise bridge output amount.
 * For exact output, compare based on destination swap input amount if available, otherwise bridge input amount.
 */
async function selectBestCrossSwapQuote(
  crossSwapQuotePromises: Promise<CrossSwapQuotes>[],
  crossSwap: CrossSwap
): Promise<CrossSwapQuotes> {
  const crossSwapQuotePromisesWithTimeout = crossSwapQuotePromises.map(
    (promise) =>
      addTimeoutToPromise(
        promise,
        PROMISE_TIMEOUT_MS,
        "Timeout while fetching swap quotes from providers"
      )
  );
  const crossSwapQuotes = await Promise.allSettled(
    crossSwapQuotePromisesWithTimeout
  );

  const fulfilledQuotes = crossSwapQuotes
    .filter((result) => result.status === "fulfilled")
    .map((result) => result.value);

  if (fulfilledQuotes.length === 0) {
    const rejectedReasons = crossSwapQuotes
      .filter((result) => result.status === "rejected")
      .map((result) => result.reason as Error);
    throw getSwapQuoteUnavailableError(rejectedReasons);
  }

  if (fulfilledQuotes.length === 1) {
    return fulfilledQuotes[0];
  }

  const bestQuote = fulfilledQuotes.reduce((best, current) => {
    const currentDestinationSwapQuote = current.destinationSwapQuote;
    const bestDestinationSwapQuote = best.destinationSwapQuote;
    const currentBridgeQuote = current.bridgeQuote;
    const bestBridgeQuote = best.bridgeQuote;
    const isExactInput = crossSwap.type === "exactInput";

    const currentAmount = currentDestinationSwapQuote
      ? isExactInput
        ? currentDestinationSwapQuote.expectedAmountOut
        : currentDestinationSwapQuote.expectedAmountIn
      : isExactInput
        ? currentBridgeQuote.outputAmount
        : currentBridgeQuote.inputAmount;
    const bestAmount = bestDestinationSwapQuote
      ? isExactInput
        ? bestDestinationSwapQuote.expectedAmountOut
        : bestDestinationSwapQuote.expectedAmountIn
      : isExactInput
        ? bestBridgeQuote.outputAmount
        : bestBridgeQuote.inputAmount;

    return isExactInput
      ? currentAmount.gt(bestAmount)
        ? current
        : best
      : currentAmount.lt(bestAmount)
        ? current
        : best;
  });

  return bestQuote;
}<|MERGE_RESOLUTION|>--- conflicted
+++ resolved
@@ -897,14 +897,9 @@
     inputToken: bridgeableInputToken,
     outputToken: crossSwapWithAppFee.outputToken,
     minOutputAmount: crossSwapWithAppFee.amount,
-<<<<<<< HEAD
-    recipient: getBridgeQuoteRecipient(crossSwapWithAppFee),
-    message: getBridgeQuoteMessage(crossSwapWithAppFee),
-    forceExactOutput: crossSwapWithAppFee.type === AMOUNT_TYPE.EXACT_OUTPUT,
-=======
     recipient: bridge.getBridgeQuoteRecipient(crossSwapWithAppFee),
     message: bridge.getBridgeQuoteMessage(crossSwapWithAppFee),
->>>>>>> e18eee70
+    forceExactOutput: crossSwapWithAppFee.type === AMOUNT_TYPE.EXACT_OUTPUT,
   });
 
   const strategyFetches = results.map((result) => {
