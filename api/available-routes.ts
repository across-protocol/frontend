import { VercelResponse } from "@vercel/node";
import { object, assert, Infer, optional } from "superstruct";
import {
  getLogger,
  applyMapFilter,
  validAddress,
  positiveIntStr,
  ENABLED_ROUTES,
} from "./_utils";
import { TypedVercelRequest } from "./_types";

const AvailableRoutesQueryParamsSchema = object({
  originToken: optional(validAddress()),
  destinationToken: optional(validAddress()),
  destinationChainId: optional(positiveIntStr()),
  originChainId: optional(positiveIntStr()),
});

type AvailableRoutesQueryParams = Infer<
  typeof AvailableRoutesQueryParamsSchema
>;

type L1TokenMapRouting = Record<string, Record<string, string>>;

const handler = async (
  { query }: TypedVercelRequest<AvailableRoutesQueryParams>,
  response: VercelResponse
) => {
  const logger = getLogger();
  logger.debug({
    at: "Routes",
    message: "Query data",
    query,
  });
  try {
    assert(query, AvailableRoutesQueryParamsSchema);
  } catch (error) {
    throw new Error("Invalid query parameters");
  }
  const { originToken, destinationToken, originChainId, destinationChainId } =
    query;

<<<<<<< HEAD
    // Generate a mapping that contains similar tokens on each chain
    // Note:  The key in this dictionary represents an l1Token address, and
    //        the corresponding value is a nested hashmap containing a key
    //        value pair of {chainId: l2TokenEquivalent}
    const l1TokensToDestinationTokens: L1TokenMapRouting = {};
    for (const {
      l1TokenAddress,
      fromChain,
      fromTokenAddress,
    } of ENABLED_ROUTES.routes) {
      l1TokensToDestinationTokens[l1TokenAddress] = {
        ...l1TokensToDestinationTokens[l1TokenAddress],
        [fromChain]: fromTokenAddress,
      };
    }

    const enabledRoutes = applyMapFilter(
      ENABLED_ROUTES.routes,
      // Filter out elements from the request query parameters
      (route: {
        originToken: string;
        originChainId: number;
        destinationChainId: number;
        destinationToken: string;
      }) =>
        (!originToken ||
          originToken.toLowerCase() === route.originToken.toLowerCase()) &&
        (!originChainId || originChainId === String(route.originChainId)) &&
        (!destinationChainId ||
          destinationChainId === String(route.destinationChainId)) &&
        (!destinationToken ||
          destinationToken.toLowerCase() ===
            route.destinationToken.toLowerCase()),
      // Create a mapping of enabled routes to a route with the destination token resolved.
      (route) => ({
        originChainId: route.fromChain,
        originToken: route.fromTokenAddress,
        destinationChainId: route.toChain,
        // Resolve destination chain directly from the
        // l1TokensToDestinationTokens map
        destinationToken:
          l1TokensToDestinationTokens[route.l1TokenAddress][route.toChain],
      })
    );
=======
  // Generate a mapping that contains similar tokens on each chain
  // Note:  The key in this dictionary represents an l1Token address, and
  //        the corresponding value is a nested hashmap containing a key
  //        value pair of {chainId: l2TokenEquivalent}
  const l1TokensToDestinationTokens: L1TokenMapRouting = {};
  for (const {
    l1TokenAddress,
    fromChain,
    fromTokenAddress,
  } of enabledRoutesAsJson.routes) {
    l1TokensToDestinationTokens[l1TokenAddress] = {
      ...l1TokensToDestinationTokens[l1TokenAddress],
      [fromChain]: fromTokenAddress,
    };
  }

  const enabledRoutes = applyMapFilter(
    enabledRoutesAsJson.routes,
    // Filter out elements from the request query parameters
    (route: {
      originToken: string;
      originChainId: number;
      destinationChainId: number;
      destinationToken: string;
    }) =>
      (!originToken ||
        originToken.toLowerCase() === route.originToken.toLowerCase()) &&
      (!originChainId || originChainId === String(route.originChainId)) &&
      (!destinationChainId ||
        destinationChainId === String(route.destinationChainId)) &&
      (!destinationToken ||
        destinationToken.toLowerCase() ===
          route.destinationToken.toLowerCase()),
    // Create a mapping of enabled routes to a route with the destination token resolved.
    (route) => ({
      originChainId: route.fromChain,
      originToken: route.fromTokenAddress,
      destinationChainId: route.toChain,
      // Resolve destination chain directly from the
      // l1TokensToDestinationTokens map
      destinationToken:
        l1TokensToDestinationTokens[route.l1TokenAddress][route.toChain],
    })
  );
>>>>>>> 974647fd

  // Two different explanations for how `stale-while-revalidate` works:

  // https://vercel.com/docs/concepts/edge-network/caching#stale-while-revalidate
  // This tells our CDN the value is fresh for 6 hours. If a request is repeated within the next 6 hours,
  // the previously cached value is still fresh. The header x-vercel-cache present in the response will show the
  // value HIT. If the request is repeated up to 6 hours later, the cached value will be stale but
  // still render. In the background, a revalidation request will be made to populate the cache with a fresh value.
  // x-vercel-cache will have the value STALE until the cache is refreshed.

  // https://developer.mozilla.org/en-US/docs/Web/HTTP/Headers/Cache-Control
  // The response is fresh for 6 hours. After 6 hours it becomes stale, but the cache is allowed to reuse it
  // for any requests that are made in the following 6 hours, provided that they revalidate the response in the background.
  // Revalidation will make the cache be fresh again, so it appears to clients that it was always fresh during
  // that period — effectively hiding the latency penalty of revalidation from them.
  // If no request happened during that period, the cache became stale and the next request will revalidate normally.
  logger.debug({
    at: "Routes",
    message: "Response data",
    responseJson: enabledRoutes,
  });
  response.setHeader(
    "Cache-Control",
    "s-maxage=21600, stale-while-revalidate=21600"
  );
  response.status(200).json(enabledRoutes);
};

export default handler;<|MERGE_RESOLUTION|>--- conflicted
+++ resolved
@@ -40,52 +40,6 @@
   const { originToken, destinationToken, originChainId, destinationChainId } =
     query;
 
-<<<<<<< HEAD
-    // Generate a mapping that contains similar tokens on each chain
-    // Note:  The key in this dictionary represents an l1Token address, and
-    //        the corresponding value is a nested hashmap containing a key
-    //        value pair of {chainId: l2TokenEquivalent}
-    const l1TokensToDestinationTokens: L1TokenMapRouting = {};
-    for (const {
-      l1TokenAddress,
-      fromChain,
-      fromTokenAddress,
-    } of ENABLED_ROUTES.routes) {
-      l1TokensToDestinationTokens[l1TokenAddress] = {
-        ...l1TokensToDestinationTokens[l1TokenAddress],
-        [fromChain]: fromTokenAddress,
-      };
-    }
-
-    const enabledRoutes = applyMapFilter(
-      ENABLED_ROUTES.routes,
-      // Filter out elements from the request query parameters
-      (route: {
-        originToken: string;
-        originChainId: number;
-        destinationChainId: number;
-        destinationToken: string;
-      }) =>
-        (!originToken ||
-          originToken.toLowerCase() === route.originToken.toLowerCase()) &&
-        (!originChainId || originChainId === String(route.originChainId)) &&
-        (!destinationChainId ||
-          destinationChainId === String(route.destinationChainId)) &&
-        (!destinationToken ||
-          destinationToken.toLowerCase() ===
-            route.destinationToken.toLowerCase()),
-      // Create a mapping of enabled routes to a route with the destination token resolved.
-      (route) => ({
-        originChainId: route.fromChain,
-        originToken: route.fromTokenAddress,
-        destinationChainId: route.toChain,
-        // Resolve destination chain directly from the
-        // l1TokensToDestinationTokens map
-        destinationToken:
-          l1TokensToDestinationTokens[route.l1TokenAddress][route.toChain],
-      })
-    );
-=======
   // Generate a mapping that contains similar tokens on each chain
   // Note:  The key in this dictionary represents an l1Token address, and
   //        the corresponding value is a nested hashmap containing a key
@@ -130,7 +84,6 @@
         l1TokensToDestinationTokens[route.l1TokenAddress][route.toChain],
     })
   );
->>>>>>> 974647fd
 
   // Two different explanations for how `stale-while-revalidate` works:
 
