--- conflicted
+++ resolved
@@ -3,6 +3,7 @@
 
 import { getProvider } from "./_providers";
 import { CHAIN_IDs } from "./_constants";
+import { Token } from "./_dexes/types";
 
 const HYPERLIQUID_API_BASE_URL = "https://api.hyperliquid.xyz";
 const HYPERLIQUID_API_BASE_URL_TESTNET = "https://api.hyperliquid-testnet.xyz";
@@ -102,27 +103,21 @@
   return BigNumber.from(decodedQueryResult[0].toString());
 }
 
-<<<<<<< HEAD
+export function getTokenIndexFromSystemAddress(systemAddress: string) {
+  return parseInt(systemAddress.replace("0x20", ""), 16);
+}
+
 export async function accountExistsOnHyperCore(params: {
   account: string;
   chainId?: number;
 }) {
   const chainId = params.chainId ?? CHAIN_IDs.HYPEREVM;
 
-  if (![CHAIN_IDs.HYPEREVM, CHAIN_IDs.HYPEREVM_TESTNET].includes(chainId)) {
+  if (isToHyperCore(chainId)) {
     throw new Error("Can't check account existence on non-HyperCore chain");
   }
 
-  const provider = getProvider(chainId);
-
-=======
-export function getTokenIndexFromSystemAddress(systemAddress: string) {
-  return parseInt(systemAddress.replace("0x20", ""), 16);
-}
-
-export async function accountExistsOnHyperCore(params: { account: string }) {
   const provider = getProvider(CHAIN_IDs.HYPEREVM);
->>>>>>> 9180e512
   const balanceCoreCalldata = ethers.utils.defaultAbiCoder.encode(
     ["address"],
     [params.account]
@@ -138,7 +133,6 @@
   return Boolean(decodedQueryResult[0]);
 }
 
-<<<<<<< HEAD
 // https://hyperliquid.gitbook.io/hyperliquid-docs/for-developers/api/info-endpoint#l2-book-snapshot
 export async function getL2OrderBookForPair(params: {
   chainId?: number;
@@ -412,10 +406,11 @@
 }
 
 export function getNormalizedSpotTokenSymbol(symbol: string): string {
-  return ["USDT-SPOT", "USDH-SPOT"].includes(symbol.toUpperCase())
+  return ["USDT-SPOT", "USDH-SPOT", "USDC-SPOT"].includes(symbol.toUpperCase())
     ? symbol.toUpperCase().replace("-SPOT", "")
     : symbol.toUpperCase();
-=======
+}
+
 export function getHyperEvmChainId(hyperCoreChainId: number): number {
   return hyperCoreChainId === CHAIN_IDs.HYPERCORE
     ? CHAIN_IDs.HYPEREVM
@@ -424,5 +419,17 @@
 
 export function isToHyperCore(chainId: number) {
   return [CHAIN_IDs.HYPERCORE, CHAIN_IDs.HYPERCORE_TESTNET].includes(chainId);
->>>>>>> 9180e512
+}
+
+export function isHyperEvmToHyperCoreRoute(params: {
+  inputToken: Token;
+  outputToken: Token;
+}) {
+  // Mainnet or testnet route
+  return (
+    (params.inputToken.chainId === CHAIN_IDs.HYPEREVM &&
+      params.outputToken.chainId === CHAIN_IDs.HYPERCORE) ||
+    (params.inputToken.chainId === CHAIN_IDs.HYPEREVM_TESTNET &&
+      params.outputToken.chainId === CHAIN_IDs.HYPERCORE_TESTNET)
+  );
 }