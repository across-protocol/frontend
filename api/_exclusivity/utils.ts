import { ethers } from "ethers";
import { bnZero } from "../../src/utils/sdk";
<<<<<<< HEAD
import {
  ConfigUpdateGet,
  RelayerConfigUpdate,
  RelayerFillLimit,
} from "../_types";
import { getCachedRelayerFillLimit } from "./cache";
=======
import { RelayerFillLimit } from "../_types";
import { setCachedRelayerFillLimit } from "./cache";
>>>>>>> 22fb09a8

export const MAX_MESSAGE_AGE_SECONDS = 300;

// TODO: get this from gh
export const getWhiteListedRelayers = () => {
  return [
    "0x9A8f92a830A5cB89a3816e3D267CB7791c16b04D", // dev wallet
  ];
};

export const getRelayerFromSignature = (signature: string, message: string) => {
  return ethers.utils.verifyMessage(message, signature);
};

export const authenticateRelayer = (
  authorization: string | undefined,
  body: RelayerConfigUpdate | ConfigUpdateGet
) => {
  if (!authorization) {
    return null;
  }
  const relayer = getRelayerFromSignature(authorization, JSON.stringify(body));
  if (getWhiteListedRelayers().includes(relayer)) {
    return relayer;
  }
  return null;
};

export const isTimestampValid = (
  timestamp: number,
  maxAgeSeconds: number
): boolean => {
  const currentTime = Math.floor(Date.now() / 1000);
  return currentTime - timestamp <= maxAgeSeconds;
};

export async function updateLimits(
  relayer: string,
  limits: RelayerFillLimit[]
): Promise<void> {
  const sortedLimits = limits
    .map(({ minOutputAmount, maxOutputAmount, ...rest }) => ({
      minOutputAmount: ethers.BigNumber.from(minOutputAmount),
      maxOutputAmount: ethers.BigNumber.from(maxOutputAmount),
      ...rest,
    }))
    .sort(({ minOutputAmount: minA }, { minOutputAmount: minB }) =>
      minA.sub(minB).gte(bnZero) ? 1 : -1
    );

  const sorted = sortedLimits
    .slice(1)
    .every(({ minOutputAmount, maxOutputAmount }, idx) => {
      const { maxOutputAmount: prevMax } = sortedLimits[idx];
      return maxOutputAmount.gt(minOutputAmount) && minOutputAmount.gt(prevMax);
    });

  if (!sorted) {
    throw new Error("Relayer limits are overlapping");
  }

<<<<<<< HEAD
  // todo: Push each limit entry to the backend cache/db.
  // The config types need to be reverted to strings as numbers.
  relayer;

  return;
}

export async function getLimits(
  relayer: string,
  originChainId: number,
  destinationChainId: number,
  inputToken: string,
  outputToken: string
): Promise<RelayerFillLimit[]> {
  const cachedLimits = await getCachedRelayerFillLimit(
    relayer,
    originChainId,
    destinationChainId,
    inputToken,
    outputToken
  );
  return cachedLimits ?? [];
=======
  await setCachedRelayerFillLimit(
    relayer,
    sortedLimits.map(({ minOutputAmount, maxOutputAmount, ...rest }) => ({
      minOutputAmount: minOutputAmount.toString(), // @todo: Less bodge
      maxOutputAmount: maxOutputAmount.toString(), // @todo: Less bodge
      ...rest,
    }))
  );
>>>>>>> 22fb09a8
}<|MERGE_RESOLUTION|>--- conflicted
+++ resolved
@@ -1,16 +1,12 @@
 import { ethers } from "ethers";
 import { bnZero } from "../../src/utils/sdk";
-<<<<<<< HEAD
 import {
   ConfigUpdateGet,
   RelayerConfigUpdate,
   RelayerFillLimit,
 } from "../_types";
 import { getCachedRelayerFillLimit } from "./cache";
-=======
-import { RelayerFillLimit } from "../_types";
 import { setCachedRelayerFillLimit } from "./cache";
->>>>>>> 22fb09a8
 
 export const MAX_MESSAGE_AGE_SECONDS = 300;
 
@@ -72,12 +68,14 @@
     throw new Error("Relayer limits are overlapping");
   }
 
-<<<<<<< HEAD
-  // todo: Push each limit entry to the backend cache/db.
-  // The config types need to be reverted to strings as numbers.
-  relayer;
-
-  return;
+  await setCachedRelayerFillLimit(
+    relayer,
+    sortedLimits.map(({ minOutputAmount, maxOutputAmount, ...rest }) => ({
+      minOutputAmount: minOutputAmount.toString(), // @todo: Less bodge
+      maxOutputAmount: maxOutputAmount.toString(), // @todo: Less bodge
+      ...rest,
+    }))
+  );
 }
 
 export async function getLimits(
@@ -95,14 +93,4 @@
     outputToken
   );
   return cachedLimits ?? [];
-=======
-  await setCachedRelayerFillLimit(
-    relayer,
-    sortedLimits.map(({ minOutputAmount, maxOutputAmount, ...rest }) => ({
-      minOutputAmount: minOutputAmount.toString(), // @todo: Less bodge
-      maxOutputAmount: maxOutputAmount.toString(), // @todo: Less bodge
-      ...rest,
-    }))
-  );
->>>>>>> 22fb09a8
 }