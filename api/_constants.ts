--- conflicted
+++ resolved
@@ -378,7 +378,6 @@
   [CHAIN_IDs.HYPERCORE]: "HYPE",
 };
 
-<<<<<<< HEAD
 export const EVM_CHAIN_IDs = Object.entries(constants.PUBLIC_NETWORKS)
   .filter(([_, chain]) => chain.family !== constants.ChainFamily.SVM)
   .map(([chainId]) => Number(chainId));
@@ -386,7 +385,7 @@
 export const SVM_CHAIN_IDs = Object.entries(constants.PUBLIC_NETWORKS)
   .filter(([_, chain]) => chain.family === constants.ChainFamily.SVM)
   .map(([chainId]) => Number(chainId));
-=======
+
 export const STABLE_COIN_SYMBOLS = Array.from(
   new Set([
     ...sdkConstants.STABLE_COIN_SYMBOLS,
@@ -406,5 +405,4 @@
     "USDD",
     "EURC",
   ])
-);
->>>>>>> df02b14d
+);