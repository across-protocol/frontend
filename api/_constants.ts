--- conflicted
+++ resolved
@@ -18,14 +18,9 @@
   ...constants.CHAIN_IDs,
   HYPERCORE_TESTNET: 13372,
 };
+
 export const TOKEN_SYMBOLS_MAP = {
   ...constants.TOKEN_SYMBOLS_MAP,
-<<<<<<< HEAD
-  USDH: {
-    name: "USDH",
-    symbol: "USDH",
-    decimals: 6,
-=======
   POL: {
     ...constants.TOKEN_SYMBOLS_MAP.POL,
     addresses: {
@@ -35,13 +30,28 @@
   },
   WHYPE: {
     ...constants.TOKEN_SYMBOLS_MAP.WHYPE,
->>>>>>> 9180e512
     addresses: {
-      [CHAIN_IDs.HYPEREVM]: "0x111111a1a0667d36bD57c0A9f569b98057111111",
-      [CHAIN_IDs.HYPEREVM_TESTNET]:
-        "0x111111a1a0667d36bD57c0A9f569b98057111111",
+      ...constants.TOKEN_SYMBOLS_MAP.HYPE.addresses,
+      [CHAIN_IDs.HYPERCORE]: "0x2222222222222222222222222222222222222222",
+      [CHAIN_IDs.HYPERCORE_TESTNET]:
+        "0x2222222222222222222222222222222222222222",
     },
-    coingeckoId: "usdh-2",
+  },
+  USDC: {
+    ...constants.TOKEN_SYMBOLS_MAP.USDC,
+    addresses: {
+      ...constants.TOKEN_SYMBOLS_MAP.USDC.addresses,
+      [CHAIN_IDs.HYPERCORE]: "0x2000000000000000000000000000000000000000",
+      [CHAIN_IDs.HYPERCORE_TESTNET]:
+        "0x2000000000000000000000000000000000000000",
+    },
+  },
+  USDT: {
+    ...constants.TOKEN_SYMBOLS_MAP.USDT,
+    addresses: {
+      ...constants.TOKEN_SYMBOLS_MAP.USDT.addresses,
+      [CHAIN_IDs.UNICHAIN]: "0x9151434b16b9763660705744891fA906F660EcC5",
+    },
   },
   "USDH-SPOT": {
     name: "USDH-SPOT",
@@ -55,59 +65,20 @@
     coingeckoId: "usdh-2",
   },
 };
-TOKEN_SYMBOLS_MAP.USDC = {
-  ...TOKEN_SYMBOLS_MAP.USDC,
-  addresses: {
-    ...TOKEN_SYMBOLS_MAP.USDC.addresses,
-    [CHAIN_IDs.HYPERCORE]: "0x2000000000000000000000000000000000000000",
-    [CHAIN_IDs.HYPERCORE_TESTNET]: "0x2000000000000000000000000000000000000000",
-  },
-};
-TOKEN_SYMBOLS_MAP.WHYPE = {
-  ...constants.TOKEN_SYMBOLS_MAP.WHYPE,
-  addresses: {
-    ...constants.TOKEN_SYMBOLS_MAP.HYPE.addresses,
-    [CHAIN_IDs.HYPERCORE]: "0x2222222222222222222222222222222222222222",
-    [CHAIN_IDs.HYPERCORE_TESTNET]: "0x2222222222222222222222222222222222222222",
-  },
-};
+
 export const CHAINS = {
   ...constants.PUBLIC_NETWORKS,
   [CHAIN_IDs.HYPERCORE_TESTNET]: {
     ...constants.PUBLIC_NETWORKS[CHAIN_IDs.HYPERCORE],
     chainId: CHAIN_IDs.HYPERCORE_TESTNET,
   },
-  "USDH-SPOT": {
-    name: "Hyperliquid USD",
-    symbol: "USDH-SPOT",
-    decimals: 8,
-    addresses: {
-      [CHAIN_IDs.HYPERCORE]: "0x2000000000000000000000000000000000000168",
-      [CHAIN_IDs.HYPERCORE_TESTNET]:
-        "0x2000000000000000000000000000000000000168",
-    },
-    coingeckoId: "usdh-2",
-  },
-  USDT: {
-    ...constants.TOKEN_SYMBOLS_MAP.USDT,
-    addresses: {
-      ...constants.TOKEN_SYMBOLS_MAP.USDT.addresses,
-      [CHAIN_IDs.UNICHAIN]: "0x9151434b16b9763660705744891fA906F660EcC5",
-    },
-  },
-};
-<<<<<<< HEAD
-export const TOKEN_EQUIVALENCE_REMAPPING =
-  constants.TOKEN_EQUIVALENCE_REMAPPING;
-=======
-export const CHAINS = constants.PUBLIC_NETWORKS;
+};
 export const KNOWN_CHAIN_IDS = new Set(Object.values(CHAIN_IDs));
 export const TOKEN_EQUIVALENCE_REMAPPING: Record<string, string> = {
   ...constants.TOKEN_EQUIVALENCE_REMAPPING,
   "USDH-SPOT": "USDH",
 };
 export const CCTP_NO_DOMAIN = constants.CCTP_NO_DOMAIN;
->>>>>>> 9180e512
 
 export const maxRelayFeePct = 0.25;
 
