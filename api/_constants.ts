--- conflicted
+++ resolved
@@ -125,72 +125,8 @@
 
 export const SECONDS_PER_YEAR = 365 * 24 * 60 * 60;
 
-<<<<<<< HEAD
-export const MINIMAL_BALANCER_V2_POOL_ABI = [
-  {
-    inputs: [],
-    name: "getPoolId",
-    outputs: [{ internalType: "bytes32", name: "", type: "bytes32" }],
-    stateMutability: "view",
-    type: "function",
-  },
-  {
-    inputs: [],
-    name: "getVault",
-    outputs: [{ internalType: "contract IVault", name: "", type: "address" }],
-    stateMutability: "view",
-    type: "function",
-  },
-  {
-    inputs: [],
-    name: "totalSupply",
-    outputs: [{ internalType: "uint256", name: "", type: "uint256" }],
-    stateMutability: "view",
-    type: "function",
-  },
-];
-
-export const MINIMAL_BALANCER_V2_VAULT_ABI = [
-  {
-    inputs: [{ internalType: "bytes32", name: "poolId", type: "bytes32" }],
-    name: "getPoolTokens",
-    outputs: [
-      { internalType: "contract IERC20[]", name: "tokens", type: "address[]" },
-      { internalType: "uint256[]", name: "balances", type: "uint256[]" },
-      { internalType: "uint256", name: "lastChangeBlock", type: "uint256" },
-    ],
-    stateMutability: "view",
-    type: "function",
-  },
-];
-
-export const MINIMAL_MULTICALL3_ABI = [
-  {
-    inputs: [
-      {
-        components: [
-          { internalType: "address", name: "target", type: "address" },
-          { internalType: "bytes", name: "callData", type: "bytes" },
-        ],
-        internalType: "struct Multicall3.Call[]",
-        name: "calls",
-        type: "tuple[]",
-      },
-    ],
-    name: "aggregate",
-    outputs: [
-      { internalType: "uint256", name: "blockNumber", type: "uint256" },
-      { internalType: "bytes[]", name: "returnData", type: "bytes[]" },
-    ],
-    stateMutability: "payable",
-    type: "function",
-  },
-];
-
 export const MULTICALL3_ADDRESS = "0xcA11bde05977b3631167028862bE2a173976CA11";
 
-=======
->>>>>>> 45016f9d
 export const DEFI_LLAMA_POOL_LOOKUP: Record<string, string> = {
   "0x36Be1E97eA98AB43b4dEBf92742517266F5731a3":
     "8f7b5b8c-09db-45e3-8938-f30115d34672",
