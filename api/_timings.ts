import { BigNumber } from "ethers";
import timings from "../src/data/fill-times-preset.json";
import exclusivityTimings from "../src/data/exclusivity-fill-times.json";
import { parseUnits } from "ethers/lib/utils";
import { CHAIN_IDs } from "./_constants";

const fillTimeOverrides: {
  [srcId: string]: {
    [dstId: string]: {
      [symbol: string]: number;
    };
  };
} = {};

const rebalanceTimeOverrides: {
  [dstId: string]: number;
} = {
  [CHAIN_IDs.POLYGON]: 1800, // 30 minutes
};

<<<<<<< HEAD
const timingsLookup = makeLookup(timings);
const exclusivityTimingsLookup = makeLookup(exclusivityTimings);

/**
 * Resolve the estimated fill time seconds as returned by the /suggested-fees API and
 * displayed in the UI.
 */
export const resolveTiming = makeTimingResolver(timingsLookup);

/**
 * Resolve the estimated fill time seconds to be used by the exclusivity strategy.
 */
export const resolveExclusivityTiming = makeTimingResolver(
  exclusivityTimingsLookup
);

export function resolveRebalanceTiming(destinationChainId: string): number {
  return rebalanceTimeOverrides[destinationChainId] ?? 900; // 15 minutes
}

function makeTimingResolver(lookup: ReturnType<typeof makeLookup>) {
  return (
    sourceChainId: string,
    destinationChainId: string,
    symbol: string,
    usdAmount: BigNumber
  ) => {
    const override =
      fillTimeOverrides[sourceChainId]?.[destinationChainId]?.[symbol];
    if (override) {
      return override;
    }

    const sourceData = lookup[sourceChainId] ?? lookup["0"];
    const destinationData =
      sourceData?.[destinationChainId] ?? sourceData?.["0"];
    const symbolData = destinationData?.[symbol] ?? destinationData?.["OTHER"]; // implicitly sorted
    return (
      symbolData?.find((cutoff) => usdAmount.lt(cutoff.amountUsd))
        ?.timingInSecs ?? 10
    );
  };
}

function makeLookup(rawTimings: typeof timings) {
  return rawTimings
    .map((timing) => ({
      p75_fill_time_secs: Number(timing.p75_fill_time_secs),
      max_size_usd: parseUnits(timing.max_size_usd, 18),
      destination_route_classification:
        timing.destination_route_classification.split(","),
      origin_route_classification:
        timing.origin_route_classification?.split(","),
      token_liquidity_groups: timing.token_liquidity_groups
        .split(",")
        .map((s) => s.toUpperCase()),
    }))
    .reduce(
      (acc, timing) => {
        timing.origin_route_classification.forEach((srcId) => {
          timing.destination_route_classification.forEach((dstId) => {
            timing.token_liquidity_groups.forEach((symbol) => {
              acc[srcId] ??= {};
              acc[srcId][dstId] ??= {};
              acc[srcId][dstId][symbol] ??= [];
              acc[srcId][dstId][symbol].push({
                amountUsd: timing.max_size_usd,
                timingInSecs: timing.p75_fill_time_secs,
              });
              // Sort inline
              acc[srcId][dstId][symbol].sort((a, b) =>
                bigNumberComparator(a.amountUsd, b.amountUsd)
              );
            });
          });
        });
        return acc;
      },
      {} as {
        [srcId: string]: {
          [dstId: string]: {
            [symbol: string]: {
              amountUsd: BigNumber;
              timingInSecs: number;
            }[];
          };
        };
      }
    );
=======
export function resolveRebalanceTiming(destinationChainId: string): number {
  return rebalanceTimeOverrides[destinationChainId] ?? 900; // 15 minutes
}

const CHAIN_WILDCARD = "0";
const OTHER_TOKEN = "OTHER";

const bigNumberComparator = (a: BigNumber, b: BigNumber) =>
  a.lt(b) ? -1 : a.gt(b) ? 1 : 0;

const defineOrderings = (
  sourceChainId: string,
  destinationChainId: string,
  symbol: string
) => [
  { dest: destinationChainId, orig: sourceChainId, token: symbol },
  { dest: destinationChainId, orig: sourceChainId, token: OTHER_TOKEN },
  { dest: CHAIN_WILDCARD, orig: sourceChainId, token: symbol },
  { dest: CHAIN_WILDCARD, orig: sourceChainId, token: OTHER_TOKEN },
  { dest: destinationChainId, orig: CHAIN_WILDCARD, token: symbol },
  { dest: destinationChainId, orig: CHAIN_WILDCARD, token: OTHER_TOKEN },
  { dest: CHAIN_WILDCARD, orig: CHAIN_WILDCARD, token: symbol },
  { dest: CHAIN_WILDCARD, orig: CHAIN_WILDCARD, token: OTHER_TOKEN },
];

const timingsLookup = timings
  .map((timing) => ({
    p75_fill_time_secs: Number(timing.p75_fill_time_secs),
    max_size_usd: parseUnits(timing.max_size_usd, 18),
    destination_route_classification:
      timing.destination_route_classification.split(","),
    origin_route_classification: timing.origin_route_classification?.split(","),
    token_liquidity_groups: timing.token_liquidity_groups
      .split(",")
      .map((s) => s.toUpperCase()),
  }))
  // Sort by max_size_usd in ascending order to ensure that the smallest usdc rows
  // are checked first
  .toSorted((a, b) => bigNumberComparator(a.max_size_usd, b.max_size_usd));

const DEFAULT_SECONDS_TO_FILL = 10; // 10 seconds

/**
 * Resolve the timing for a given fill. This function will return the 75th percentile fill time
 * for the given source chain, destination chain, symbol, and USD amount. If no match is found,
 * the default value of 10 seconds will be returned.
 * @param sourceChainId A chain ID of the origin chain
 * @param destinationChainId A chain ID of the destination chain
 * @param symbol A symbol of the token
 * @param usdAmount A BigNumber representing the USD amount of the fill
 * @returns The 75th percentile fill time in seconds or the default value of 10 seconds
 */
export function resolveTiming(
  sourceChainId: string,
  destinationChainId: string,
  symbol: string,
  usdAmount: BigNumber
): number {
  const override =
    fillTimeOverrides[sourceChainId]?.[destinationChainId]?.[symbol];
  if (override) {
    return override;
  }

  const orderings = defineOrderings(
    sourceChainId,
    destinationChainId,
    symbol.toUpperCase()
  );

  // For each priority ordering, find the first route that matches the ordering
  // and return the 75th percentile fill time. If no match is found, continue to
  // the next priority ordering. If no match is found for any priority ordering,
  // return the default value.
  for (const { dest, orig, token } of orderings) {
    const matchedRoute = timingsLookup.find((route) => {
      const destMatch = route.destination_route_classification.includes(dest);
      const origMatch = route.origin_route_classification.includes(orig);
      const tokenMatch = route.token_liquidity_groups.includes(token);
      const amountMatch = usdAmount.lte(route.max_size_usd);
      return destMatch && origMatch && tokenMatch && amountMatch;
    });
    if (matchedRoute) {
      return matchedRoute.p75_fill_time_secs;
    }
  }
  // Return default value if no match is found
  return DEFAULT_SECONDS_TO_FILL;
>>>>>>> c67071b0
}<|MERGE_RESOLUTION|>--- conflicted
+++ resolved
@@ -18,7 +18,26 @@
   [CHAIN_IDs.POLYGON]: 1800, // 30 minutes
 };
 
-<<<<<<< HEAD
+const CHAIN_WILDCARD = "0";
+const OTHER_TOKEN = "OTHER";
+
+const defineOrderings = (
+  sourceChainId: string,
+  destinationChainId: string,
+  symbol: string
+) => [
+  { dest: destinationChainId, orig: sourceChainId, token: symbol },
+  { dest: destinationChainId, orig: sourceChainId, token: OTHER_TOKEN },
+  { dest: CHAIN_WILDCARD, orig: sourceChainId, token: symbol },
+  { dest: CHAIN_WILDCARD, orig: sourceChainId, token: OTHER_TOKEN },
+  { dest: destinationChainId, orig: CHAIN_WILDCARD, token: symbol },
+  { dest: destinationChainId, orig: CHAIN_WILDCARD, token: OTHER_TOKEN },
+  { dest: CHAIN_WILDCARD, orig: CHAIN_WILDCARD, token: symbol },
+  { dest: CHAIN_WILDCARD, orig: CHAIN_WILDCARD, token: OTHER_TOKEN },
+];
+
+const DEFAULT_SECONDS_TO_FILL = 10; // 10 seconds
+
 const timingsLookup = makeLookup(timings);
 const exclusivityTimingsLookup = makeLookup(exclusivityTimings);
 
@@ -40,6 +59,16 @@
 }
 
 function makeTimingResolver(lookup: ReturnType<typeof makeLookup>) {
+  /**
+   * Resolve the timing for a given fill. This function will return the 75th percentile fill time
+   * for the given source chain, destination chain, symbol, and USD amount. If no match is found,
+   * the default value of 10 seconds will be returned.
+   * @param sourceChainId A chain ID of the origin chain
+   * @param destinationChainId A chain ID of the destination chain
+   * @param symbol A symbol of the token
+   * @param usdAmount A BigNumber representing the USD amount of the fill
+   * @returns The 75th percentile fill time in seconds or the default value of 10 seconds
+   */
   return (
     sourceChainId: string,
     destinationChainId: string,
@@ -52,150 +81,52 @@
       return override;
     }
 
-    const sourceData = lookup[sourceChainId] ?? lookup["0"];
-    const destinationData =
-      sourceData?.[destinationChainId] ?? sourceData?.["0"];
-    const symbolData = destinationData?.[symbol] ?? destinationData?.["OTHER"]; // implicitly sorted
-    return (
-      symbolData?.find((cutoff) => usdAmount.lt(cutoff.amountUsd))
-        ?.timingInSecs ?? 10
+    const orderings = defineOrderings(
+      sourceChainId,
+      destinationChainId,
+      symbol.toUpperCase()
     );
+
+    // For each priority ordering, find the first route that matches the ordering
+    // and return the 75th percentile fill time. If no match is found, continue to
+    // the next priority ordering. If no match is found for any priority ordering,
+    // return the default value.
+    for (const { dest, orig, token } of orderings) {
+      const matchedRoute = lookup.find((route) => {
+        const destMatch = route.destination_route_classification.includes(dest);
+        const origMatch = route.origin_route_classification.includes(orig);
+        const tokenMatch = route.token_liquidity_groups.includes(token);
+        const amountMatch = usdAmount.lte(route.max_size_usd);
+        return destMatch && origMatch && tokenMatch && amountMatch;
+      });
+      if (matchedRoute) {
+        return matchedRoute.p75_fill_time_secs;
+      }
+    }
+    // Return default value if no match is found
+    return DEFAULT_SECONDS_TO_FILL;
   };
 }
 
 function makeLookup(rawTimings: typeof timings) {
-  return rawTimings
-    .map((timing) => ({
-      p75_fill_time_secs: Number(timing.p75_fill_time_secs),
-      max_size_usd: parseUnits(timing.max_size_usd, 18),
-      destination_route_classification:
-        timing.destination_route_classification.split(","),
-      origin_route_classification:
-        timing.origin_route_classification?.split(","),
-      token_liquidity_groups: timing.token_liquidity_groups
-        .split(",")
-        .map((s) => s.toUpperCase()),
-    }))
-    .reduce(
-      (acc, timing) => {
-        timing.origin_route_classification.forEach((srcId) => {
-          timing.destination_route_classification.forEach((dstId) => {
-            timing.token_liquidity_groups.forEach((symbol) => {
-              acc[srcId] ??= {};
-              acc[srcId][dstId] ??= {};
-              acc[srcId][dstId][symbol] ??= [];
-              acc[srcId][dstId][symbol].push({
-                amountUsd: timing.max_size_usd,
-                timingInSecs: timing.p75_fill_time_secs,
-              });
-              // Sort inline
-              acc[srcId][dstId][symbol].sort((a, b) =>
-                bigNumberComparator(a.amountUsd, b.amountUsd)
-              );
-            });
-          });
-        });
-        return acc;
-      },
-      {} as {
-        [srcId: string]: {
-          [dstId: string]: {
-            [symbol: string]: {
-              amountUsd: BigNumber;
-              timingInSecs: number;
-            }[];
-          };
-        };
-      }
-    );
-=======
-export function resolveRebalanceTiming(destinationChainId: string): number {
-  return rebalanceTimeOverrides[destinationChainId] ?? 900; // 15 minutes
+  return (
+    rawTimings
+      .map((timing) => ({
+        p75_fill_time_secs: Number(timing.p75_fill_time_secs),
+        max_size_usd: parseUnits(timing.max_size_usd, 18),
+        destination_route_classification:
+          timing.destination_route_classification.split(","),
+        origin_route_classification:
+          timing.origin_route_classification?.split(","),
+        token_liquidity_groups: timing.token_liquidity_groups
+          .split(",")
+          .map((s) => s.toUpperCase()),
+      }))
+      // Sort by max_size_usd in ascending order to ensure that the smallest usdc rows
+      // are checked first
+      .toSorted((a, b) => bigNumberComparator(a.max_size_usd, b.max_size_usd))
+  );
 }
 
-const CHAIN_WILDCARD = "0";
-const OTHER_TOKEN = "OTHER";
-
 const bigNumberComparator = (a: BigNumber, b: BigNumber) =>
-  a.lt(b) ? -1 : a.gt(b) ? 1 : 0;
-
-const defineOrderings = (
-  sourceChainId: string,
-  destinationChainId: string,
-  symbol: string
-) => [
-  { dest: destinationChainId, orig: sourceChainId, token: symbol },
-  { dest: destinationChainId, orig: sourceChainId, token: OTHER_TOKEN },
-  { dest: CHAIN_WILDCARD, orig: sourceChainId, token: symbol },
-  { dest: CHAIN_WILDCARD, orig: sourceChainId, token: OTHER_TOKEN },
-  { dest: destinationChainId, orig: CHAIN_WILDCARD, token: symbol },
-  { dest: destinationChainId, orig: CHAIN_WILDCARD, token: OTHER_TOKEN },
-  { dest: CHAIN_WILDCARD, orig: CHAIN_WILDCARD, token: symbol },
-  { dest: CHAIN_WILDCARD, orig: CHAIN_WILDCARD, token: OTHER_TOKEN },
-];
-
-const timingsLookup = timings
-  .map((timing) => ({
-    p75_fill_time_secs: Number(timing.p75_fill_time_secs),
-    max_size_usd: parseUnits(timing.max_size_usd, 18),
-    destination_route_classification:
-      timing.destination_route_classification.split(","),
-    origin_route_classification: timing.origin_route_classification?.split(","),
-    token_liquidity_groups: timing.token_liquidity_groups
-      .split(",")
-      .map((s) => s.toUpperCase()),
-  }))
-  // Sort by max_size_usd in ascending order to ensure that the smallest usdc rows
-  // are checked first
-  .toSorted((a, b) => bigNumberComparator(a.max_size_usd, b.max_size_usd));
-
-const DEFAULT_SECONDS_TO_FILL = 10; // 10 seconds
-
-/**
- * Resolve the timing for a given fill. This function will return the 75th percentile fill time
- * for the given source chain, destination chain, symbol, and USD amount. If no match is found,
- * the default value of 10 seconds will be returned.
- * @param sourceChainId A chain ID of the origin chain
- * @param destinationChainId A chain ID of the destination chain
- * @param symbol A symbol of the token
- * @param usdAmount A BigNumber representing the USD amount of the fill
- * @returns The 75th percentile fill time in seconds or the default value of 10 seconds
- */
-export function resolveTiming(
-  sourceChainId: string,
-  destinationChainId: string,
-  symbol: string,
-  usdAmount: BigNumber
-): number {
-  const override =
-    fillTimeOverrides[sourceChainId]?.[destinationChainId]?.[symbol];
-  if (override) {
-    return override;
-  }
-
-  const orderings = defineOrderings(
-    sourceChainId,
-    destinationChainId,
-    symbol.toUpperCase()
-  );
-
-  // For each priority ordering, find the first route that matches the ordering
-  // and return the 75th percentile fill time. If no match is found, continue to
-  // the next priority ordering. If no match is found for any priority ordering,
-  // return the default value.
-  for (const { dest, orig, token } of orderings) {
-    const matchedRoute = timingsLookup.find((route) => {
-      const destMatch = route.destination_route_classification.includes(dest);
-      const origMatch = route.origin_route_classification.includes(orig);
-      const tokenMatch = route.token_liquidity_groups.includes(token);
-      const amountMatch = usdAmount.lte(route.max_size_usd);
-      return destMatch && origMatch && tokenMatch && amountMatch;
-    });
-    if (matchedRoute) {
-      return matchedRoute.p75_fill_time_secs;
-    }
-  }
-  // Return default value if no match is found
-  return DEFAULT_SECONDS_TO_FILL;
->>>>>>> c67071b0
-}+  a.lt(b) ? -1 : a.gt(b) ? 1 : 0;