--- conflicted
+++ resolved
@@ -11,10 +11,7 @@
   validAddress,
   boolStr,
   getCachedTokenInfo,
-<<<<<<< HEAD
   getWrappedNativeTokenAddress,
-=======
->>>>>>> b2458278
 } from "./_utils";
 import {
   AMOUNT_TYPE,
@@ -124,19 +121,11 @@
     // 1. Get token details
     const [inputToken, outputToken] = await Promise.all([
       getCachedTokenInfo({
-<<<<<<< HEAD
         address: inputTokenAddress,
         chainId: originChainId,
       }),
       getCachedTokenInfo({
         address: outputTokenAddress,
-=======
-        address: _inputTokenAddress,
-        chainId: originChainId,
-      }),
-      getCachedTokenInfo({
-        address: _outputTokenAddress,
->>>>>>> b2458278
         chainId: destinationChainId,
       }),
     ]);
@@ -152,13 +141,8 @@
       type: amountType,
       refundOnOrigin,
       refundAddress,
-<<<<<<< HEAD
       isInputNative,
       isOutputNative,
-=======
-      // @TODO: Make this configurable via env var or query param
-      leftoverType: "bridgeableToken",
->>>>>>> b2458278
     });
 
     // 3. Build cross swap tx
@@ -185,6 +169,4 @@
   }
 };
 
-export default handler;
-
-function getAmountType() {}+export default handler;