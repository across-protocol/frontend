--- conflicted
+++ resolved
@@ -64,7 +64,6 @@
 ) => {
   const body = request.body as RelayerConfigUpdate;
   const { authorization } = request.headers;
-<<<<<<< HEAD
   const {
     originChainId,
     destinationChainId,
@@ -73,10 +72,7 @@
     relayerFillLimits,
     timestamp,
   } = body;
-=======
-  const { relayerFillLimits, timestamp } = body;
 
->>>>>>> b6d0b7bc
   if (!isTimestampValid(timestamp, MAX_MESSAGE_AGE_SECONDS)) {
     return response.status(400).json({ message: "Message too old" });
   }
