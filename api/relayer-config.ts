--- conflicted
+++ resolved
@@ -1,109 +1,48 @@
 import { VercelResponse } from "@vercel/node";
 import {
   getRelayerFromSignature,
-<<<<<<< HEAD
+  getWhiteListedRelayers,
   isTimestampValid,
+  MAX_MESSAGE_AGE_SECONDS,
   updateLimits,
-  whiteListedRelayers,
 } from "./_exclusivity/utils";
-import { RelayerFillLimitsSchema, TypedVercelRequest } from "./_types";
+import {
+  RelayerConfigUpdate,
+  RelayerFillLimitArraySchema,
+  TypedRelayerConfigUpdateRequest,
+} from "./_types";
 
-export const MAX_MESSAGE_AGE_SECONDS = 300;
-
-const handleGetRequest = async (
-  request: TypedVercelRequest<any>,
+const handler = async (
+  request: TypedRelayerConfigUpdateRequest,
   response: VercelResponse
 ) => {
-  const { signature, message } = request.query;
+  if (request.method !== "POST") {
+    return response.status(405).end(`Method ${request.method} Not Allowed`);
+  }
 
-  const { timestamp, ...restOfMessage } = JSON.parse(message);
+  const body = request.body as RelayerConfigUpdate;
+  const { authorization } = request.headers;
+  const { relayerFillLimits, timestamp } = body;
   if (!isTimestampValid(timestamp, MAX_MESSAGE_AGE_SECONDS)) {
     return response.status(400).json({ message: "Message too old" });
   }
 
-  const relayer = await getRelayerFromSignature(
-    signature,
-    JSON.stringify(restOfMessage)
-  );
+  if (!authorization) {
+    return response.status(401).json({ message: "Unauthorized" });
+  }
+  const relayer = getRelayerFromSignature(authorization, JSON.stringify(body));
 
-  if (!whiteListedRelayers.includes(relayer)) {
+  if (!getWhiteListedRelayers().includes(relayer)) {
     return response.status(401).json({ message: "Unauthorized" });
   }
 
-  // Handle authenticated GET request
-  response.status(200).json({ message: "Authenticated GET request received" });
-};
-
-const handlePostRequest = async (
-  request: TypedVercelRequest<any>,
-  response: VercelResponse
-) => {
-  const { signature, message } = request.body;
-
-  const { timestamp, ...restOfMessage } = message;
-  if (!isTimestampValid(timestamp, MAX_MESSAGE_AGE_SECONDS)) {
-    return response.status(400).json({ message: "Message too old" });
-  }
-
-  const relayer = await getRelayerFromSignature(
-    signature,
-    JSON.stringify(restOfMessage)
-  );
-
-  if (!whiteListedRelayers.includes(relayer)) {
-    return response.status(401).json({ message: "Unauthorized" });
-  }
-
-  if (!RelayerFillLimitsSchema.is(message)) {
+  if (!RelayerFillLimitArraySchema.is(relayerFillLimits)) {
     return response
       .status(400)
       .json({ message: "Invalid configuration payload" });
   }
 
-  await updateLimits(relayer, restOfMessage);
-
-  response.status(200).json({ message: "POST request received" });
-};
-=======
-  getWhiteListedRelayers,
-  isTimestampValid,
-  MAX_MESSAGE_AGE_SECONDS,
-} from "./_exclusivity/utils";
-import { RelayerConfigUpdate, TypedRelayerConfigUpdateRequest } from "./_types";
->>>>>>> 79b1d5d5
-
-const handler = async (
-  request: TypedRelayerConfigUpdateRequest,
-  response: VercelResponse
-) => {
-<<<<<<< HEAD
-  if (request.method && ["GET", "POST"].includes(request.method)) {
-    return request.method === "GET"
-      ? handleGetRequest(request, response)
-      : handlePostRequest(request, response);
-  } else {
-    response.setHeader("Allow", ["GET", "POST"]);
-    response.status(405).end(`Method ${request.method} Not Allowed`);
-=======
-  if (request.method !== "POST") {
-    return response.status(405).end(`Method ${request.method} Not Allowed`);
->>>>>>> 79b1d5d5
-  }
-  const body = request.body as RelayerConfigUpdate;
-  const { authorization } = request.headers;
-  const { timestamp } = body;
-  if (!isTimestampValid(timestamp, MAX_MESSAGE_AGE_SECONDS)) {
-    return response.status(400).json({ message: "Message too old" });
-  }
-
-  if (
-    !authorization ||
-    !getWhiteListedRelayers().includes(
-      getRelayerFromSignature(authorization, JSON.stringify(body))
-    )
-  ) {
-    return response.status(401).json({ message: "Unauthorized" });
-  }
+  await updateLimits(relayer, relayerFillLimits);
   return response.status(200).json({ message: "POST request received" });
 };
 
