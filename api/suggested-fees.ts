--- conflicted
+++ resolved
@@ -292,16 +292,6 @@
         : undefined;
 
     const responseJson = {
-<<<<<<< HEAD
-      estimatedFillTimeSec: amount.gte(maxDepositInstant)
-        ? resolveRebalanceTiming(String(destinationChainId))
-        : resolveTiming(
-            String(computedOriginChainId),
-            String(destinationChainId),
-            inputToken.symbol,
-            amountInUsd
-          ),
-=======
       estimatedFillTimeSec:
         estimatedTimingOverride ??
         (amount.gte(maxDepositInstant)
@@ -312,14 +302,6 @@
               inputToken.symbol,
               amountInUsd
             )),
-      capitalFeePct: relayerFeeDetails.capitalFeePercent,
-      capitalFeeTotal: relayerFeeDetails.capitalFeeTotal,
-      relayGasFeePct: relayerFeeDetails.gasFeePercent,
-      relayGasFeeTotal: relayerFeeDetails.gasFeeTotal,
-      relayFeePct: totalRelayFeePct.toString(), // capitalFeePct + gasFeePct + lpFeePct
-      relayFeeTotal: totalRelayFee.toString(), // capitalFeeTotal + gasFeeTotal + lpFeeTotal
-      lpFeePct: "0", // Note: lpFeePct is now included in relayFeePct. We set it to 0 here for backwards compatibility.
->>>>>>> 09856273
       timestamp: isNaN(parsedTimestamp)
         ? quoteTimestamp.toString()
         : parsedTimestamp.toString(),
