--- conflicted
+++ resolved
@@ -28,12 +28,8 @@
   validateChainAndTokenParams,
   getCachedLimits,
 } from "./_utils";
-<<<<<<< HEAD
-import { resolveTiming } from "./_timings";
 import { selectExclusiveRelayer } from "./_exclusivity";
-=======
 import { resolveTiming, resolveRebalanceTiming } from "./_timings";
->>>>>>> eb9eb68a
 import { parseUnits } from "ethers/lib/utils";
 
 const { BigNumber } = ethers;
@@ -302,9 +298,6 @@
         : 0;
 
     const responseJson = {
-<<<<<<< HEAD
-      estimatedFillTimeSec,
-=======
       estimatedFillTimeSec: amount.gte(limits.maxDepositInstant)
         ? resolveRebalanceTiming(String(destinationChainId))
         : resolveTiming(
@@ -313,7 +306,6 @@
             inputToken.symbol,
             amountInUsd
           ),
->>>>>>> eb9eb68a
       capitalFeePct: relayerFeeDetails.capitalFeePercent,
       capitalFeeTotal: relayerFeeDetails.capitalFeeTotal,
       relayGasFeePct: relayerFeeDetails.gasFeePercent,
