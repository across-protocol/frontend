--- conflicted
+++ resolved
@@ -42,12 +42,8 @@
 import { parseRole, Role } from "./_auth";
 import { getEnvs } from "./_env";
 import { getDefaultRelayerAddress } from "./_relayer-address";
-<<<<<<< HEAD
-import { EVMBlockFinder } from "@across-protocol/sdk/dist/cjs/arch/evm";
-=======
 import { getDefaultRecipientAddress } from "./_recipient-address";
 
->>>>>>> e0ee620d
 const { BigNumber } = ethers;
 
 const SuggestedFeesQueryParamsSchema = type({
@@ -173,13 +169,9 @@
         });
       }
 
-<<<<<<< HEAD
-      const blockFinder = new EVMBlockFinder(provider, [latestBlock]);
-=======
       const blockFinder = new sdk.arch.evm.EVMBlockFinder(provider, [
         latestBlock,
       ]);
->>>>>>> e0ee620d
       const { number: blockNumberForTimestamp } =
         await blockFinder.getBlockForTimestamp(parsedTimestamp);
       quoteBlockNumber = blockNumberForTimestamp;
