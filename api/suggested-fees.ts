import * as sdk from "@across-protocol/sdk";
import { VercelResponse } from "@vercel/node";
import { ethers } from "ethers";
import { type, assert, Infer, optional, string } from "superstruct";
<<<<<<< HEAD
import { DEFAULT_QUOTE_BLOCK_BUFFER, CHAIN_IDs } from "./_constants";
=======
import { parseUnits } from "ethers/lib/utils";

import {
  DEFAULT_SIMULATED_RECIPIENT_ADDRESS,
  DEFAULT_QUOTE_BLOCK_BUFFER,
  CHAIN_IDs,
} from "./_constants";
>>>>>>> f669625e
import { TypedVercelRequest } from "./_types";
import {
  getLogger,
  getProvider,
  getCachedTokenPrice,
  handleErrorCondition,
  parsableBigNumberString,
  validAddress,
  positiveIntStr,
  boolStr,
  HUB_POOL_CHAIN_ID,
  ENABLED_ROUTES,
  getSpokePoolAddress,
  getHubPool,
  callViaMulticall3,
  validateChainAndTokenParams,
  getCachedLimits,
  getCachedLatestBlock,
  OPT_IN_CHAINS,
  parseL1TokenConfigSafe,
  getL1TokenConfigCache,
  ConvertDecimals,
} from "./_utils";
import { selectExclusiveRelayer } from "./_exclusivity";
import {
  resolveTiming,
  resolveExclusivityTiming,
  resolveRebalanceTiming,
} from "./_timings";
import {
  InvalidParamError,
  AmountTooHighError,
  AmountTooLowError,
} from "./_errors";
import { getFillDeadline } from "./_fill-deadline";
import { parseRole, Role } from "./_auth";
import { getEnvs } from "./_env";
import { getDefaultRelayerAddress } from "./_relayer-address";
<<<<<<< HEAD
import { getDefaultRecipientAddress } from "./_recipient-address";
=======
import { getRequestId, setRequestSpanAttributes } from "./_request_utils";
import { tracer } from "../instrumentation";
import { sendResponse } from "./_response_utils";
>>>>>>> f669625e

const { BigNumber } = ethers;

const SuggestedFeesQueryParamsSchema = type({
  amount: parsableBigNumberString(),
  token: optional(validAddress()),
  inputToken: optional(validAddress()),
  outputToken: optional(validAddress()),
  destinationChainId: positiveIntStr(),
  originChainId: optional(positiveIntStr()),
  timestamp: optional(positiveIntStr()),
  skipAmountLimit: optional(boolStr()),
  message: optional(string()),
  recipient: optional(validAddress()),
  relayer: optional(validAddress()),
  allowUnmatchedDecimals: optional(boolStr()),
});

type SuggestedFeesQueryParams = Infer<typeof SuggestedFeesQueryParamsSchema>;

const handler = async (
  request: TypedVercelRequest<SuggestedFeesQueryParams>,
  response: VercelResponse
) => {
  const logger = getLogger();
  const requestId = getRequestId(request);
  logger.debug({
    at: "SuggestedFees",
    message: "Query data",
    query: request.query,
    requestId,
  });
<<<<<<< HEAD
  try {
    const { query } = request;
    const { QUOTE_BLOCK_BUFFER, QUOTE_BLOCK_PRECISION } = getEnvs();

    const role = parseRole(request);
    const provider = getProvider(HUB_POOL_CHAIN_ID, {
      useSpeedProvider: true,
    });
    const hubPool = getHubPool(provider);

    assert(query, SuggestedFeesQueryParamsSchema);

    let {
      amount: amountInput,
      timestamp,
      skipAmountLimit,
      recipient: _recipient,
      relayer: _relayer,
      message,
    } = query;

    const {
      l1Token,
      inputToken,
      outputToken,
      destinationChainId,
      resolvedOriginChainId: computedOriginChainId,
      allowUnmatchedDecimals,
    } = validateChainAndTokenParams(query);

    const recipient = sdk.utils.toAddressType(
      _recipient || getDefaultRecipientAddress(destinationChainId)
    );
    const relayer = sdk.utils.toAddressType(
      _relayer || getDefaultRelayerAddress(destinationChainId, l1Token.symbol)
    );
    const depositWithMessage = sdk.utils.isDefined(message);
    const isDestinationSvm = sdk.utils.chainIsSvm(destinationChainId);

    // If the destination or origin chain is an opt-in chain, we need to check if the role is OPT_IN_CHAINS.
    const isDestinationOptInChain = OPT_IN_CHAINS.includes(
      String(destinationChainId)
    );
    const isOriginOptInChain = OPT_IN_CHAINS.includes(
      String(computedOriginChainId)
    );
    if (
      role !== Role.OPT_IN_CHAINS &&
      (isDestinationOptInChain || isOriginOptInChain)
    ) {
      throw new InvalidParamError({
        message: "Unsupported chain",
        param: isDestinationOptInChain ? "destinationChainId" : "originChainId",
=======
  return tracer.startActiveSpan("suggested-fees", async (span) => {
    try {
      setRequestSpanAttributes(request, span, requestId);

      const { query } = request;
      const { QUOTE_BLOCK_BUFFER, QUOTE_BLOCK_PRECISION } = getEnvs();

      const role = parseRole(request);
      const provider = getProvider(HUB_POOL_CHAIN_ID, {
        useSpeedProvider: true,
>>>>>>> f669625e
      });
      const hubPool = getHubPool(provider);

      assert(query, SuggestedFeesQueryParamsSchema);

      let {
        amount: amountInput,
        timestamp,
        skipAmountLimit,
        recipient,
        relayer,
        message,
      } = query;

      const {
        l1Token,
        inputToken,
        outputToken,
        destinationChainId,
        resolvedOriginChainId: computedOriginChainId,
        allowUnmatchedDecimals,
      } = validateChainAndTokenParams(query);

      relayer = relayer
        ? ethers.utils.getAddress(relayer)
        : getDefaultRelayerAddress(destinationChainId, inputToken.symbol);
      recipient = recipient
        ? ethers.utils.getAddress(recipient)
        : DEFAULT_SIMULATED_RECIPIENT_ADDRESS;
      const depositWithMessage = sdk.utils.isDefined(message);

      // If the destination or origin chain is an opt-in chain, we need to check if the role is OPT_IN_CHAINS.
      const isDestinationOptInChain = OPT_IN_CHAINS.includes(
        String(destinationChainId)
      );
      const isOriginOptInChain = OPT_IN_CHAINS.includes(
        String(computedOriginChainId)
      );
      if (
        role !== Role.OPT_IN_CHAINS &&
        (isDestinationOptInChain || isOriginOptInChain)
      ) {
        throw new InvalidParamError({
          message: "Unsupported chain",
          param: isDestinationOptInChain
            ? "destinationChainId"
            : "originChainId",
        });
      }

      const latestBlock = await getCachedLatestBlock(HUB_POOL_CHAIN_ID);

      // The actual `quoteTimestamp` will be derived from the `quoteBlockNumber` below. If the caller supplies a timestamp,
      // we use the method `BlockFinder.getBlockForTimestamp` to find the block number for that timestamp. If the caller does
      // not supply a timestamp, we generate a timestamp from the latest block number minus a buffer.
      let quoteBlockNumber: number;

      // Note: Add a buffer to "latest" block so that it corresponds to a block older than HEAD.
      // This is to improve relayer UX who have heightened risk of sending inadvertent invalid fills
      // for quote times right at HEAD (or worst, in the future of HEAD). If timestamp is supplied as
      // a query param, then no need to apply buffer.
      const quoteBlockBuffer = QUOTE_BLOCK_BUFFER
        ? Number(QUOTE_BLOCK_BUFFER)
        : DEFAULT_QUOTE_BLOCK_BUFFER;

      // If the caller did not supply a quote timestamp, generate one from the latest block number minus buffer.
      let parsedTimestamp = Number(timestamp);
      if (isNaN(parsedTimestamp)) {
        // Round block number. Assuming that depositors use this timestamp as the `quoteTimestamp` will allow relayers
        // to take advantage of cached block numbers for timestamp values when computing LP fee %'s. Currently the relayer is assumed
        // to first find the block for deposit's `quoteTimestamp` and then call `HubPool#liquidityUtilization` at that block
        // height to derive the LP fee. The expensive operation is finding a block for a timestamp and involves a binary search.
        // We can use rounding here to increase the chance that a deposit's quote timestamp is re-used, thereby
        // allowing relayers hit the cache more often when fetching a block for a timestamp.
        // Divide by intended precision in blocks, round down to nearest integer, multiply by precision in blocks.
        const precision = Number(QUOTE_BLOCK_PRECISION ?? quoteBlockBuffer);
        quoteBlockNumber =
          Math.floor((latestBlock.number - quoteBlockBuffer) / precision) *
          precision;
      }
      // If the caller supplied a timestamp, find the block number for that timestamp. This branch adds a bit of latency
      // to the response time as it requires a binary search to find the block number for the given timestamp.
      else {
        // Don't attempt to provide quotes for future timestamps.
        if (parsedTimestamp > latestBlock.timestamp) {
          throw new InvalidParamError({
            message: "Provided timestamp can not be in the future",
            param: "timestamp",
          });
        }

        const blockFinder = new sdk.arch.evm.EVMBlockFinder(provider, [
          latestBlock,
        ]);
        const { number: blockNumberForTimestamp } =
          await blockFinder.getBlockForTimestamp(parsedTimestamp);
        quoteBlockNumber = blockNumberForTimestamp;
      }

      const amount = BigNumber.from(amountInput);

      const configStoreClient = new sdk.contracts.acrossConfigStore.Client(
        ENABLED_ROUTES.acrossConfigStoreAddress,
        provider
      );

      // Aggregate multiple calls into a single multicall to decrease
      // opportunities for RPC calls to be delayed.
      const multiCalls = [
        {
          contract: hubPool,
          functionName: "liquidityUtilizationCurrent",
          args: [l1Token.address],
        },
        {
          contract: hubPool,
          functionName: "liquidityUtilizationPostRelay",
          args: [
            l1Token.address,
            ConvertDecimals(inputToken.decimals, l1Token.decimals)(amount),
          ],
        },
        {
          contract: hubPool,
          functionName: "getCurrentTime",
        },
        {
          contract: configStoreClient.contract,
          functionName: "l1TokenConfig",
          args: [l1Token.address],
        },
      ];

      const [
        [currentUt, nextUt, _quoteTimestamp, rawL1TokenConfig],
        tokenPriceUsd,
        limits,
        fillDeadline,
      ] = await Promise.all([
        callViaMulticall3(provider, multiCalls, { blockTag: quoteBlockNumber }),
        getCachedTokenPrice(l1Token.address, "usd"),
        getCachedLimits(
          inputToken.address,
          outputToken.address,
          computedOriginChainId,
          destinationChainId,
          // Always pass amount since we get relayerFeeDetails (including gross fee amounts) from limits.
          amountInput,
          // Only pass in the following parameters if message is defined, otherwise leave them undefined so we are more
          // likely to hit the /limits cache using the above parameters that are not specific to this deposit.
          depositWithMessage ? recipient : undefined,
          depositWithMessage ? relayer : undefined,
          depositWithMessage ? message : undefined,
          allowUnmatchedDecimals
        ),
        getFillDeadline(destinationChainId),
      ]);
      const { maxDeposit, maxDepositInstant, minDeposit, relayerFeeDetails } =
        limits;
      const quoteTimestamp = parseInt(_quoteTimestamp.toString());

<<<<<<< HEAD
    const amount = BigNumber.from(amountInput);

    const configStoreClient = new sdk.contracts.acrossConfigStore.Client(
      ENABLED_ROUTES.acrossConfigStoreAddress,
      provider
    );

    // Aggregate multiple calls into a single multicall to decrease
    // opportunities for RPC calls to be delayed.
    const multiCalls = [
      {
        contract: hubPool,
        functionName: "liquidityUtilizationCurrent",
        args: [l1Token.address],
      },
      {
        contract: hubPool,
        functionName: "liquidityUtilizationPostRelay",
        args: [
          l1Token.address,
          ConvertDecimals(inputToken.decimals, l1Token.decimals)(amount),
        ],
      },
      {
        contract: hubPool,
        functionName: "getCurrentTime",
      },
      {
        contract: configStoreClient.contract,
        functionName: "l1TokenConfig",
        args: [l1Token.address],
      },
    ];

    const [
      [currentUt, nextUt, _quoteTimestamp, rawL1TokenConfig],
      tokenPriceUsd,
      limits,
      fillDeadline,
    ] = await Promise.all([
      callViaMulticall3(provider, multiCalls, { blockTag: quoteBlockNumber }),
      getCachedTokenPrice(l1Token.address, "usd"),
      getCachedLimits(
        inputToken.address,
        outputToken.address,
        computedOriginChainId,
        destinationChainId,
        // Always pass amount since we get relayerFeeDetails (including gross fee amounts) from limits.
        amountInput,
        // Only pass in the following parameters if message is defined, otherwise leave them undefined so we are more
        // likely to hit the /limits cache using the above parameters that are not specific to this deposit.
        depositWithMessage || isDestinationSvm
          ? isDestinationSvm
            ? recipient.toBase58()
            : recipient.toEvmAddress()
          : undefined,
        depositWithMessage
          ? isDestinationSvm
            ? relayer.toBase58()
            : relayer.toEvmAddress()
          : undefined,
        depositWithMessage ? message : undefined,
        allowUnmatchedDecimals
      ),
      getFillDeadline(destinationChainId),
    ]);
    const { maxDeposit, maxDepositInstant, minDeposit, relayerFeeDetails } =
      limits;
    const quoteTimestamp = parseInt(_quoteTimestamp.toString());

    const amountInUsd = amount
      .mul(parseUnits(tokenPriceUsd.toString(), 18))
      .div(parseUnits("1", inputToken.decimals));

    if (amount.gt(maxDeposit)) {
      throw new AmountTooHighError({
        message: `Amount exceeds max. deposit limit: ${ethers.utils.formatUnits(
=======
      const amountInUsd = amount
        .mul(parseUnits(tokenPriceUsd.toString(), 18))
        .div(parseUnits("1", inputToken.decimals));

      if (amount.gt(maxDeposit)) {
        throw new AmountTooHighError({
          message: `Amount exceeds max. deposit limit: ${ethers.utils.formatUnits(
            maxDeposit,
            inputToken.decimals
          )} ${inputToken.symbol}`,
        });
      }

      const parsedL1TokenConfig = parseL1TokenConfigSafe(
        String(rawL1TokenConfig)
      );
      const validL1TokenConfig =
        parsedL1TokenConfig ||
        (await getL1TokenConfigCache(l1Token.address).get());
      const routeRateModelKey = `${computedOriginChainId}-${destinationChainId}`;
      const rateModel =
        validL1TokenConfig.routeRateModel?.[routeRateModelKey] ||
        validL1TokenConfig.rateModel;
      const lpFeePct = sdk.lpFeeCalculator.calculateRealizedLpFeePct(
        rateModel,
        currentUt,
        nextUt
      );
      const lpFeeTotal = amount.mul(lpFeePct).div(ethers.constants.WeiPerEther);

      const isAmountTooLow = BigNumber.from(amountInput).lt(minDeposit);

      const skipAmountLimitEnabled = skipAmountLimit === "true";
      if (!skipAmountLimitEnabled && isAmountTooLow) {
        throw new AmountTooLowError({
          message: `Sent amount is too low relative to fees`,
        });
      }

      // Across V3's new `deposit` function requires now a total fee that includes the LP fee
      const totalRelayFee = BigNumber.from(relayerFeeDetails.relayFeeTotal).add(
        lpFeeTotal
      );
      const totalRelayFeePct = BigNumber.from(
        relayerFeeDetails.relayFeePercent
      ).add(lpFeePct);

      const outputAmount = ConvertDecimals(
        inputToken.decimals,
        outputToken.decimals
      )(amount.sub(totalRelayFee));

      const { exclusiveRelayer, exclusivityPeriod: exclusivityDeadline } =
        await selectExclusiveRelayer(
          computedOriginChainId,
          destinationChainId,
          outputToken,
          outputAmount,
          amountInUsd,
          BigNumber.from(relayerFeeDetails.capitalFeePercent),
          amount.gte(maxDepositInstant)
            ? resolveRebalanceTiming(String(destinationChainId))
            : resolveExclusivityTiming(
                String(computedOriginChainId),
                String(destinationChainId),
                inputToken.symbol,
                amountInUsd
              )
        );

      // TODO: Remove after campaign is complete
      /**
       * Override estimated fill time for ZK Sync deposits.
       * @todo Remove after campaign is complete
       * @see Change in {@link ./limits.ts}
       */
      const estimatedTimingOverride =
        computedOriginChainId === CHAIN_IDs.MAINNET &&
        destinationChainId === CHAIN_IDs.ZK_SYNC &&
        amount.gte(limits.maxDepositShortDelay)
          ? 9600
          : undefined;

      const responseJson = {
        estimatedFillTimeSec:
          estimatedTimingOverride ??
          (amount.gt(maxDepositInstant)
            ? resolveRebalanceTiming(String(destinationChainId))
            : resolveTiming(
                String(computedOriginChainId),
                String(destinationChainId),
                inputToken.symbol,
                amountInUsd
              )),
        capitalFeePct: relayerFeeDetails.capitalFeePercent,
        capitalFeeTotal: relayerFeeDetails.capitalFeeTotal,
        relayGasFeePct: relayerFeeDetails.gasFeePercent,
        relayGasFeeTotal: relayerFeeDetails.gasFeeTotal,
        relayFeePct: totalRelayFeePct.toString(), // capitalFeePct + gasFeePct + lpFeePct
        relayFeeTotal: totalRelayFee.toString(), // capitalFeeTotal + gasFeeTotal + lpFeeTotal
        lpFeePct: "0", // Note: lpFeePct is now included in relayFeePct. We set it to 0 here for backwards compatibility.
        timestamp: isNaN(parsedTimestamp)
          ? quoteTimestamp.toString()
          : parsedTimestamp.toString(),
        isAmountTooLow,
        quoteBlock: quoteBlockNumber.toString(),
        exclusiveRelayer,
        exclusivityDeadline,
        spokePoolAddress: getSpokePoolAddress(Number(computedOriginChainId)),
        destinationSpokePoolAddress: getSpokePoolAddress(destinationChainId),
        // Note: v3's new fee structure. Below are the correct values for the new fee structure. The above `*Pct` and `*Total`
        // values are for backwards compatibility which will be removed in the future.
        totalRelayFee: {
          // capitalFee + gasFee + lpFee
          pct: totalRelayFeePct.toString(),
          total: totalRelayFee.toString(),
        },
        relayerCapitalFee: {
          pct: relayerFeeDetails.capitalFeePercent,
          total: relayerFeeDetails.capitalFeeTotal,
        },
        relayerGasFee: {
          pct: relayerFeeDetails.gasFeePercent,
          total: relayerFeeDetails.gasFeeTotal,
        },
        lpFee: {
          pct: lpFeePct.toString(),
          total: lpFeeTotal.toString(),
        },
        limits: {
          minDeposit,
>>>>>>> f669625e
          maxDeposit,
          maxDepositInstant,
          maxDepositShortDelay: limits.maxDepositShortDelay,
          recommendedDepositInstant: limits.recommendedDepositInstant,
        },
        fillDeadline: fillDeadline.toString(),
        outputAmount: outputAmount.toString(),
        inputToken: {
          address: inputToken.address,
          symbol: inputToken.symbol,
          decimals: inputToken.decimals,
          chainId: computedOriginChainId,
        },
        outputToken: {
          address: outputToken.address,
          symbol: outputToken.symbol,
          decimals: outputToken.decimals,
          chainId: destinationChainId,
        },
      };

      logger.info({
        at: "SuggestedFees",
        message: "Response data",
        responseJson,
      });

      sendResponse({
        response,
        body: responseJson,
        statusCode: 200,
        requestId,
        // Only cache response if exclusivity is not set. This prevents race conditions where
        // cached exclusivity data is returned for multiple deposits.
        cacheSeconds:
          exclusiveRelayer === sdk.constants.ZERO_ADDRESS ? 10 : undefined,
      });
    } catch (error) {
      return handleErrorCondition(
        "suggested-fees",
        response,
        logger,
        error,
        span,
        requestId
      );
    } finally {
      span.end();
    }
  });
};

export default handler;<|MERGE_RESOLUTION|>--- conflicted
+++ resolved
@@ -2,17 +2,9 @@
 import { VercelResponse } from "@vercel/node";
 import { ethers } from "ethers";
 import { type, assert, Infer, optional, string } from "superstruct";
-<<<<<<< HEAD
+import { parseUnits } from "ethers/lib/utils";
+
 import { DEFAULT_QUOTE_BLOCK_BUFFER, CHAIN_IDs } from "./_constants";
-=======
-import { parseUnits } from "ethers/lib/utils";
-
-import {
-  DEFAULT_SIMULATED_RECIPIENT_ADDRESS,
-  DEFAULT_QUOTE_BLOCK_BUFFER,
-  CHAIN_IDs,
-} from "./_constants";
->>>>>>> f669625e
 import { TypedVercelRequest } from "./_types";
 import {
   getLogger,
@@ -51,13 +43,10 @@
 import { parseRole, Role } from "./_auth";
 import { getEnvs } from "./_env";
 import { getDefaultRelayerAddress } from "./_relayer-address";
-<<<<<<< HEAD
-import { getDefaultRecipientAddress } from "./_recipient-address";
-=======
 import { getRequestId, setRequestSpanAttributes } from "./_request_utils";
 import { tracer } from "../instrumentation";
 import { sendResponse } from "./_response_utils";
->>>>>>> f669625e
+import { getDefaultRecipientAddress } from "./_recipient-address";
 
 const { BigNumber } = ethers;
 
@@ -90,61 +79,6 @@
     query: request.query,
     requestId,
   });
-<<<<<<< HEAD
-  try {
-    const { query } = request;
-    const { QUOTE_BLOCK_BUFFER, QUOTE_BLOCK_PRECISION } = getEnvs();
-
-    const role = parseRole(request);
-    const provider = getProvider(HUB_POOL_CHAIN_ID, {
-      useSpeedProvider: true,
-    });
-    const hubPool = getHubPool(provider);
-
-    assert(query, SuggestedFeesQueryParamsSchema);
-
-    let {
-      amount: amountInput,
-      timestamp,
-      skipAmountLimit,
-      recipient: _recipient,
-      relayer: _relayer,
-      message,
-    } = query;
-
-    const {
-      l1Token,
-      inputToken,
-      outputToken,
-      destinationChainId,
-      resolvedOriginChainId: computedOriginChainId,
-      allowUnmatchedDecimals,
-    } = validateChainAndTokenParams(query);
-
-    const recipient = sdk.utils.toAddressType(
-      _recipient || getDefaultRecipientAddress(destinationChainId)
-    );
-    const relayer = sdk.utils.toAddressType(
-      _relayer || getDefaultRelayerAddress(destinationChainId, l1Token.symbol)
-    );
-    const depositWithMessage = sdk.utils.isDefined(message);
-    const isDestinationSvm = sdk.utils.chainIsSvm(destinationChainId);
-
-    // If the destination or origin chain is an opt-in chain, we need to check if the role is OPT_IN_CHAINS.
-    const isDestinationOptInChain = OPT_IN_CHAINS.includes(
-      String(destinationChainId)
-    );
-    const isOriginOptInChain = OPT_IN_CHAINS.includes(
-      String(computedOriginChainId)
-    );
-    if (
-      role !== Role.OPT_IN_CHAINS &&
-      (isDestinationOptInChain || isOriginOptInChain)
-    ) {
-      throw new InvalidParamError({
-        message: "Unsupported chain",
-        param: isDestinationOptInChain ? "destinationChainId" : "originChainId",
-=======
   return tracer.startActiveSpan("suggested-fees", async (span) => {
     try {
       setRequestSpanAttributes(request, span, requestId);
@@ -155,7 +89,6 @@
       const role = parseRole(request);
       const provider = getProvider(HUB_POOL_CHAIN_ID, {
         useSpeedProvider: true,
->>>>>>> f669625e
       });
       const hubPool = getHubPool(provider);
 
@@ -165,8 +98,8 @@
         amount: amountInput,
         timestamp,
         skipAmountLimit,
-        recipient,
-        relayer,
+        recipient: _recipient,
+        relayer: _relayer,
         message,
       } = query;
 
@@ -179,13 +112,17 @@
         allowUnmatchedDecimals,
       } = validateChainAndTokenParams(query);
 
-      relayer = relayer
-        ? ethers.utils.getAddress(relayer)
-        : getDefaultRelayerAddress(destinationChainId, inputToken.symbol);
-      recipient = recipient
-        ? ethers.utils.getAddress(recipient)
-        : DEFAULT_SIMULATED_RECIPIENT_ADDRESS;
+      const recipient = sdk.utils.toAddressType(
+        _recipient || getDefaultRecipientAddress(destinationChainId),
+        destinationChainId
+      );
+      const relayer = sdk.utils.toAddressType(
+        _relayer ||
+          getDefaultRelayerAddress(destinationChainId, l1Token.symbol),
+        destinationChainId
+      );
       const depositWithMessage = sdk.utils.isDefined(message);
+      const isDestinationSvm = sdk.utils.chainIsSvm(destinationChainId);
 
       // If the destination or origin chain is an opt-in chain, we need to check if the role is OPT_IN_CHAINS.
       const isDestinationOptInChain = OPT_IN_CHAINS.includes(
@@ -306,8 +243,10 @@
           amountInput,
           // Only pass in the following parameters if message is defined, otherwise leave them undefined so we are more
           // likely to hit the /limits cache using the above parameters that are not specific to this deposit.
-          depositWithMessage ? recipient : undefined,
-          depositWithMessage ? relayer : undefined,
+          depositWithMessage || isDestinationSvm
+            ? recipient.toNative()
+            : undefined,
+          depositWithMessage ? relayer.toNative() : undefined,
           depositWithMessage ? message : undefined,
           allowUnmatchedDecimals
         ),
@@ -317,85 +256,6 @@
         limits;
       const quoteTimestamp = parseInt(_quoteTimestamp.toString());
 
-<<<<<<< HEAD
-    const amount = BigNumber.from(amountInput);
-
-    const configStoreClient = new sdk.contracts.acrossConfigStore.Client(
-      ENABLED_ROUTES.acrossConfigStoreAddress,
-      provider
-    );
-
-    // Aggregate multiple calls into a single multicall to decrease
-    // opportunities for RPC calls to be delayed.
-    const multiCalls = [
-      {
-        contract: hubPool,
-        functionName: "liquidityUtilizationCurrent",
-        args: [l1Token.address],
-      },
-      {
-        contract: hubPool,
-        functionName: "liquidityUtilizationPostRelay",
-        args: [
-          l1Token.address,
-          ConvertDecimals(inputToken.decimals, l1Token.decimals)(amount),
-        ],
-      },
-      {
-        contract: hubPool,
-        functionName: "getCurrentTime",
-      },
-      {
-        contract: configStoreClient.contract,
-        functionName: "l1TokenConfig",
-        args: [l1Token.address],
-      },
-    ];
-
-    const [
-      [currentUt, nextUt, _quoteTimestamp, rawL1TokenConfig],
-      tokenPriceUsd,
-      limits,
-      fillDeadline,
-    ] = await Promise.all([
-      callViaMulticall3(provider, multiCalls, { blockTag: quoteBlockNumber }),
-      getCachedTokenPrice(l1Token.address, "usd"),
-      getCachedLimits(
-        inputToken.address,
-        outputToken.address,
-        computedOriginChainId,
-        destinationChainId,
-        // Always pass amount since we get relayerFeeDetails (including gross fee amounts) from limits.
-        amountInput,
-        // Only pass in the following parameters if message is defined, otherwise leave them undefined so we are more
-        // likely to hit the /limits cache using the above parameters that are not specific to this deposit.
-        depositWithMessage || isDestinationSvm
-          ? isDestinationSvm
-            ? recipient.toBase58()
-            : recipient.toEvmAddress()
-          : undefined,
-        depositWithMessage
-          ? isDestinationSvm
-            ? relayer.toBase58()
-            : relayer.toEvmAddress()
-          : undefined,
-        depositWithMessage ? message : undefined,
-        allowUnmatchedDecimals
-      ),
-      getFillDeadline(destinationChainId),
-    ]);
-    const { maxDeposit, maxDepositInstant, minDeposit, relayerFeeDetails } =
-      limits;
-    const quoteTimestamp = parseInt(_quoteTimestamp.toString());
-
-    const amountInUsd = amount
-      .mul(parseUnits(tokenPriceUsd.toString(), 18))
-      .div(parseUnits("1", inputToken.decimals));
-
-    if (amount.gt(maxDeposit)) {
-      throw new AmountTooHighError({
-        message: `Amount exceeds max. deposit limit: ${ethers.utils.formatUnits(
-=======
       const amountInUsd = amount
         .mul(parseUnits(tokenPriceUsd.toString(), 18))
         .div(parseUnits("1", inputToken.decimals));
@@ -527,7 +387,6 @@
         },
         limits: {
           minDeposit,
->>>>>>> f669625e
           maxDeposit,
           maxDepositInstant,
           maxDepositShortDelay: limits.maxDepositShortDelay,
