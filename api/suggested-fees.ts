// Note: ideally this would be written in ts as vercel claims they support it natively.
// However, when written in ts, the imports seem to fail, so this is in js for now.

import * as sdk from "@across-protocol/sdk-v2";
import { BlockFinder } from "@uma/sdk";
import { VercelResponse } from "@vercel/node";
import { ethers } from "ethers";
import { type, assert, Infer, optional, string } from "superstruct";
import {
  disabledL1Tokens,
  DEFAULT_QUOTE_TIMESTAMP_BUFFER,
<<<<<<< HEAD
  TOKEN_SYMBOLS_MAP,
=======
  DEFAULT_SIMULATED_RECIPIENT_ADDRESS,
>>>>>>> 23c2680f
} from "./_constants";
import { TypedVercelRequest } from "./_types";
import {
  getLogger,
  getTokenDetails,
  InputError,
  getProvider,
  getRelayerFeeDetails,
  isRouteEnabled,
  getCachedTokenPrice,
  handleErrorCondition,
  parsableBigNumberString,
  validAddress,
  positiveIntStr,
  boolStr,
  HUB_POOL_CHAIN_ID,
  ENABLED_ROUTES,
  getSpokePoolAddress,
  getCachedTokenBalance,
  getDefaultRelayerAddress,
} from "./_utils";

const SuggestedFeesQueryParamsSchema = type({
  amount: parsableBigNumberString(),
  token: validAddress(),
  destinationChainId: positiveIntStr(),
  originChainId: optional(positiveIntStr()),
  timestamp: optional(positiveIntStr()),
  skipAmountLimit: optional(boolStr()),
  message: optional(string()),
  recipient: optional(validAddress()),
  relayer: optional(validAddress()),
});

type SuggestedFeesQueryParams = Infer<typeof SuggestedFeesQueryParamsSchema>;

const handler = async (
  { query }: TypedVercelRequest<SuggestedFeesQueryParams>,
  response: VercelResponse
) => {
  const logger = getLogger();
  logger.debug({
    at: "SuggestedFees",
    message: "Query data",
    query,
  });
  try {
    const { QUOTE_TIMESTAMP_BUFFER, QUOTE_TIMESTAMP_PRECISION } = process.env;
    const quoteTimeBuffer = QUOTE_TIMESTAMP_BUFFER
      ? Number(QUOTE_TIMESTAMP_BUFFER)
      : DEFAULT_QUOTE_TIMESTAMP_BUFFER;

    const provider = getProvider(HUB_POOL_CHAIN_ID);

    assert(query, SuggestedFeesQueryParamsSchema);

    let {
      amount: amountInput,
      token,
      destinationChainId: _destinationChainId,
      originChainId,
      timestamp,
      skipAmountLimit,
      recipient,
      relayer,
      message,
    } = query;

    if (originChainId === _destinationChainId) {
      throw new InputError("Origin and destination chains cannot be the same");
    }
    const destinationChainId = Number(_destinationChainId);

<<<<<<< HEAD
    recipientAddress ??= sdk.constants.DEFAULT_SIMULATED_RELAYER_ADDRESS;
=======
    relayer ??= sdk.constants.DEFAULT_SIMULATED_RELAYER_ADDRESS;
    recipient ??= DEFAULT_SIMULATED_RECIPIENT_ADDRESS;
>>>>>>> 23c2680f
    token = ethers.utils.getAddress(token);

    const [latestBlock, tokenDetails] = await Promise.all([
      provider.getBlock("latest"),
      getTokenDetails(provider, undefined, token, originChainId),
    ]);
    const { l1Token, hubPool, chainId: computedOriginChainId } = tokenDetails;

    const tokenInformation = Object.values(TOKEN_SYMBOLS_MAP).find(
      (details) => details.addresses[HUB_POOL_CHAIN_ID] === l1Token
    );

    if (!sdk.utils.isDefined(tokenInformation)) {
      throw new InputError("Unsupported token address");
    }

    relayerAddress ??= getDefaultRelayerAddress(
      tokenInformation.symbol,
      Number(destinationChainId)
    );

    if (sdk.utils.isDefined(message) && !sdk.utils.isMessageEmpty(message)) {
      if (!ethers.utils.isHexString(message)) {
        throw new InputError("Message must be a hex string");
      }
      if (message.length % 2 !== 0) {
        // Our message encoding is a hex string, so we need to check that the length is even.
        throw new InputError("Message must be an even hex string");
      }
      const isRecipientAContract = await sdk.utils.isContractDeployedToAddress(
        recipient,
        getProvider(destinationChainId)
      );
      if (!isRecipientAContract) {
        throw new InputError(
          "Recipient must be a contract when a message is provided"
        );
      } else {
        // If we're in this case, it's likely that we're going to have to simulate the execution of
        // a complex message handling from the specified relayer to the specified recipient by calling
        // the arbitrary function call `handleAcrossMessage` at the recipient. So that we can discern
        // the difference between an OUT_OF_FUNDS error in either the transfer or through the execution
        // of the `handleAcrossMessage` we will check that the balance of the relayer is sufficient to
        // support this deposit.
        const destinationToken =
          sdk.utils.getL2TokenAddresses(l1Token)?.[destinationChainId];
        if (!sdk.utils.isDefined(destinationToken)) {
          throw new InputError(
            `Could not resolve token address on ${destinationChainId} for ${l1Token}`
          );
        }
        const balanceOfToken = await getCachedTokenBalance(
          destinationChainId,
          relayer,
          destinationToken
        );
        if (balanceOfToken.lt(amountInput)) {
          throw new InputError(
            `Relayer Address (${relayer}) doesn't have enough funds to support this deposit;` +
              ` for help, please reach out to https://discord.across.to`
          );
        }
      }
    }

    // Note: Add a buffer to "latest" timestamp so that it corresponds to a block older than HEAD.
    // This is to improve relayer UX who have heightened risk of sending inadvertent invalid fills
    // for quote times right at HEAD (or worst, in the future of HEAD). If timestamp is supplied as
    // a query param, then no need to apply buffer.

    // If the caller did not supply a quote timestamp, generate one from the latest block number.
    let parsedTimestamp = Number(timestamp);
    if (isNaN(parsedTimestamp)) {
      // Round timestamp. Assuming that depositors use this timestamp as the `quoteTimestamp` will allow relayers
      // to take advantage of cached blocklatest block number.for-timestamp values when computing LP fee %'s. Currently the relayer is assumed
      // to first find the block for deposit's `quoteTimestamp` and then call `HubPool#liquidityUtilization` at that block
      // height to derive the LP fee. The expensive operation is finding a block for a timestamp and involves a binary search.
      // We can use rounding here to increase the chance that a deposit's quote timestamp is re-used, thereby
      // allowing relayers hit the cache more often when fetching a block for a timestamp.
      // Divide by intended precision in seconds, round down to nearest integer, multiply by precision in seconds.
      const precision = Number(
        QUOTE_TIMESTAMP_PRECISION ?? DEFAULT_QUOTE_TIMESTAMP_BUFFER
      );
      parsedTimestamp =
        Math.floor((latestBlock.timestamp - quoteTimeBuffer) / precision) *
        precision;
    }

    // Don't attempt to provide quotes for future timestamps.
    if (parsedTimestamp > latestBlock.timestamp) {
      throw new InputError("Invalid quote timestamp");
    }

    const amount = ethers.BigNumber.from(amountInput);

    const blockFinder = new BlockFinder(provider.getBlock.bind(provider));
    const [{ number: blockTag }, routeEnabled] = await Promise.all([
      blockFinder.getBlockForTimestamp(parsedTimestamp),
      isRouteEnabled(computedOriginChainId, destinationChainId, token),
    ]);

    if (!routeEnabled || disabledL1Tokens.includes(l1Token.toLowerCase()))
      throw new InputError(`Route is not enabled.`);

    const configStoreClient = new sdk.contracts.acrossConfigStore.Client(
      ENABLED_ROUTES.acrossConfigStoreAddress,
      provider
    );

    const baseCurrency = destinationChainId === 137 ? "matic" : "eth";

    const [currentUt, nextUt, rateModel, tokenPrice] = await Promise.all([
      hubPool.callStatic.liquidityUtilizationCurrent(l1Token, {
        blockTag,
      }),
      hubPool.callStatic.liquidityUtilizationPostRelay(l1Token, amount, {
        blockTag,
      }),
      configStoreClient.getRateModel(
        l1Token,
        {
          blockTag,
        },
        computedOriginChainId,
        destinationChainId
      ),
      getCachedTokenPrice(l1Token, baseCurrency),
    ]);
    const realizedLPFeePct = sdk.lpFeeCalculator.calculateRealizedLpFeePct(
      rateModel,
      currentUt,
      nextUt
    );
    const relayerFeeDetails = await getRelayerFeeDetails(
      l1Token,
      amount,
      computedOriginChainId,
      destinationChainId,
      recipient,
      tokenPrice,
      message,
      relayer
    );

    const skipAmountLimitEnabled = skipAmountLimit === "true";

    if (!skipAmountLimitEnabled && relayerFeeDetails.isAmountTooLow)
      throw new InputError("Sent amount is too low relative to fees");

    const responseJson = {
      capitalFeePct: relayerFeeDetails.capitalFeePercent,
      capitalFeeTotal: relayerFeeDetails.capitalFeeTotal,
      relayGasFeePct: relayerFeeDetails.gasFeePercent,
      relayGasFeeTotal: relayerFeeDetails.gasFeeTotal,
      relayFeePct: relayerFeeDetails.relayFeePercent,
      relayFeeTotal: relayerFeeDetails.relayFeeTotal,
      lpFeePct: realizedLPFeePct.toString(),
      timestamp: parsedTimestamp.toString(),
      isAmountTooLow: relayerFeeDetails.isAmountTooLow,
      quoteBlock: blockTag.toString(),
      spokePoolAddress: getSpokePoolAddress(Number(computedOriginChainId)),
    };

    logger.debug({
      at: "SuggestedFees",
      message: "Response data",
      responseJson,
    });

    response.setHeader("Cache-Control", "s-maxage=10");
    response.status(200).json(responseJson);
  } catch (error) {
    return handleErrorCondition("suggested-fees", response, logger, error);
  }
};

export default handler;<|MERGE_RESOLUTION|>--- conflicted
+++ resolved
@@ -9,11 +9,8 @@
 import {
   disabledL1Tokens,
   DEFAULT_QUOTE_TIMESTAMP_BUFFER,
-<<<<<<< HEAD
   TOKEN_SYMBOLS_MAP,
-=======
   DEFAULT_SIMULATED_RECIPIENT_ADDRESS,
->>>>>>> 23c2680f
 } from "./_constants";
 import { TypedVercelRequest } from "./_types";
 import {
@@ -87,12 +84,8 @@
     }
     const destinationChainId = Number(_destinationChainId);
 
-<<<<<<< HEAD
-    recipientAddress ??= sdk.constants.DEFAULT_SIMULATED_RELAYER_ADDRESS;
-=======
     relayer ??= sdk.constants.DEFAULT_SIMULATED_RELAYER_ADDRESS;
     recipient ??= DEFAULT_SIMULATED_RECIPIENT_ADDRESS;
->>>>>>> 23c2680f
     token = ethers.utils.getAddress(token);
 
     const [latestBlock, tokenDetails] = await Promise.all([
