import * as sdk from "@across-protocol/sdk";
import { VercelResponse } from "@vercel/node";
import { ethers } from "ethers";
import { type, assert, Infer, optional, string, enums } from "superstruct";
import {
  DEFAULT_SIMULATED_RECIPIENT_ADDRESS,
  DEFAULT_QUOTE_BLOCK_BUFFER,
} from "./_constants";
import { TypedVercelRequest } from "./_types";
import {
  getLogger,
  InputError,
  getProvider,
  getCachedTokenPrice,
  handleErrorCondition,
  parsableBigNumberString,
  validAddress,
  positiveIntStr,
  boolStr,
  HUB_POOL_CHAIN_ID,
  ENABLED_ROUTES,
  getSpokePoolAddress,
  getDefaultRelayerAddress,
  getHubPool,
  callViaMulticall3,
  validateChainAndTokenParams,
  getCachedLimits,
  getCachedLatestBlock,
<<<<<<< HEAD
  getCachedFillGasUsage,
=======
  validateDepositMessage,
>>>>>>> 6a9a708d
} from "./_utils";
import { selectExclusiveRelayer } from "./_exclusivity";
import { resolveTiming, resolveRebalanceTiming } from "./_timings";
import { parseUnits } from "ethers/lib/utils";

const { BigNumber } = ethers;

const SuggestedFeesQueryParamsSchema = type({
  amount: parsableBigNumberString(),
  token: optional(validAddress()),
  inputToken: optional(validAddress()),
  outputToken: optional(validAddress()),
  destinationChainId: positiveIntStr(),
  originChainId: optional(positiveIntStr()),
  timestamp: optional(positiveIntStr()),
  skipAmountLimit: optional(boolStr()),
  message: optional(string()),
  recipient: optional(validAddress()),
  relayer: optional(validAddress()),
  depositMethod: optional(enums(["depositV3", "depositExclusive"])),
});

type SuggestedFeesQueryParams = Infer<typeof SuggestedFeesQueryParamsSchema>;

const handler = async (
  { query }: TypedVercelRequest<SuggestedFeesQueryParams>,
  response: VercelResponse
) => {
  const logger = getLogger();
  logger.debug({
    at: "SuggestedFees",
    message: "Query data",
    query,
  });
  try {
    const { QUOTE_BLOCK_BUFFER, QUOTE_BLOCK_PRECISION } = process.env;

    const provider = getProvider(HUB_POOL_CHAIN_ID);
    const hubPool = getHubPool(provider);

    assert(query, SuggestedFeesQueryParamsSchema);

    let {
      amount: amountInput,
      timestamp,
      skipAmountLimit,
      recipient,
      relayer,
      message,
      depositMethod = "depositV3",
    } = query;

    const {
      l1Token,
      inputToken,
      outputToken,
      destinationChainId,
      resolvedOriginChainId: computedOriginChainId,
    } = validateChainAndTokenParams(query);

    relayer ??= getDefaultRelayerAddress(destinationChainId, inputToken.symbol);
    recipient ??= DEFAULT_SIMULATED_RECIPIENT_ADDRESS;
    const depositWithMessage = sdk.utils.isDefined(message);
    if (depositWithMessage) {
      validateDepositMessage(
        recipient,
        destinationChainId,
        relayer,
        outputToken.address,
        amountInput,
        message
      );
    }

    const latestBlock = await getCachedLatestBlock(HUB_POOL_CHAIN_ID);

    // The actual `quoteTimestamp` will be derived from the `quoteBlockNumber` below. If the caller supplies a timestamp,
    // we use the method `BlockFinder.getBlockForTimestamp` to find the block number for that timestamp. If the caller does
    // not supply a timestamp, we generate a timestamp from the latest block number minus a buffer.
    let quoteBlockNumber: number;

    // Note: Add a buffer to "latest" block so that it corresponds to a block older than HEAD.
    // This is to improve relayer UX who have heightened risk of sending inadvertent invalid fills
    // for quote times right at HEAD (or worst, in the future of HEAD). If timestamp is supplied as
    // a query param, then no need to apply buffer.
    const quoteBlockBuffer = QUOTE_BLOCK_BUFFER
      ? Number(QUOTE_BLOCK_BUFFER)
      : DEFAULT_QUOTE_BLOCK_BUFFER;

    // If the caller did not supply a quote timestamp, generate one from the latest block number minus buffer.
    let parsedTimestamp = Number(timestamp);
    if (isNaN(parsedTimestamp)) {
      // Round block number. Assuming that depositors use this timestamp as the `quoteTimestamp` will allow relayers
      // to take advantage of cached block numbers for timestamp values when computing LP fee %'s. Currently the relayer is assumed
      // to first find the block for deposit's `quoteTimestamp` and then call `HubPool#liquidityUtilization` at that block
      // height to derive the LP fee. The expensive operation is finding a block for a timestamp and involves a binary search.
      // We can use rounding here to increase the chance that a deposit's quote timestamp is re-used, thereby
      // allowing relayers hit the cache more often when fetching a block for a timestamp.
      // Divide by intended precision in blocks, round down to nearest integer, multiply by precision in blocks.
      const precision = Number(QUOTE_BLOCK_PRECISION ?? quoteBlockBuffer);
      quoteBlockNumber =
        Math.floor((latestBlock.number - quoteBlockBuffer) / precision) *
        precision;
    }
    // If the caller supplied a timestamp, find the block number for that timestamp. This branch adds a bit of latency
    // to the response time as it requires a binary search to find the block number for the given timestamp.
    else {
      // Don't attempt to provide quotes for future timestamps.
      if (parsedTimestamp > latestBlock.timestamp) {
        throw new InputError("Invalid quote timestamp");
      }

      const blockFinder = new sdk.utils.BlockFinder(provider, [latestBlock]);
      const { number: blockNumberForTimestamp } =
        await blockFinder.getBlockForTimestamp(parsedTimestamp);
      quoteBlockNumber = blockNumberForTimestamp;
    }

    const amount = BigNumber.from(amountInput);

    const configStoreClient = new sdk.contracts.acrossConfigStore.Client(
      ENABLED_ROUTES.acrossConfigStoreAddress,
      provider
    );

    // Aggregate multiple calls into a single multicall to decrease
    // opportunities for RPC calls to be delayed.
    const multiCalls = [
      {
        contract: hubPool,
        functionName: "liquidityUtilizationCurrent",
        args: [l1Token.address],
      },
      {
        contract: hubPool,
        functionName: "liquidityUtilizationPostRelay",
        args: [l1Token.address, amount],
      },
      {
        contract: hubPool,
        functionName: "getCurrentTime",
      },
      {
        contract: configStoreClient.contract,
        functionName: "l1TokenConfig",
        args: [l1Token.address],
      },
    ];

    const depositArgs = {
      amount,
      inputToken: inputToken.address,
      outputToken: outputToken.address,
      recipientAddress: recipient,
      originChainId: computedOriginChainId,
      destinationChainId,
      message,
      relayerAddress: relayer,
    };

    const [
      [currentUt, nextUt, _quoteTimestamp, rawL1TokenConfig],
      tokenPriceUsd,
      limits,
<<<<<<< HEAD
      gasUnits,
=======
>>>>>>> 6a9a708d
    ] = await Promise.all([
      callViaMulticall3(provider, multiCalls, { blockTag: quoteBlockNumber }),
      getCachedTokenPrice(l1Token.address, "usd"),
      getCachedLimits(
        inputToken.address,
        outputToken.address,
        computedOriginChainId,
        destinationChainId,
        // Always pass amount since we get relayerFeeDetails (including gross fee amounts) from limits.
        amountInput,
        // Only pass in the following parameters if message is defined, otherwise leave them undefined so we are more
        // likely to hit the /limits cache using the above parameters that are not specific to this deposit.
        depositWithMessage ? recipient : undefined,
        depositWithMessage ? relayer : undefined,
        depositWithMessage ? message : undefined
      ),
<<<<<<< HEAD
      // Only use cached fill gas usage if message is empty
      sdk.utils.isMessageEmpty(message)
        ? undefined
        : getCachedFillGasUsage(depositArgs, { relayerAddress: relayer }),
=======
>>>>>>> 6a9a708d
    ]);
    const { maxDeposit, maxDepositInstant, minDeposit, relayerFeeDetails } =
      limits;
    const quoteTimestamp = parseInt(_quoteTimestamp.toString());

    const amountInUsd = amount
      .mul(parseUnits(tokenPriceUsd.toString(), 18))
      .div(parseUnits("1", inputToken.decimals));

    if (amount.gt(maxDeposit)) {
      throw new InputError(
        `Amount exceeds max. deposit limit: ${ethers.utils.formatUnits(
          maxDeposit,
          inputToken.decimals
        )} ${inputToken.symbol}`
      );
    }

    const parsedL1TokenConfig =
      sdk.contracts.acrossConfigStore.Client.parseL1TokenConfig(
        String(rawL1TokenConfig)
      );
    const routeRateModelKey = `${computedOriginChainId}-${destinationChainId}`;
    const rateModel =
      parsedL1TokenConfig.routeRateModel?.[routeRateModelKey] ||
      parsedL1TokenConfig.rateModel;
    const lpFeePct = sdk.lpFeeCalculator.calculateRealizedLpFeePct(
      rateModel,
      currentUt,
      nextUt
    );
    const lpFeeTotal = amount.mul(lpFeePct).div(ethers.constants.WeiPerEther);
<<<<<<< HEAD
    const relayerFeeDetails = await getRelayerFeeDetails(
      depositArgs,
      tokenPrice,
      undefined,
      gasUnits
    );
=======
>>>>>>> 6a9a708d

    const isAmountTooLow = BigNumber.from(amountInput).lt(minDeposit);

    const skipAmountLimitEnabled = skipAmountLimit === "true";
    if (!skipAmountLimitEnabled && isAmountTooLow) {
      throw new InputError("Sent amount is too low relative to fees");
    }

    // Across V3's new `deposit` function requires now a total fee that includes the LP fee
    const totalRelayFee = BigNumber.from(relayerFeeDetails.relayFeeTotal).add(
      lpFeeTotal
    );
    const totalRelayFeePct = BigNumber.from(
      relayerFeeDetails.relayFeePercent
    ).add(lpFeePct);

    const estimatedFillTimeSec = amount.gte(maxDepositInstant)
      ? resolveRebalanceTiming(String(destinationChainId))
      : resolveTiming(
          String(computedOriginChainId),
          String(destinationChainId),
          inputToken.symbol,
          amountInUsd
        );

    const { exclusiveRelayer, exclusivityPeriod } =
      await selectExclusiveRelayer(
        computedOriginChainId,
        destinationChainId,
        outputToken,
        amount.sub(totalRelayFee),
        amountInUsd,
        BigNumber.from(relayerFeeDetails.capitalFeePercent),
        estimatedFillTimeSec
      );
    const exclusivityDeadline =
      depositMethod === "depositExclusive" ? exclusivityPeriod : 0;

    const responseJson = {
      estimatedFillTimeSec,
      capitalFeePct: relayerFeeDetails.capitalFeePercent,
      capitalFeeTotal: relayerFeeDetails.capitalFeeTotal,
      relayGasFeePct: relayerFeeDetails.gasFeePercent,
      relayGasFeeTotal: relayerFeeDetails.gasFeeTotal,
      relayFeePct: totalRelayFeePct.toString(), // capitalFeePct + gasFeePct + lpFeePct
      relayFeeTotal: totalRelayFee.toString(), // capitalFeeTotal + gasFeeTotal + lpFeeTotal
      lpFeePct: "0", // Note: lpFeePct is now included in relayFeePct. We set it to 0 here for backwards compatibility.
      timestamp: isNaN(parsedTimestamp)
        ? quoteTimestamp.toString()
        : parsedTimestamp.toString(),
      isAmountTooLow,
      quoteBlock: quoteBlockNumber.toString(),
      exclusiveRelayer,
      exclusivityDeadline,
      spokePoolAddress: getSpokePoolAddress(Number(computedOriginChainId)),
      // Note: v3's new fee structure. Below are the correct values for the new fee structure. The above `*Pct` and `*Total`
      // values are for backwards compatibility which will be removed in the future.
      totalRelayFee: {
        // capitalFee + gasFee + lpFee
        pct: totalRelayFeePct.toString(),
        total: totalRelayFee.toString(),
      },
      relayerCapitalFee: {
        pct: relayerFeeDetails.capitalFeePercent,
        total: relayerFeeDetails.capitalFeeTotal,
      },
      relayerGasFee: {
        pct: relayerFeeDetails.gasFeePercent,
        total: relayerFeeDetails.gasFeeTotal,
      },
      lpFee: {
        pct: lpFeePct.toString(),
        total: lpFeeTotal.toString(),
      },
      limits,
    };

    logger.debug({
      at: "SuggestedFees",
      message: "Response data",
      responseJson,
    });

    response.setHeader("Cache-Control", "s-maxage=10");
    response.status(200).json(responseJson);
  } catch (error) {
    return handleErrorCondition("suggested-fees", response, logger, error);
  }
};

export default handler;<|MERGE_RESOLUTION|>--- conflicted
+++ resolved
@@ -26,11 +26,7 @@
   validateChainAndTokenParams,
   getCachedLimits,
   getCachedLatestBlock,
-<<<<<<< HEAD
-  getCachedFillGasUsage,
-=======
   validateDepositMessage,
->>>>>>> 6a9a708d
 } from "./_utils";
 import { selectExclusiveRelayer } from "./_exclusivity";
 import { resolveTiming, resolveRebalanceTiming } from "./_timings";
@@ -180,25 +176,10 @@
       },
     ];
 
-    const depositArgs = {
-      amount,
-      inputToken: inputToken.address,
-      outputToken: outputToken.address,
-      recipientAddress: recipient,
-      originChainId: computedOriginChainId,
-      destinationChainId,
-      message,
-      relayerAddress: relayer,
-    };
-
     const [
       [currentUt, nextUt, _quoteTimestamp, rawL1TokenConfig],
       tokenPriceUsd,
       limits,
-<<<<<<< HEAD
-      gasUnits,
-=======
->>>>>>> 6a9a708d
     ] = await Promise.all([
       callViaMulticall3(provider, multiCalls, { blockTag: quoteBlockNumber }),
       getCachedTokenPrice(l1Token.address, "usd"),
@@ -215,13 +196,6 @@
         depositWithMessage ? relayer : undefined,
         depositWithMessage ? message : undefined
       ),
-<<<<<<< HEAD
-      // Only use cached fill gas usage if message is empty
-      sdk.utils.isMessageEmpty(message)
-        ? undefined
-        : getCachedFillGasUsage(depositArgs, { relayerAddress: relayer }),
-=======
->>>>>>> 6a9a708d
     ]);
     const { maxDeposit, maxDepositInstant, minDeposit, relayerFeeDetails } =
       limits;
@@ -254,15 +228,6 @@
       nextUt
     );
     const lpFeeTotal = amount.mul(lpFeePct).div(ethers.constants.WeiPerEther);
-<<<<<<< HEAD
-    const relayerFeeDetails = await getRelayerFeeDetails(
-      depositArgs,
-      tokenPrice,
-      undefined,
-      gasUnits
-    );
-=======
->>>>>>> 6a9a708d
 
     const isAmountTooLow = BigNumber.from(amountInput).lt(minDeposit);
 
