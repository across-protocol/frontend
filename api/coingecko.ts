--- conflicted
+++ resolved
@@ -268,7 +268,6 @@
   return { price, baseCurrency, isDerivedCurrency, chainId };
 }
 
-<<<<<<< HEAD
 async function resolvePriceBySymbol(params: {
   symbol: string;
   baseCurrency?: string;
@@ -315,10 +314,7 @@
   return { price, baseCurrency, isDerivedCurrency };
 }
 
-async function resolveUsdPriceViaFallbackResolver(params: {
-=======
 export async function resolveUsdPriceViaFallbackResolver(params: {
->>>>>>> c6a5bfee
   address: string;
   chainId: number;
   fallbackResolver: string;
