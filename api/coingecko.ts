--- conflicted
+++ resolved
@@ -107,12 +107,8 @@
       BALANCER_V2_TOKENS ?? "[]"
     ).map(ethers.utils.getAddress);
 
-<<<<<<< HEAD
-    chainId = coinGeckoAssetPlatformLookup[address] ?? chainId ?? 1;
-=======
     chainId =
       coinGeckoAssetPlatformLookup[address] ?? chainId ?? CHAIN_IDs.MAINNET;
->>>>>>> 18ced555
 
     if (balancerV2PoolTokens.includes(ethers.utils.getAddress(address))) {
       if (dateStr) {
@@ -149,11 +145,7 @@
               address,
               modifiedBaseCurrency
             )
-<<<<<<< HEAD
-          : await coingeckoClient.getCurrentPriceById(
-=======
           : await coingeckoClient.getCurrentPriceByContract(
->>>>>>> 18ced555
               address,
               modifiedBaseCurrency,
               chainId
