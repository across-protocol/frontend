import { VercelResponse } from "@vercel/node";
import { ethers } from "ethers";
import { isString } from "./_typeguards";
import { CoinGeckoInputRequest } from "./_types";
import { getLogger, InputError, handleErrorCondition } from "./_utils";
import { SUPPORTED_CG_BASE_CURRENCIES } from "./_constants";

import { coingecko, relayFeeCalculator } from "@across-protocol/sdk-v2";

const { Coingecko } = coingecko;
const { SymbolMapping } = relayFeeCalculator;
const { REACT_APP_COINGECKO_PRO_API_KEY, FIXED_TOKEN_PRICES } = process.env;
<<<<<<< HEAD
=======

// Helper function to fetch prices from coingecko. Can fetch either or both token and base currency.
// Set hardcodedTokenPriceUsd to 0 to load the token price from coingecko, otherwise load only the base
// currency.
const getCoingeckoPrices = async (
  coingeckoClient: coingecko.Coingecko,
  tokenAddress: string,
  baseCurrency: string,
  hardcodedTokenPrices: {
    [token: string]: number;
  } = {}
): Promise<number> => {
  const baseCurrencyToken = SymbolMapping[baseCurrency.toUpperCase()];

  if (!baseCurrencyToken)
    throw new InputError(`Base currency ${baseCurrency} not supported`);

  // Special case: token and base are the same. Coingecko class returns a single result in this case, so it must
  // be handled separately.
  if (tokenAddress.toLowerCase() === baseCurrencyToken.address.toLowerCase())
    return 1;

  // If either token or base currency is in hardcoded list then use hardcoded USD price.
  let basePriceUsd = hardcodedTokenPrices[baseCurrencyToken.address];
  let tokenPriceUsd = hardcodedTokenPrices[tokenAddress];

  // Fetch undefined base and token USD prices from coingecko client.
  // Always use usd as the base currency for the purpose of conversion.
  const tokenAddressesToFetchPricesFor = [];
  if (basePriceUsd === undefined)
    tokenAddressesToFetchPricesFor.push(baseCurrencyToken.address);
  if (tokenPriceUsd === undefined)
    tokenAddressesToFetchPricesFor.push(tokenAddress);

  // Fetch prices and sanitize returned value
  const prices = await coingeckoClient.getContractPrices(
    tokenAddressesToFetchPricesFor,
    "usd"
  );
  if (prices.length === 0 || prices.length > 2)
    throw new Error("unexpected prices list returned by coingeckoClient");

  // The ordering of the returned values are not guaranteed, so determine the ordering of the two values by
  // comparing to the l1Token value.
  if (prices.length === 2)
    [tokenPriceUsd, basePriceUsd] =
      prices[0].address.toLowerCase() === tokenAddress.toLowerCase()
        ? [prices[0].price, prices[1].price]
        : [prices[1].price, prices[0].price];
  else {
    // Only one price was fetched, and it was the one (i.e. base or token) that wasn't hardcoded.
    if (basePriceUsd === undefined) basePriceUsd = prices[0].price;
    else tokenPriceUsd = prices[0].price;
  }

  // Drop any decimals beyond the number of decimals for this token.
  return Number(
    (tokenPriceUsd / basePriceUsd).toFixed(baseCurrencyToken.decimals)
  );
};
>>>>>>> f0a563b6

const handler = async (
  { query: { l1Token, baseCurrency } }: CoinGeckoInputRequest,
  response: VercelResponse
) => {
  const logger = getLogger();
  try {
    if (!isString(l1Token))
      throw new InputError("Must provide l1Token as query param");

    // Start the symbol as lower case for CG.
    // This isn't explicitly required, but there's nothing in their docs that guarantee that upper-case symbols will
    // work.
    if (!isString(baseCurrency)) baseCurrency = "eth";
    else baseCurrency = baseCurrency.toLowerCase();

    l1Token = ethers.utils.getAddress(l1Token);

    const coingeckoClient = Coingecko.get(
      logger,
      REACT_APP_COINGECKO_PRO_API_KEY
    );

<<<<<<< HEAD
    const fixedTokenPrices: {
      [token: string]: { [baseCurrency: string]: number };
    } = FIXED_TOKEN_PRICES !== undefined ? JSON.parse(FIXED_TOKEN_PRICES) : {};
    let price: number;
    if (
      fixedTokenPrices[l1Token] !== undefined &&
      !isNaN(fixedTokenPrices[l1Token][baseCurrency])
    ) {
      price = fixedTokenPrices[l1Token][baseCurrency];
    } else {
      if (SUPPORTED_CG_BASE_CURRENCIES.has(baseCurrency)) {
        // This base matches a supported base currency for CG.
        [, price] = await coingeckoClient.getCurrentPriceByContract(
          l1Token,
          baseCurrency
        );
      } else {
        // No match, so we try to look up the base currency directly.
        const baseCurrencyToken = SymbolMapping[baseCurrency.toUpperCase()];

        if (!baseCurrencyToken)
          throw new InputError(`Base currency ${baseCurrency} not supported`);

        // Special case: token and base are the same. Coingecko class returns a single result in this case, so it must
        // be handled separately.
        if (l1Token.toLowerCase() === baseCurrencyToken.address.toLowerCase())
          price = 1;
        else {
          // Always use usd as the base currency for the purpose of conversion.
          const [price1, price2] = await coingeckoClient.getContractPrices(
            [l1Token, baseCurrencyToken.address],
            "usd"
          );

          // The ordering of the returned values are not guaranteed, so determine the ordering of the two values by
          // comparing to the l1Token value.
          const [tokenPriceUsd, basePriceUsd] =
            price1.address.toLowerCase() === l1Token.toLowerCase()
              ? [price1.price, price2.price]
              : [price2.price, price1.price];

          // Drop any decimals beyond the number of decimals for this token.
          price = Number(
            (tokenPriceUsd / basePriceUsd).toFixed(baseCurrencyToken.decimals)
          );
        }
      }
=======
    // We want to compute price and return to caller.
    let price: number;

    const _fixedTokenPrices: {
      [token: string]: number;
    } = FIXED_TOKEN_PRICES !== undefined ? JSON.parse(FIXED_TOKEN_PRICES) : {};

    // Make sure all keys in `fixedTokenPrices` are in checksum format.
    const fixedTokenPrices = Object.fromEntries(
      Object.entries(_fixedTokenPrices).map(([token, price]) => [
        ethers.utils.getAddress(token),
        price,
      ])
    );

    // Caller wants to override price for token, possibly because the token is not supported yet on the Coingecko API,
    // so assume the caller set the USD price of the token. We now need to dynamically load the base currency.
    if (
      fixedTokenPrices[l1Token] !== undefined &&
      !isNaN(fixedTokenPrices[l1Token])
    ) {
      // If base is USD, return hardcoded token price in USD.
      if (baseCurrency === "usd") price = fixedTokenPrices[l1Token];
      else {
        price = await getCoingeckoPrices(
          coingeckoClient,
          l1Token,
          baseCurrency,
          fixedTokenPrices
        );
      }
    }
    // Fetch price dynamically from Coingecko API
    else if (SUPPORTED_CG_BASE_CURRENCIES.has(baseCurrency)) {
      // This base matches a supported base currency for CG.
      [, price] = await coingeckoClient.getCurrentPriceByContract(
        l1Token,
        baseCurrency
      );
    } else {
      price = await getCoingeckoPrices(
        coingeckoClient,
        l1Token,
        baseCurrency,
        fixedTokenPrices
      );
>>>>>>> f0a563b6
    }

    // Two different explanations for how `stale-while-revalidate` works:

    // https://vercel.com/docs/concepts/edge-network/caching#stale-while-revalidate
    // This tells our CDN the value is fresh for 10 seconds. If a request is repeated within the next 10 seconds,
    // the previously cached value is still fresh. The header x-vercel-cache present in the response will show the
    // value HIT. If the request is repeated between 1 and 20 seconds later, the cached value will be stale but
    // still render. In the background, a revalidation request will be made to populate the cache with a fresh value.
    // x-vercel-cache will have the value STALE until the cache is refreshed.

    // https://developer.mozilla.org/en-US/docs/Web/HTTP/Headers/Cache-Control
    // The response is fresh for 150s. After 150s it becomes stale, but the cache is allowed to reuse it
    // for any requests that are made in the following 150s, provided that they revalidate the response in the background.
    // Revalidation will make the cache be fresh again, so it appears to clients that it was always fresh during
    // that period — effectively hiding the latency penalty of revalidation from them.
    // If no request happened during that period, the cache became stale and the next request will revalidate normally.
    response.setHeader(
      "Cache-Control",
      "s-maxage=150, stale-while-revalidate=150"
    );
    response.status(200).json({ price });
  } catch (error: unknown) {
    return handleErrorCondition("coingecko", response, logger, error);
  }
};

export default handler;<|MERGE_RESOLUTION|>--- conflicted
+++ resolved
@@ -10,8 +10,6 @@
 const { Coingecko } = coingecko;
 const { SymbolMapping } = relayFeeCalculator;
 const { REACT_APP_COINGECKO_PRO_API_KEY, FIXED_TOKEN_PRICES } = process.env;
-<<<<<<< HEAD
-=======
 
 // Helper function to fetch prices from coingecko. Can fetch either or both token and base currency.
 // Set hardcodedTokenPriceUsd to 0 to load the token price from coingecko, otherwise load only the base
@@ -72,7 +70,6 @@
     (tokenPriceUsd / basePriceUsd).toFixed(baseCurrencyToken.decimals)
   );
 };
->>>>>>> f0a563b6
 
 const handler = async (
   { query: { l1Token, baseCurrency } }: CoinGeckoInputRequest,
@@ -96,55 +93,6 @@
       REACT_APP_COINGECKO_PRO_API_KEY
     );
 
-<<<<<<< HEAD
-    const fixedTokenPrices: {
-      [token: string]: { [baseCurrency: string]: number };
-    } = FIXED_TOKEN_PRICES !== undefined ? JSON.parse(FIXED_TOKEN_PRICES) : {};
-    let price: number;
-    if (
-      fixedTokenPrices[l1Token] !== undefined &&
-      !isNaN(fixedTokenPrices[l1Token][baseCurrency])
-    ) {
-      price = fixedTokenPrices[l1Token][baseCurrency];
-    } else {
-      if (SUPPORTED_CG_BASE_CURRENCIES.has(baseCurrency)) {
-        // This base matches a supported base currency for CG.
-        [, price] = await coingeckoClient.getCurrentPriceByContract(
-          l1Token,
-          baseCurrency
-        );
-      } else {
-        // No match, so we try to look up the base currency directly.
-        const baseCurrencyToken = SymbolMapping[baseCurrency.toUpperCase()];
-
-        if (!baseCurrencyToken)
-          throw new InputError(`Base currency ${baseCurrency} not supported`);
-
-        // Special case: token and base are the same. Coingecko class returns a single result in this case, so it must
-        // be handled separately.
-        if (l1Token.toLowerCase() === baseCurrencyToken.address.toLowerCase())
-          price = 1;
-        else {
-          // Always use usd as the base currency for the purpose of conversion.
-          const [price1, price2] = await coingeckoClient.getContractPrices(
-            [l1Token, baseCurrencyToken.address],
-            "usd"
-          );
-
-          // The ordering of the returned values are not guaranteed, so determine the ordering of the two values by
-          // comparing to the l1Token value.
-          const [tokenPriceUsd, basePriceUsd] =
-            price1.address.toLowerCase() === l1Token.toLowerCase()
-              ? [price1.price, price2.price]
-              : [price2.price, price1.price];
-
-          // Drop any decimals beyond the number of decimals for this token.
-          price = Number(
-            (tokenPriceUsd / basePriceUsd).toFixed(baseCurrencyToken.decimals)
-          );
-        }
-      }
-=======
     // We want to compute price and return to caller.
     let price: number;
 
@@ -191,7 +139,6 @@
         baseCurrency,
         fixedTokenPrices
       );
->>>>>>> f0a563b6
     }
 
     // Two different explanations for how `stale-while-revalidate` works:
