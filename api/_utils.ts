import { AcceleratingDistributor__factory } from "@across-protocol/across-token/dist/typechain";
import {
  ERC20__factory,
  HubPool__factory,
  SpokePool,
  SpokePool__factory,
} from "@across-protocol/contracts/dist/typechain";
import acrossDeployments from "@across-protocol/contracts/dist/deployments/deployments.json";
import * as sdk from "@across-protocol/sdk";
import { asL2Provider } from "@eth-optimism/sdk";
import {
  BALANCER_NETWORK_CONFIG,
  BalancerSDK,
  BalancerNetworkConfig,
  Multicall3,
} from "@balancer-labs/sdk";
import axios, { AxiosError } from "axios";
import {
  BigNumber,
  BigNumberish,
  ethers,
  providers,
  utils,
  Signer,
} from "ethers";
import { define } from "superstruct";

import enabledMainnetRoutesAsJson from "../src/data/routes_1_0xc186fA914353c44b2E33eBE05f21846F1048bEda.json";
import enabledSepoliaRoutesAsJson from "../src/data/routes_11155111_0x14224e63716afAcE30C9a417E0542281869f7d9e.json";
import rpcProvidersJson from "../src/data/rpc-providers.json";

import {
  MINIMAL_BALANCER_V2_POOL_ABI,
  MINIMAL_BALANCER_V2_VAULT_ABI,
  MINIMAL_MULTICALL3_ABI,
} from "./_abis";
import { BatchAccountBalanceResponse } from "./batch-account-balance";
import { StaticJsonRpcProvider } from "@ethersproject/providers";
import { VercelResponse } from "@vercel/node";
import {
  BLOCK_TAG_LAG,
  CHAIN_IDs,
  DEFAULT_LITE_CHAIN_USD_MAX_BALANCE,
  DEFAULT_LITE_CHAIN_USD_MAX_DEPOSIT,
  DEFI_LLAMA_POOL_LOOKUP,
  DOMAIN_CALLDATA_DELIMITER,
  EXTERNAL_POOL_TOKEN_EXCHANGE_RATE,
  MULTICALL3_ADDRESS,
  SECONDS_PER_YEAR,
  TOKEN_SYMBOLS_MAP,
  defaultRelayerAddressOverride,
  disabledL1Tokens,
  graphAPIKey,
  maxRelayFeePct,
  relayerFeeCapitalCostConfig,
} from "./_constants";
import { PoolStateOfUser, PoolStateResult, TokenInfo } from "./_types";
import {
  buildInternalCacheKey,
  getCachedValue,
  makeCacheGetterAndSetter,
} from "./_cache";
import {
  MissingParamError,
  InvalidParamError,
  RouteNotEnabledError,
<<<<<<< HEAD
  AcrossApiError,
  HttpErrorToStatusCode,
  AcrossErrorCode,
=======
  TokenNotFoundError,
>>>>>>> 19c03896
} from "./_errors";
import { Token } from "./_dexes/types";

export { InputError, handleErrorCondition } from "./_errors";

type LoggingUtility = sdk.relayFeeCalculator.Logger;
type RpcProviderName = keyof typeof rpcProvidersJson.providers.urls;

const {
  REACT_APP_HUBPOOL_CHAINID,
  REACT_APP_PUBLIC_INFURA_ID,
  REACT_APP_COINGECKO_PRO_API_KEY,
  GAS_MARKUP,
  VERCEL_ENV,
  LOG_LEVEL,
} = process.env;

export const gasMarkup: {
  [chainId: string]: number;
} = GAS_MARKUP ? JSON.parse(GAS_MARKUP) : {};
// Default to no markup.
export const DEFAULT_GAS_MARKUP = 0;

// Don't permit HUB_POOL_CHAIN_ID=0
export const HUB_POOL_CHAIN_ID = Number(REACT_APP_HUBPOOL_CHAINID || 1) as
  | 1
  | 11155111;

// Tokens that should be disabled in the routes
export const DISABLED_ROUTE_TOKENS = (
  process.env.DISABLED_ROUTE_TOKENS || ""
).split(",");

// This is an array of chainIds that should be disabled. This array overrides
// the ENABLED_ROUTES object below. This is useful for disabling a chainId
// temporarily without having to redeploy the app or change core config
// data (e.g. the ENABLED_ROUTES object and the data/routes.json files).
export const DISABLED_CHAINS = (
  process.env.REACT_APP_DISABLED_CHAINS || ""
).split(",");

// This is an array of chainIds that should be disabled. In contrast to the
// above constant `DISABLED_CHAINS`, this constant is used to disable chains
// only for the `/available-routes` endpoint and DOES NOT affect the
// `ENABLED_ROUTES` object.
export const DISABLED_CHAINS_FOR_AVAILABLE_ROUTES = (
  process.env.REACT_APP_DISABLED_CHAINS_FOR_AVAILABLE_ROUTES || ""
).split(",");

export const DISABLED_TOKENS_FOR_AVAILABLE_ROUTES = (
  process.env.REACT_APP_DISABLED_TOKENS_FOR_AVAILABLE_ROUTES || ""
).split(",");

const _ENABLED_ROUTES =
  HUB_POOL_CHAIN_ID === 1
    ? enabledMainnetRoutesAsJson
    : enabledSepoliaRoutesAsJson;

_ENABLED_ROUTES.routes = _ENABLED_ROUTES.routes.filter(
  ({ fromChain, toChain, fromTokenSymbol }) =>
    ![fromChain, toChain].some((chainId) =>
      DISABLED_CHAINS.includes(chainId.toString())
    ) && !DISABLED_ROUTE_TOKENS.includes(fromTokenSymbol)
);

export const ENABLED_ROUTES = _ENABLED_ROUTES;

export const LogLevels = {
  ERROR: 3,
  WARN: 2,
  INFO: 1,
  DEBUG: 0,
} as const;
// Singleton logger so we don't create multiple.
let logger: LoggingUtility;
/**
 * Resolves a logging utility to be used. This instance caches its responses
 * @returns A valid Logging utility that can be used throughout the runtime
 */
export const getLogger = (): LoggingUtility => {
  if (!logger) {
    const defaultLogLevel = VERCEL_ENV === "production" ? "ERROR" : "DEBUG";

    let logLevel =
      LOG_LEVEL && !Object.keys(LogLevels).includes(LOG_LEVEL)
        ? defaultLogLevel
        : (LOG_LEVEL as keyof typeof LogLevels);

    logger = {
      debug: (...args) => {
        if (LogLevels[logLevel] <= LogLevels.DEBUG) {
          console.debug(args);
        }
      },
      info: (...args) => {
        if (LogLevels[logLevel] <= LogLevels.INFO) {
          console.info(args);
        }
      },
      warn: (...args) => {
        if (LogLevels[logLevel] <= LogLevels.WARN) {
          console.warn(args);
        }
      },
      error: (...args) => {
        if (LogLevels[logLevel] <= LogLevels.ERROR) {
          console.error(args);
        }
      },
    };
  }
  return logger;
};

/**
 * Resolves the current vercel endpoint dynamically
 * @returns A valid URL of the current endpoint in vercel
 */
export const resolveVercelEndpoint = () => {
  return "https://app.across.to";
  const url = process.env.VERCEL_URL ?? "across.to";
  const env = process.env.VERCEL_ENV ?? "development";
  switch (env) {
    case "preview":
    case "production":
      return `https://${url}`;
    case "development":
    default:
      return `http://127.0.0.1:3000`;
  }
};

export const validateChainAndTokenParams = (
  queryParams: Partial<{
    token: string;
    inputToken: string;
    outputToken: string;
    originChainId: string;
    destinationChainId: string;
  }>
) => {
  let {
    token,
    inputToken: inputTokenAddress,
    outputToken: outputTokenAddress,
    originChainId,
    destinationChainId: _destinationChainId,
  } = queryParams;

  if (!_destinationChainId) {
    throw new MissingParamError({
      message: "Query param 'destinationChainId' must be provided",
    });
  }

  if (originChainId === _destinationChainId) {
    throw new InvalidParamError({
      message: "Origin and destination chains cannot be the same",
    });
  }

  if (!token && (!inputTokenAddress || !outputTokenAddress)) {
    throw new MissingParamError({
      message:
        "Query param 'token' or 'inputToken' and 'outputToken' must be provided",
    });
  }

  const destinationChainId = Number(_destinationChainId);
  inputTokenAddress = _getAddressOrThrowInputError(
    (token || inputTokenAddress) as string,
    token ? "token" : "inputToken"
  );
  outputTokenAddress = outputTokenAddress
    ? _getAddressOrThrowInputError(outputTokenAddress, "outputToken")
    : undefined;

  const { l1Token, outputToken, inputToken, resolvedOriginChainId } =
    getRouteDetails(
      inputTokenAddress,
      destinationChainId,
      originChainId ? Number(originChainId) : undefined,
      outputTokenAddress
    );

  if (
    disabledL1Tokens.includes(l1Token.address.toLowerCase()) ||
    !isRouteEnabled(
      resolvedOriginChainId,
      destinationChainId,
      inputToken.address,
      outputToken.address
    )
  ) {
    throw new RouteNotEnabledError({
      message: "Route is not enabled.",
    });
  }

  return {
    l1Token,
    inputToken,
    outputToken,
    destinationChainId,
    resolvedOriginChainId,
  };
};

export const validateDepositMessage = async (
  recipient: string,
  destinationChainId: number,
  relayer: string,
  outputTokenAddress: string,
  amountInput: string,
  message: string
) => {
  if (!sdk.utils.isMessageEmpty(message)) {
    if (!ethers.utils.isHexString(message)) {
      throw new InvalidParamError({
        message: "Message must be a hex string",
        param: "message",
      });
    }
    if (message.length % 2 !== 0) {
      // Our message encoding is a hex string, so we need to check that the length is even.
      throw new InvalidParamError({
        message: "Message must be an even hex string",
        param: "message",
      });
    }
    const isRecipientAContract =
      getStaticIsContract(destinationChainId, recipient) ||
      (await isContractCache(destinationChainId, recipient).get());
    if (!isRecipientAContract) {
      throw new InvalidParamError({
        message: "Recipient must be a contract when a message is provided",
        param: "recipient",
      });
    } else {
      // If we're in this case, it's likely that we're going to have to simulate the execution of
      // a complex message handling from the specified relayer to the specified recipient by calling
      // the arbitrary function call `handleAcrossMessage` at the recipient. So that we can discern
      // the difference between an OUT_OF_FUNDS error in either the transfer or through the execution
      // of the `handleAcrossMessage` we will check that the balance of the relayer is sufficient to
      // support this deposit.
      const balanceOfToken = await getCachedTokenBalance(
        destinationChainId,
        relayer,
        outputTokenAddress
      );
      if (balanceOfToken.lt(amountInput)) {
        throw new InvalidParamError({
          message:
            `Relayer Address (${relayer}) doesn't have enough funds to support this deposit;` +
            ` for help, please reach out to https://discord.across.to`,
          param: "relayer",
        });
      }
    }
  }
};

function getStaticIsContract(chainId: number, address: string) {
  const deployedAcrossContract = Object.values(
    (
      acrossDeployments as {
        [chainId: number]: {
          [contractName: string]: {
            address: string;
          };
        };
      }
    )[chainId]
  ).find(
    (contract) => contract.address.toLowerCase() === address.toLowerCase()
  );
  return !!deployedAcrossContract;
}

/**
 * Utility function to resolve route details based on given `inputTokenAddress` and `destinationChainId`.
 * The optional parameter `originChainId` can be omitted if the `inputTokenAddress` is unique across all
 * chains. If the `inputTokenAddress` is not unique across all chains, the `originChainId` must be
 * provided to resolve the correct token details.
 * @param inputTokenAddress The token address to resolve details for.
 * @param destinationChainId The destination chain id of the route.
 * @param originChainId Optional if the `inputTokenAddress` is unique across all chains. Required if not.
 * @param outputTokenAddress Optional output token address.
 * @returns Token details of route and additional information, such as the inferred origin chain id, L1
 * token address and the input/output token addresses.
 */
export const getRouteDetails = (
  inputTokenAddress: string,
  destinationChainId: number,
  originChainId?: number,
  outputTokenAddress?: string
) => {
  const inputToken = getTokenByAddress(inputTokenAddress, originChainId);

  if (!inputToken) {
    throw new InvalidParamError({
      message: originChainId
        ? "Unsupported token on given origin chain"
        : "Unsupported token address",
      param: "inputTokenAddress",
    });
  }

  const l1TokenAddress =
    TOKEN_SYMBOLS_MAP[inputToken.symbol as keyof typeof TOKEN_SYMBOLS_MAP]
      .addresses[HUB_POOL_CHAIN_ID];
  const l1Token = getTokenByAddress(l1TokenAddress, HUB_POOL_CHAIN_ID);

  if (!l1Token) {
    throw new InvalidParamError({
      message: "No L1 token found for given input token address",
      param: "inputTokenAddress",
    });
  }

  outputTokenAddress ??=
    inputToken.addresses[destinationChainId] ||
    l1Token.addresses[destinationChainId];

  const outputToken = outputTokenAddress
    ? getTokenByAddress(outputTokenAddress, destinationChainId)
    : undefined;

  if (!outputToken) {
    throw new InvalidParamError({
      message: "Unsupported token address on given destination chain",
      param: "outputTokenAddress",
    });
  }

  const possibleOriginChainIds = originChainId
    ? [originChainId]
    : _getChainIdsOfToken(inputTokenAddress, inputToken);

  if (possibleOriginChainIds.length === 0) {
    throw new InvalidParamError({
      message: "Unsupported token address",
      param: "inputTokenAddress",
    });
  }

  if (possibleOriginChainIds.length > 1) {
    throw new InvalidParamError({
      message:
        "More than one route is enabled for the provided inputs causing ambiguity. Please specify the originChainId.",
      param: "inputTokenAddress",
    });
  }

  const resolvedOriginChainId = possibleOriginChainIds[0];

  return {
    inputToken: {
      ...inputToken,
      symbol: sdk.utils.isBridgedUsdc(inputToken.symbol)
        ? _getBridgedUsdcTokenSymbol(inputToken.symbol, resolvedOriginChainId)
        : inputToken.symbol,
      address: utils.getAddress(inputToken.addresses[resolvedOriginChainId]),
    },
    outputToken: {
      ...outputToken,
      symbol: sdk.utils.isBridgedUsdc(outputToken.symbol)
        ? _getBridgedUsdcTokenSymbol(outputToken.symbol, destinationChainId)
        : outputToken.symbol,
      address: utils.getAddress(outputToken.addresses[destinationChainId]),
    },
    l1Token: {
      ...l1Token,
      address: l1TokenAddress,
    },
    resolvedOriginChainId,
  };
};

export const getTokenByAddress = (
  tokenAddress: string,
  chainId?: number
):
  | {
      decimals: number;
      symbol: string;
      name: string;
      addresses: Record<number, string>;
      coingeckoId: string;
    }
  | undefined => {
  const matches =
    Object.entries(TOKEN_SYMBOLS_MAP).filter(([_symbol, { addresses }]) =>
      chainId
        ? addresses[chainId]?.toLowerCase() === tokenAddress.toLowerCase()
        : Object.values(addresses).some(
            (address) => address.toLowerCase() === tokenAddress.toLowerCase()
          )
    ) || [];

  if (matches.length === 0) {
    return undefined;
  }

  if (matches.length > 1) {
    const nativeUsdc = matches.find(([symbol]) => symbol === "USDC");
    if (chainId === HUB_POOL_CHAIN_ID && nativeUsdc) {
      return nativeUsdc[1];
    }
  }

  return matches[0][1];
};

const _getChainIdsOfToken = (
  tokenAddress: string,
  token: Omit<
    (typeof TOKEN_SYMBOLS_MAP)[keyof typeof TOKEN_SYMBOLS_MAP],
    "coingeckoId"
  >
) => {
  const chainIds = Object.entries(token.addresses).filter(
    ([_, address]) => address.toLowerCase() === tokenAddress.toLowerCase()
  );
  return chainIds.map(([chainId]) => Number(chainId));
};

const _getBridgedUsdcTokenSymbol = (tokenSymbol: string, chainId: number) => {
  if (!sdk.utils.isBridgedUsdc(tokenSymbol)) {
    throw new Error(`Token ${tokenSymbol} is not a bridged USDC token`);
  }

  switch (chainId) {
    case CHAIN_IDs.BASE:
      return TOKEN_SYMBOLS_MAP.USDbC.symbol;
    case CHAIN_IDs.ZORA:
      return TOKEN_SYMBOLS_MAP.USDzC.symbol;
    default:
      return TOKEN_SYMBOLS_MAP["USDC.e"].symbol;
  }
};

const _getAddressOrThrowInputError = (address: string, paramName: string) => {
  try {
    return ethers.utils.getAddress(address);
  } catch (err) {
    throw new InvalidParamError({
      message: `Invalid address provided for '${paramName}'`,
      param: paramName,
    });
  }
};

export const getHubPool = (provider: providers.Provider) => {
  return HubPool__factory.connect(ENABLED_ROUTES.hubPoolAddress, provider);
};

/**
 * Resolves an Infura provider given the name of the ETH network
 * @param nameOrChainId The name of an ethereum network
 * @returns A valid Ethers RPC provider
 */
export const infuraProvider = (nameOrChainId: providers.Networkish) => {
  const url = new ethers.providers.InfuraProvider(
    nameOrChainId,
    REACT_APP_PUBLIC_INFURA_ID
  ).connection.url;
  return new ethers.providers.StaticJsonRpcProvider(url);
};

/**
 * Resolves a fixed Static RPC provider if an override url has been specified.
 * @returns A provider or undefined if an override was not specified.
 */
export const overrideProvider = (
  chainId: string
): providers.StaticJsonRpcProvider | undefined => {
  const url = process.env[`REACT_APP_CHAIN_${chainId}_PROVIDER_URL`];
  if (url) {
    return new ethers.providers.StaticJsonRpcProvider(url);
  } else {
    return undefined;
  }
};

/**
 * Generates a fixed HubPoolClientConfig object
 * @returns A fixed constant
 */
export const makeHubPoolClientConfig = (chainId = 1) => {
  return {
    chainId: chainId,
    hubPoolAddress: ENABLED_ROUTES.hubPoolAddress,
    wethAddress: TOKEN_SYMBOLS_MAP.WETH.addresses[CHAIN_IDs.MAINNET],
    configStoreAddress: ENABLED_ROUTES.acrossConfigStoreAddress,
    acceleratingDistributorAddress:
      ENABLED_ROUTES.acceleratingDistributorAddress,
    merkleDistributorAddress: ENABLED_ROUTES.merkleDistributorAddress,
  };
};

/**
 * Resolves the current HubPoolClient
 * @returns A HubPool client that can query the blockchain
 */
export const getHubPoolClient = () => {
  const hubPoolConfig = makeHubPoolClientConfig(HUB_POOL_CHAIN_ID);
  return new sdk.pool.Client(
    hubPoolConfig,
    {
      provider: getProvider(HUB_POOL_CHAIN_ID),
    },
    (_, __) => {} // Dummy function that does nothing and is needed to construct this client.
  );
};

export const getGasMarkup = (chainId: string | number) => {
  if (typeof gasMarkup[chainId] === "number") {
    return gasMarkup[chainId];
  }

  return sdk.utils.chainIsOPStack(Number(chainId))
    ? gasMarkup[CHAIN_IDs.OPTIMISM] ?? DEFAULT_GAS_MARKUP
    : DEFAULT_GAS_MARKUP;
};

/**
 * Retrieves an isntance of the Across SDK RelayFeeCalculator
 * @param destinationChainId The destination chain that a bridge operation will transfer to
 * @returns An instance of the `RelayFeeCalculator` for the specific chain specified by `destinationChainId`
 */
export const getRelayerFeeCalculator = (
  destinationChainId: number,
  overrides: Partial<{
    spokePoolAddress: string;
    relayerAddress: string;
  }> = {}
) => {
  const queries = getRelayerFeeCalculatorQueries(destinationChainId, overrides);
  const relayerFeeCalculatorConfig = {
    feeLimitPercent: maxRelayFeePct * 100,
    queries,
    capitalCostsConfig: relayerFeeCapitalCostConfig,
  };
  if (relayerFeeCalculatorConfig.feeLimitPercent < 1)
    throw new Error(
      "Setting fee limit % < 1% will produce nonsensical relay fee details"
    );
  return new sdk.relayFeeCalculator.RelayFeeCalculator(
    relayerFeeCalculatorConfig,
    logger
  );
};

const getRelayerFeeCalculatorQueries = (
  destinationChainId: number,
  overrides: Partial<{
    spokePoolAddress: string;
    relayerAddress: string;
  }> = {}
) => {
  return sdk.relayFeeCalculator.QueryBase__factory.create(
    destinationChainId,
    getProvider(destinationChainId, { useSpeedProvider: true }),
    undefined,
    overrides.spokePoolAddress || getSpokePoolAddress(destinationChainId),
    overrides.relayerAddress,
    REACT_APP_COINGECKO_PRO_API_KEY,
    getLogger(),
    getGasMarkup(destinationChainId)
  );
};

/**
 * Retrieves the results of the `relayFeeCalculator` SDK function: `relayerFeeDetails`
 * @param inputToken A valid input token address
 * @param outputToken A valid output token address
 * @param amount  The amount of funds that are requesting to be transferred
 * @param originChainId The origin chain that this token will be transferred from
 * @param destinationChainId The destination chain that this token will be transferred to
 * @param recipientAddress The address that will receive the transferred funds
 * @param tokenPrice An optional overred price to prevent the SDK from creating its own call
 * @param message An optional message to include in the transfer
 * @param relayerAddress An optional relayer address to use for the transfer
 * @param gasUnits An optional gas unit to use for the transfer
 * @param gasPrice An optional gas price to use for the transfer
 * @returns The a promise to the relayer fee for the given `amount` of transferring `l1Token` to `destinationChainId`
 */
export const getRelayerFeeDetails = async (
  deposit: {
    inputToken: string;
    outputToken: string;
    amount: sdk.utils.BigNumberish;
    originChainId: number;
    destinationChainId: number;
    recipientAddress: string;
    message?: string;
  },
  tokenPrice?: number,
  relayerAddress?: string,
  gasUnits?: sdk.utils.BigNumberish,
  gasPrice?: sdk.utils.BigNumberish
): Promise<sdk.relayFeeCalculator.RelayerFeeDetails> => {
  const {
    inputToken,
    outputToken,
    amount,
    originChainId,
    destinationChainId,
    recipientAddress,
    message,
  } = deposit;
  const relayFeeCalculator = getRelayerFeeCalculator(destinationChainId, {
    relayerAddress,
  });
  return await relayFeeCalculator.relayerFeeDetails(
    buildDepositForSimulation({
      amount: amount.toString(),
      inputToken,
      outputToken,
      recipientAddress,
      originChainId,
      destinationChainId,
      message,
    }),
    amount,
    sdk.utils.isMessageEmpty(message),
    relayerAddress,
    tokenPrice,
    gasPrice,
    gasUnits
  );
};

export const buildDepositForSimulation = (depositArgs: {
  amount: BigNumberish;
  inputToken: string;
  outputToken: string;
  recipientAddress: string;
  originChainId: number;
  destinationChainId: number;
  message?: string;
}) => {
  const {
    amount,
    inputToken,
    outputToken,
    recipientAddress,
    originChainId,
    destinationChainId,
    message,
  } = depositArgs;
  // Small amount to simulate filling with. Should be low enough to guarantee a successful fill.
  const safeOutputAmount = sdk.utils.toBN(100);
  return {
    inputAmount: sdk.utils.toBN(amount),
    outputAmount: sdk.utils.isMessageEmpty(message)
      ? safeOutputAmount
      : sdk.utils.toBN(amount),
    depositId: sdk.utils.bnUint32Max.toNumber(),
    depositor: recipientAddress,
    recipient: recipientAddress,
    destinationChainId,
    originChainId,
    quoteTimestamp: sdk.utils.getCurrentTime() - 60, // Set the quote timestamp to 60 seconds ago ~ 1 ETH block
    inputToken,
    outputToken,
    fillDeadline: sdk.utils.bnUint32Max.toNumber(), // Defined as `INFINITE_FILL_DEADLINE` in SpokePool.sol
    exclusiveRelayer: sdk.constants.ZERO_ADDRESS,
    exclusivityDeadline: 0, // Defined as ZERO in SpokePool.sol
    message: message ?? sdk.constants.EMPTY_MESSAGE,
    fromLiteChain: false, // FIXME
    toLiteChain: false, // FIXME
  };
};

/**
 * Creates an HTTP call to the `/api/coingecko` endpoint to resolve a CoinGecko price
 * @param l1Token The ERC20 token address of the coin to find the cached price of
 * @param baseCurrency The base currency to convert the token price to
 * @param date An optional date string in the format of `DD-MM-YYYY` to resolve a historical price
 * @returns The price of the `l1Token` token.
 */
export const getCachedTokenPrice = async (
  l1Token: string,
  baseCurrency: string = "eth",
  historicalDateISO?: string
): Promise<number> => {
  return Number(
    (
      await axios(`${resolveVercelEndpoint()}/api/coingecko`, {
        params: { l1Token, baseCurrency, date: historicalDateISO },
      })
    ).data.price
  );
};

/**
 * Creates an HTTP call to the `/api/limits` endpoint to resolve limits for a given token/route.
 * @param inputToken The input token address
 * @param outputToken The output token address
 * @param originChainId The origin chain id
 * @param destinationChainId The destination chain id
 */
export const getCachedLimits = async (
  inputToken: string,
  outputToken: string,
  originChainId: number,
  destinationChainId: number,
  amount?: string,
  recipient?: string,
  relayer?: string,
  message?: string
): Promise<{
  minDeposit: string;
  maxDeposit: string;
  maxDepositInstant: string;
  maxDepositShortDelay: string;
  recommendedDepositInstant: string;
  relayerFeeDetails: {
    relayFeeTotal: string;
    relayFeePercent: string;
    capitalFeePercent: string;
    capitalFeeTotal: string;
    gasFeePercent: string;
    gasFeeTotal: string;
  };
}> => {
  return (
    await axios(`${resolveVercelEndpoint()}/api/limits`, {
      params: {
        inputToken,
        outputToken,
        originChainId,
        destinationChainId,
        amount,
        message,
        recipient,
        relayer,
      },
    })
  ).data;
};

export async function getSuggestedFees(params: {
  inputToken: string;
  outputToken: string;
  originChainId: number;
  destinationChainId: number;
  amount: string;
  skipAmountLimit?: boolean;
  message?: string;
  depositMethod?: string;
  recipient?: string;
}): Promise<{
  estimatedFillTimeSec: number;
  timestamp: number;
  isAmountTooLow: boolean;
  quoteBlock: string;
  exclusiveRelayer: string;
  exclusivityDeadline: number;
  spokePoolAddress: string;
  destinationSpokePoolAddress: string;
  totalRelayFee: {
    pct: string;
    total: string;
  };
  relayerCapitalFee: {
    pct: string;
    total: string;
  };
  relayerGasFee: {
    pct: string;
    total: string;
  };
  lpFee: {
    pct: string;
    total: string;
  };
  limits: {
    minDeposit: string;
    maxDeposit: string;
    maxDepositInstant: string;
    maxDepositShortDelay: string;
    recommendedDepositInstant: string;
  };
}> {
  return (
    await axios(`${resolveVercelEndpoint()}/api/suggested-fees`, {
      params,
    })
  ).data;
}

export async function getBridgeQuoteForMinOutput(params: {
  inputToken: Token;
  outputToken: Token;
  minOutputAmount: BigNumber;
  recipient?: string;
  message?: string;
}) {
  const baseParams = {
    inputToken: params.inputToken.address,
    outputToken: params.outputToken.address,
    originChainId: params.inputToken.chainId,
    destinationChainId: params.outputToken.chainId,
    skipAmountLimit: false,
    recipient: params.recipient,
    message: params.message,
  };

  try {
    // 1. Use the suggested fees to get an indicative quote with
    // input amount equal to minOutputAmount
    let tries = 0;
    let adjustedInputAmount = params.minOutputAmount;
    let indicativeQuote = await getSuggestedFees({
      ...baseParams,
      amount: adjustedInputAmount.toString(),
    });
    let adjustmentPct = indicativeQuote.totalRelayFee.pct;
    let finalQuote: Awaited<ReturnType<typeof getSuggestedFees>> | undefined =
      undefined;

    // 2. Adjust input amount to meet minOutputAmount
    while (tries < 3) {
      adjustedInputAmount = adjustedInputAmount
        .mul(utils.parseEther("1").add(adjustmentPct))
        .div(sdk.utils.fixedPointAdjustment);
      const adjustedQuote = await getSuggestedFees({
        ...baseParams,
        amount: adjustedInputAmount.toString(),
      });
      const outputAmount = adjustedInputAmount.sub(
        adjustedInputAmount
          .mul(adjustedQuote.totalRelayFee.pct)
          .div(sdk.utils.fixedPointAdjustment)
      );

      if (outputAmount.gte(params.minOutputAmount)) {
        finalQuote = adjustedQuote;
        break;
      } else {
        adjustmentPct = adjustedQuote.totalRelayFee.pct;
        tries++;
      }
    }

    if (!finalQuote) {
      throw new Error("Failed to adjust input amount to meet minOutputAmount");
    }

    return {
      inputAmount: adjustedInputAmount,
      outputAmount: adjustedInputAmount.sub(finalQuote.totalRelayFee.total),
      minOutputAmount: params.minOutputAmount,
      suggestedFees: finalQuote,
      message: params.message,
      inputToken: params.inputToken,
      outputToken: params.outputToken,
    };
  } catch (err) {
    if (err instanceof AxiosError) {
      const { response = { data: {} } } = err;
      // If upstream error is an AcrossApiError, we just return it
      if (response?.data?.type === "AcrossApiError") {
        throw new AcrossApiError(
          {
            message: response.data.message,
            status: response.data.status,
            code: response.data.code,
            param: response.data.param,
          },
          { cause: err }
        );
      } else {
        const message = `Upstream http request to ${err.request?.url} failed with ${err.status} ${err.message}`;
        throw new AcrossApiError(
          {
            message,
            status: HttpErrorToStatusCode.BAD_GATEWAY,
            code: AcrossErrorCode.UPSTREAM_HTTP_ERROR,
          },
          { cause: err }
        );
      }
    }
    throw err;
  }
}

export const providerCache: Record<string, StaticJsonRpcProvider> = {};

/**
 * Generates a relevant provider for the given input chainId
 * @param _chainId A valid chain identifier where Across is deployed
 * @returns A provider object to query the requested blockchain
 */
export const getProvider = (
  _chainId: number,
  opts = {
    useSpeedProvider: false,
  }
): providers.StaticJsonRpcProvider => {
  const chainId = _chainId.toString();
  const cacheKey = `${chainId}-${opts.useSpeedProvider}`;
  if (!providerCache[cacheKey]) {
    // Resolves provider from urls set in rpc-providers.json.
    const providerFromConfigJson = getProviderFromConfigJson(chainId, opts);
    // Resolves provider from urls set via environment variables.
    // Note that this is legacy and should be removed in the future.
    const override = overrideProvider(chainId);

    if (providerFromConfigJson) {
      providerCache[cacheKey] = providerFromConfigJson;
    } else if (override) {
      providerCache[cacheKey] = override;
    } else {
      providerCache[cacheKey] = infuraProvider(_chainId);
    }
  }
  return providerCache[cacheKey];
};

/**
 * Resolves a provider from the `rpc-providers.json` configuration file.
 */
function getProviderFromConfigJson(
  _chainId: string,
  opts = {
    useSpeedProvider: false,
  }
) {
  const chainId = Number(_chainId);
  const urls = getRpcUrlsFromConfigJson(chainId);

  if (urls.length === 0) {
    console.warn(
      `No provider URL found for chainId ${chainId} in rpc-providers.json`
    );
    return undefined;
  }

  if (!opts.useSpeedProvider) {
    return new sdk.providers.RetryProvider(
      urls.map((url) => [{ url, errorPassThrough: true }, chainId]),
      chainId,
      1, // quorum can be 1 in the context of the API
      3, // retries
      0.5, // delay
      5, // max. concurrency
      "RPC_PROVIDER", // cache namespace
      0 // disable RPC calls logging
    );
  }

  return new sdk.providers.SpeedProvider(
    urls.map((url) => [{ url, errorPassThrough: true }, chainId]),
    chainId,
    3, // max. concurrency used in `SpeedProvider`
    5, // max. concurrency used in `RateLimitedProvider`
    "RPC_PROVIDER", // cache namespace
    1 // disable RPC calls logging
  );
}

export function getRpcUrlsFromConfigJson(chainId: number) {
  const urls: string[] = [];

  const { providers } = rpcProvidersJson;
  const enabledProviders: RpcProviderName[] =
    (providers.enabled as Record<string, RpcProviderName[]>)[chainId] ||
    providers.enabled.default;

  for (const provider of enabledProviders) {
    const providerUrl = (providers.urls[provider] as Record<string, string>)?.[
      chainId
    ];
    if (providerUrl) {
      urls.push(providerUrl);
    }
  }

  return urls;
}

/**
 * Generates a relevant SpokePool given the input chain ID
 * @param _chainId A valid chain Id that corresponds to an available AcrossV2 Spoke Pool
 * @returns The corresponding SpokePool for the given `_chainId`
 */
export const getSpokePool = (_chainId: number): SpokePool => {
  const spokePoolAddress = getSpokePoolAddress(_chainId);
  return SpokePool__factory.connect(spokePoolAddress, getProvider(_chainId));
};

export const getSpokePoolAddress = (chainId: number): string => {
  switch (chainId) {
    default:
      return sdk.utils.getDeployedAddress("SpokePool", chainId) as string;
  }
};

/**
 * Determines if a given route is enabled to support an AcrossV2 bridge
 * @param fromChainId The chain id of the origin bridge action
 * @param toChainId The chain id of the destination bridge action.
 * @param fromToken The originating token address. Note: is a valid ERC-20 address
 * @param toToken The destination token address. Note: is a valid ERC-20 address
 * @returns A boolean representing if a route with these parameters is available
 */
export const isRouteEnabled = (
  fromChainId: number,
  toChainId: number,
  fromToken: string,
  toToken: string
): boolean => {
  const enabled = ENABLED_ROUTES.routes.find(
    ({ fromTokenAddress, toTokenAddress, fromChain, toChain }) =>
      fromChainId === fromChain &&
      toChainId === toChain &&
      fromToken.toLowerCase() === fromTokenAddress.toLowerCase() &&
      toToken.toLowerCase() === toTokenAddress.toLowerCase()
  );
  return !!enabled;
};

export function isInputTokenBridgeable(
  inputTokenAddress: string,
  originChainId: number
) {
  return ENABLED_ROUTES.routes.some(
    ({ fromTokenAddress, fromChain }) =>
      originChainId === fromChain &&
      inputTokenAddress.toLowerCase() === fromTokenAddress.toLowerCase()
  );
}

export function isOutputTokenBridgeable(
  outputTokenAddress: string,
  destinationChainId: number
) {
  return ENABLED_ROUTES.routes.some(
    ({ toTokenAddress, toChain }) =>
      destinationChainId === toChain &&
      toTokenAddress.toLowerCase() === outputTokenAddress.toLowerCase()
  );
}

export function getRouteByInputTokenAndDestinationChain(
  inputTokenAddress: string,
  destinationChainId: number
) {
  return ENABLED_ROUTES.routes.find(
    ({ fromTokenAddress, toChain }) =>
      destinationChainId === toChain &&
      fromTokenAddress.toLowerCase() === inputTokenAddress.toLowerCase()
  );
}

export function getRouteByOutputTokenAndOriginChain(
  outputTokenAddress: string,
  originChainId: number
) {
  return ENABLED_ROUTES.routes.find(
    ({ toTokenAddress, fromChain }) =>
      originChainId === fromChain &&
      outputTokenAddress.toLowerCase() === toTokenAddress.toLowerCase()
  );
}

export function getRoutesByChainIds(
  originChainId: number,
  destinationChainId: number
) {
  return ENABLED_ROUTES.routes.filter(
    ({ toChain, fromChain }) =>
      originChainId === fromChain && destinationChainId === toChain
  );
}

/**
 * Resolves the balance of a given ERC20 token at a provided address. If no token is provided, the balance of the
 * native currency will be returned.
 * @param chainId The blockchain Id to query against
 * @param account A valid Web3 wallet address
 * @param token The valid ERC20 token address on the given `chainId`.
 * @returns A promise that resolves to the BigNumber of the balance
 */
export const getBalance = (
  chainId: string | number,
  account: string,
  token: string,
  blockTag?: string | number
): Promise<BigNumber> => {
  return sdk.utils.getTokenBalance(
    account,
    token,
    getProvider(Number(chainId)),
    blockTag ?? BLOCK_TAG_LAG
  );
};

/**
 * Fetches the balances for an array of addresses on a particular chain, for a particular erc20 token
 * @param chainId The blockchain Id to query against
 * @param addresses An array of valid Web3 wallet addresses
 * @param tokenAddress The valid ERC20 token address on the given `chainId` or ZERO_ADDRESS for native balances
 * @param blockTag Block to query from, defaults to latest block
 * @returns a Promise that resolves to an array of BigNumbers
 */
export const getBatchBalanceViaMulticall3 = async (
  chainId: string | number,
  addresses: string[],
  tokenAddresses: string[],
  blockTag: providers.BlockTag = "latest"
): Promise<{
  blockNumber: providers.BlockTag;
  balances: Record<string, Record<string, string>>;
}> => {
  const chainIdAsInt = Number(chainId);
  const provider = getProvider(chainIdAsInt);

  const multicall3 = getMulticall3(chainIdAsInt, provider);

  if (!multicall3) {
    throw new Error("No Multicall3 deployed on this chain");
  }

  let calls: Parameters<typeof callViaMulticall3>[1] = [];

  for (const tokenAddress of tokenAddresses) {
    if (tokenAddress === sdk.constants.ZERO_ADDRESS) {
      // For native currency
      calls.push(
        ...addresses.map((address) => ({
          contract: multicall3,
          functionName: "getEthBalance",
          args: [address],
        }))
      );
    } else {
      // For ERC20 tokens
      const erc20Contract = ERC20__factory.connect(tokenAddress, provider);
      calls.push(
        ...addresses.map((address) => ({
          contract: erc20Contract,
          functionName: "balanceOf",
          args: [address],
        }))
      );
    }
  }

  const inputs = calls.map(({ contract, functionName, args }) => ({
    target: contract.address,
    callData: contract.interface.encodeFunctionData(functionName, args),
  }));

  const [blockNumber, results] = await multicall3.callStatic.aggregate(inputs, {
    blockTag,
  });

  const decodedResults = results.map((result, i) =>
    calls[i].contract.interface.decodeFunctionResult(
      calls[i].functionName,
      result
    )
  );

  let balances: Record<string, Record<string, string>> = {};

  let resultIndex = 0;
  for (const tokenAddress of tokenAddresses) {
    addresses.forEach((address) => {
      if (!balances[address]) {
        balances[address] = {};
      }
      balances[address][tokenAddress] = decodedResults[resultIndex].toString();
      resultIndex++;
    });
  }

  return {
    blockNumber: blockNumber.toNumber(),
    balances,
  };
};

export function getMulticall3(
  chainId: number,
  signerOrProvider?: Signer | providers.Provider
): Multicall3 | undefined {
  const address = sdk.utils.getMulticallAddress(chainId);

  // no multicall on this chain
  if (!address) {
    return undefined;
  }

  return new ethers.Contract(
    address,
    MINIMAL_MULTICALL3_ABI,
    signerOrProvider
  ) as Multicall3;
}

/**
 * Resolves the cached balance of a given ERC20 token at a provided address. If no token is provided, the balance of the
 * native currency will be returned.
 * @param chainId The blockchain Id to query against
 * @param account A valid Web3 wallet address
 * @param token The valid ERC20 token address on the given `chainId`.
 * @returns A promise that resolves to the BigNumber of the balance
 */
export const getCachedTokenBalance = async (
  chainId: string | number,
  account: string,
  token: string
): Promise<BigNumber> => {
  const balance = await latestBalanceCache({
    chainId: Number(chainId),
    tokenAddress: token,
    address: account,
  }).get();
  return balance;
};

/**
 * Resolves the cached balance of a given ERC20 token at a provided address. If no token is provided, the balance of the
 * native currency will be returned.
 * @param chainId The blockchain Id to query against
 * @param account A valid Web3 wallet address
 * @param token The valid ERC20 token address on the given `chainId`.
 * @returns A promise that resolves to the BigNumber of the balance
 */
export const getCachedTokenBalances = async (
  chainId: string | number,
  addresses: string[],
  tokenAddresses: string[]
): Promise<BatchAccountBalanceResponse> => {
  const response = await axios.get<BatchAccountBalanceResponse>(
    `${resolveVercelEndpoint()}/api/batch-account-balance?${buildSearchParams({
      chainId,
      addresses,
      tokenAddresses,
    })}`
  );

  return response.data;
};

/**
 * Finds the largest number in an array of `BigNumber` values
 * @param arr The array to find the largest number
 * @returns The largest bigNumber
 */
export const maxBN = (...arr: BigNumber[]): BigNumber => {
  return [...arr].sort((a, b) => {
    if (b.gt(a)) return 1;
    if (a.gt(b)) return -1;
    return 0;
  })[0];
};

/**
 * Finds the smallest number in an array of `BigNumber` values
 * @param arr The array to find the smallest number
 * @returns The Smallest bigNumber
 */
export const minBN = (...arr: BigNumber[]): BigNumber => {
  return [...arr].sort((a, b) => {
    if (a.gt(b)) return 1;
    if (b.gt(a)) return -1;
    return 0;
  })[0];
};

/**
 * Performs an O(n) time filter-then-map
 * @param array array An array of elements to apply this transform
 * @param filterFn A function which resolves a boolean. A true return will appear in the final output array
 * @param mappingFn A function to transform an array element into the mapping
 * @returns A copy of the `array`, but filtered and mapped
 */
export function applyFilterMap<InputType, MapType>(
  array: InputType[],
  filterFn: (arg: InputType) => boolean,
  mappingFn: (arg: InputType) => MapType
): MapType[] {
  return array.reduce((accumulator: MapType[], currentValue: InputType) => {
    if (filterFn(currentValue)) {
      accumulator.push(mappingFn(currentValue));
    }
    return accumulator;
  }, []);
}

/**
 * Performs a filter after amapping operation in O(n) time
 * @param array array An array of elements to apply this transform
 * @param filterFn A function which resolves a boolean. A true return will appear in the final output array
 * @param mappingFn A function to transform an array element into the mapping
 * @param mapFirst If true, the element will be transformed prior to being filtered
 * @returns A copy of the `array`, but filtered and mapped
 */
export function applyMapFilter<InputType, MapType>(
  array: InputType[],
  filterFn: (arg: MapType) => boolean,
  mappingFn: (arg: InputType) => MapType
) {
  return array.reduce((accumulator: MapType[], currentValue: InputType) => {
    const currentValueMapping = mappingFn(currentValue);
    if (filterFn(currentValueMapping)) {
      accumulator.push(currentValueMapping);
    }
    return accumulator;
  }, []);
}

/* ------------------------- superstruct validators ------------------------- */

export function parsableBigNumberString() {
  return define<string>("parsableBigNumberString", (value) => {
    try {
      BigNumber.from(value);
      return true;
    } catch (error) {
      return false;
    }
  });
}

export function validAddress() {
  return define<string>("validAddress", (value) =>
    utils.isAddress(value as string)
  );
}

export function validAddressOrENS() {
  return define<string>("validAddressOrENS", (value) => {
    const ensDomainRegex =
      // eslint-disable-next-line no-useless-escape
      /[-a-zA-Z0-9@:%._\+~#=]{1,256}\.[a-zA-Z0-9()]{1,6}\b([-a-zA-Z0-9()@:%_\+.~#?&//=]*)?/;
    return (
      utils.isAddress(value as string) || ensDomainRegex.test(value as string)
    );
  });
}

export function positiveIntStr() {
  return define<string>("positiveIntStr", (value) => {
    return Number.isInteger(Number(value)) && Number(value) > 0;
  });
}

export function positiveFloatStr(maxValue?: number) {
  return define<string>("positiveFloatStr", (value) => {
    return Number(value) >= 0 && (maxValue ? Number(value) <= maxValue : true);
  });
}

export function boolStr() {
  return define<string>("boolStr", (value) => {
    return value === "true" || value === "false";
  });
}

/**
 * Returns the cushion for a given token symbol and route. If no route is specified, the cushion for the token symbol
 * @param symbol The token symbol
 * @param fromChainId The origin chain ID
 * @param toChainId The destination chain ID
 * @returns The cushion in wei
 */
export function getLpCushion(
  symbol: string,
  fromChainId?: number,
  toChainId?: number
) {
  return (
    [
      `REACT_APP_LP_CUSHION_${symbol}_${fromChainId}_${toChainId}`,
      `REACT_APP_LP_CUSHION_${symbol}_${fromChainId}`,
      `REACT_APP_LP_CUSHION_${symbol}`,
    ]
      .map((key) => process.env[key])
      .find((value) => value !== undefined) ?? "0"
  );
}

export async function tagReferrer(
  dataHex: string,
  referrerAddressOrENS: string
) {
  let referrerAddress: string | null;

  if (ethers.utils.isAddress(referrerAddressOrENS)) {
    referrerAddress = referrerAddressOrENS;
  } else {
    const provider = getProvider(HUB_POOL_CHAIN_ID);
    referrerAddress = await provider.resolveName(referrerAddressOrENS);
  }

  if (!referrerAddress) {
    throw new Error("Invalid referrer address or ENS name");
  }

  if (!ethers.utils.isHexString(dataHex)) {
    throw new Error("Data must be a valid hex string");
  }

  return ethers.utils.hexConcat([
    dataHex,
    "0xd00dfeeddeadbeef",
    referrerAddress,
  ]);
}

export function tagDomain(dataHex: string, domainIdentifier: string): string {
  if (!ethers.utils.isHexString(dataHex)) {
    throw new Error("Data must be a valid hex string");
  }
  if (!ethers.utils.isHexString(domainIdentifier)) {
    throw new Error("Domain identifier must be a valid hex string");
  }
  return ethers.utils.hexConcat([
    dataHex,
    DOMAIN_CALLDATA_DELIMITER,
    domainIdentifier,
  ]);
}

export function getFallbackTokenLogoURI(l1TokenAddress: string) {
  const isACX = TOKEN_SYMBOLS_MAP.ACX.addresses[1] === l1TokenAddress;

  if (isACX) {
    return "https://across.to/logo-small.png";
  }

  return `https://github.com/trustwallet/assets/blob/master/blockchains/ethereum/assets/${l1TokenAddress}/logo.png?raw=true`;
}

export async function getPoolState(
  tokenAddress: string,
  externalPoolProvider?: string
): Promise<PoolStateResult> {
  const resolvedAddress = ethers.utils.getAddress(tokenAddress);
  if (externalPoolProvider === "balancer") {
    return getExternalPoolState(tokenAddress, externalPoolProvider);
  } else if (DEFI_LLAMA_POOL_LOOKUP[resolvedAddress] !== undefined) {
    return getDefiLlamaPoolState(tokenAddress);
  } else {
    return getAcrossPoolState(tokenAddress);
  }
}

export async function getPoolStateForUser(
  tokenAddress: string,
  userAddress: string
): Promise<PoolStateOfUser> {
  return getAcrossPoolUserState(tokenAddress, userAddress);
}

export async function getDefiLlamaPoolState(
  tokenAddress: string
): Promise<PoolStateResult> {
  const UUID = DEFI_LLAMA_POOL_LOOKUP[ethers.utils.getAddress(tokenAddress)];
  const url = `https://yields.llama.fi/chart/${UUID}`;
  const response = await axios.get<{
    status: string;
    data: { timestamp: string; apy: number; tvlUsd: number }[];
  }>(url);
  if (response.data.status !== "success") {
    throw new Error("Failed to fetch pool state");
  }
  const data = response.data.data;
  const lastElement = data[data.length - 1];
  return {
    estimatedApy: (lastElement.apy / 100).toFixed(4),
    exchangeRateCurrent: EXTERNAL_POOL_TOKEN_EXCHANGE_RATE.toString(),
    totalPoolSize: lastElement.tvlUsd.toFixed(2),
    liquidityUtilizationCurrent: "0",
  };
}

export async function getAcrossPoolState(tokenAddress: string) {
  const hubPoolClient = getHubPoolClient();
  await hubPoolClient.updatePool(tokenAddress);
  return hubPoolClient.getPoolState(tokenAddress);
}

export async function getAcrossPoolUserState(
  tokenAddress: string,
  userAddress: string
) {
  const hubPoolClient = getHubPoolClient();
  await hubPoolClient.updateUser(userAddress, tokenAddress);
  return hubPoolClient.getUserState(tokenAddress, userAddress);
}

export async function getExternalPoolState(
  tokenAddress: string,
  externalPoolProvider: string
) {
  switch (externalPoolProvider) {
    case "balancer":
      return getBalancerPoolState(tokenAddress);
    default:
      throw new InvalidParamError({
        message: "Invalid external pool provider",
        param: "externalPoolProvider",
      });
  }
}

async function getBalancerPoolState(poolTokenAddress: string) {
  const supportedBalancerPoolsMap = {
    [CHAIN_IDs.MAINNET]: {
      "50wstETH-50ACX": {
        id: "0x36be1e97ea98ab43b4debf92742517266f5731a3000200000000000000000466",
        address: "0x36Be1E97eA98AB43b4dEBf92742517266F5731a3",
      },
    },
    [CHAIN_IDs.SEPOLIA]: {},
  };

  const theGraphBaseUrl = `https://gateway-arbitrum.network.thegraph.com/api/${graphAPIKey}/subgraphs/id`;
  const defaultNetworkConfig = BALANCER_NETWORK_CONFIG[HUB_POOL_CHAIN_ID];
  const config = {
    network: {
      ...defaultNetworkConfig,
      pools: {
        ...defaultNetworkConfig.pools,
        ...supportedBalancerPoolsMap[HUB_POOL_CHAIN_ID],
      },
      // Due to an upgrade, we can no longer rely on the balancer hosted subgraph
      // to fetch the pool data. We need to use a new on-chain subgraph which requires
      // us to hardcode the URLs for each required subgraph. The caveat here is that
      // we now need an API key to access the subgraphs.
      urls: {
        subgraph: `${theGraphBaseUrl}/C4ayEZP2yTXRAB8vSaTrgN4m9anTe9Mdm2ViyiAuV9TV`,
        gaugesSubgraph: `${theGraphBaseUrl}/4sESujoqmztX6pbichs4wZ1XXyYrkooMuHA8sKkYxpTn`,
        blockNumberSubgraph: `${theGraphBaseUrl}/9A6bkprqEG2XsZUYJ5B2XXp6ymz9fNcn4tVPxMWDztYC`,
      },
    } as BalancerNetworkConfig,
    rpcUrl: getRpcUrlsFromConfigJson(HUB_POOL_CHAIN_ID)[0],
    coingecko: {
      coingeckoApiKey: REACT_APP_COINGECKO_PRO_API_KEY!,
    },
  };

  const poolEntry = Object.entries(
    supportedBalancerPoolsMap[HUB_POOL_CHAIN_ID]
  ).find(
    ([_, { address }]) =>
      address.toLowerCase() === poolTokenAddress.toLowerCase()
  );

  if (!poolEntry) {
    throw new InvalidParamError({
      message: `Balancer pool with address ${poolTokenAddress} not found`,
      param: "poolTokenAddress",
    });
  }

  const poolId = poolEntry[1].id as string;

  const balancer = new BalancerSDK({
    ...config,
    subgraphQuery: {
      args: {
        where: {
          id: {
            // Note: This ensures that only a single pool is queried which
            // improves performance significantly.
            eq: poolId,
          },
        },
      },
      attrs: {},
    },
  });

  const pool = await balancer.pools.find(poolId);

  if (!pool) {
    throw new InvalidParamError({
      message: `Balancer pool with address ${poolTokenAddress} not found`,
      param: "poolTokenAddress",
    });
  }

  const apr = await balancer.pools.apr(pool);

  // We want to include the swap fees & the underlying token
  // APRs in the APY calculation.
  const apyEstimated = (apr.swapFees + apr.tokenAprs.total) / 10_000;

  return {
    // The Balancer SDK returns percentages as follows:
    // 23% (0.23) as 2300
    // 2.3% (0.023) as 230
    // etc. So we divide by 10_000 to get the actual percentage.
    //
    // Additionally, we receive a potential range of APRs, so we take the average.
    estimatedApy: apyEstimated.toFixed(3),
    exchangeRateCurrent: EXTERNAL_POOL_TOKEN_EXCHANGE_RATE.toString(),
    totalPoolSize: pool.totalShares,
    liquidityUtilizationCurrent: pool.liquidity || "0",
  };
}

export async function fetchStakingPool(
  underlyingToken: {
    address: string;
    symbol: string;
    decimals: number;
  },
  externalPoolProvider?: string
) {
  const poolUnderlyingTokenAddress = underlyingToken.address;
  const provider = getProvider(HUB_POOL_CHAIN_ID);

  const hubPool = HubPool__factory.connect(
    ENABLED_ROUTES.hubPoolAddress,
    provider
  );
  const acceleratingDistributor = AcceleratingDistributor__factory.connect(
    ENABLED_ROUTES.acceleratingDistributorAddress,
    provider
  );

  const lpTokenAddress = externalPoolProvider
    ? poolUnderlyingTokenAddress
    : (await hubPool.pooledTokens(poolUnderlyingTokenAddress)).lpToken;

  const [acrossTokenAddress, tokenUSDExchangeRate] = await Promise.all([
    acceleratingDistributor.rewardToken(),
    getCachedTokenPrice(poolUnderlyingTokenAddress, "usd"),
  ]);
  const acxPriceInUSD = await getCachedTokenPrice(acrossTokenAddress, "usd");

  const lpTokenERC20 = ERC20__factory.connect(lpTokenAddress, provider);

  const [
    { enabled: poolEnabled, maxMultiplier, baseEmissionRate, cumulativeStaked },
    lpTokenDecimalCount,
    lpTokenSymbolName,
    liquidityPoolState,
  ] = await Promise.all([
    acceleratingDistributor.stakingTokens(lpTokenAddress),
    lpTokenERC20.decimals(),
    lpTokenERC20.symbol(),
    getPoolState(poolUnderlyingTokenAddress, externalPoolProvider),
  ]);

  const {
    estimatedApy: estimatedApyFromQuery,
    exchangeRateCurrent: lpExchangeRateToToken,
    totalPoolSize,
  } = liquidityPoolState;

  const lpExchangeRateToUSD = utils
    .parseUnits(tokenUSDExchangeRate.toString())
    .mul(lpExchangeRateToToken)
    .div(sdk.utils.fixedPointAdjustment);

  const convertLPValueToUsd = (lpAmount: BigNumber) =>
    BigNumber.from(lpExchangeRateToUSD)
      .mul(ConvertDecimals(lpTokenDecimalCount, 18)(lpAmount))
      .div(sdk.utils.fixedPointAdjustment);

  const usdCumulativeStakedValue = convertLPValueToUsd(cumulativeStaked);
  const usdTotalPoolSize = BigNumber.from(totalPoolSize)
    .mul(utils.parseUnits(tokenUSDExchangeRate.toString()))
    .div(sdk.utils.fixedPointAdjustment);

  const baseRewardsApy = getBaseRewardsApr(
    baseEmissionRate
      .mul(SECONDS_PER_YEAR)
      .mul(utils.parseUnits(acxPriceInUSD.toString()))
      .div(sdk.utils.fixedPointAdjustment),
    usdCumulativeStakedValue
  );
  const poolApy = utils.parseEther(estimatedApyFromQuery);
  const maxApy = poolApy.add(
    baseRewardsApy.mul(maxMultiplier).div(sdk.utils.fixedPointAdjustment)
  );
  const minApy = poolApy.add(baseRewardsApy);
  const rewardsApy = baseRewardsApy
    .mul(utils.parseEther("1"))
    .div(sdk.utils.fixedPointAdjustment);
  const totalApy = poolApy.add(rewardsApy);

  return {
    hubPoolAddress: hubPool.address,
    acceleratingDistributorAddress: acceleratingDistributor.address,
    underlyingToken,
    lpTokenAddress,
    poolEnabled,
    lpTokenSymbolName,
    lpTokenDecimalCount: lpTokenDecimalCount,
    apyData: {
      poolApy,
      maxApy,
      minApy,
      totalApy,
      baseRewardsApy,
      rewardsApy,
    },
    usdTotalPoolSize,
    totalPoolSize,
  };
}

// Copied from @uma/common
export const ConvertDecimals = (fromDecimals: number, toDecimals: number) => {
  // amount: string, BN, number - integer amount in fromDecimals smallest unit that want to convert toDecimals
  // returns: string with toDecimals in smallest unit
  return (amount: BigNumber): string => {
    amount = BigNumber.from(amount);
    if (amount.isZero()) return amount.toString();
    const diff = fromDecimals - toDecimals;
    if (diff === 0) return amount.toString();
    if (diff > 0) return amount.div(BigNumber.from("10").pow(diff)).toString();
    return amount.mul(BigNumber.from("10").pow(-1 * diff)).toString();
  };
};

export function getBaseRewardsApr(
  rewardsPerYearInUSD: BigNumber,
  totalStakedInUSD: BigNumber
) {
  if (totalStakedInUSD.isZero()) {
    totalStakedInUSD = utils.parseEther("1");
  }

  return rewardsPerYearInUSD
    .mul(sdk.utils.fixedPointAdjustment)
    .div(totalStakedInUSD);
}

/**
 * Makes a series of read calls via multicall3 (so they only hit the provider once).
 * @param provider Provider to use for the calls.
 * @param calls the calls to make via multicall3. Each call includes a contract, function name, and args, so that
 * this function can encode them correctly.
 * @param overrides Overrides to use for the multicall3 call.
 * @returns An array of the decoded results in the same order that they were passed in.
 */
export async function callViaMulticall3(
  provider: ethers.providers.JsonRpcProvider,
  calls: {
    contract: ethers.Contract;
    functionName: string;
    args?: any[];
  }[],
  overrides: ethers.CallOverrides = {}
): Promise<ethers.utils.Result[]> {
  const multicall3 = new ethers.Contract(
    MULTICALL3_ADDRESS,
    MINIMAL_MULTICALL3_ABI,
    provider
  );
  const inputs = calls.map(({ contract, functionName, args }) => ({
    target: contract.address,
    callData: contract.interface.encodeFunctionData(functionName, args),
  }));
  const [, results] = await (multicall3.callStatic.aggregate(
    inputs,
    overrides
  ) as Promise<[BigNumber, string[]]>);
  return results.map((result, i) =>
    calls[i].contract.interface.decodeFunctionResult(
      calls[i].functionName,
      result
    )
  );
}

/**
 * This gets a balancer v2 token price by querying the vault contract for the tokens and balances, and then
 * querying coingecko for the prices of those tokens.
 * @param tokenAddress The address of the balancer v2 token.
 * @param chainId The chain id where the token exists.
 */
export async function getBalancerV2TokenPrice(
  tokenAddress: string,
  chainId = 1
): Promise<number> {
  const provider = getProvider(chainId);
  const pool = new ethers.Contract(
    tokenAddress,
    MINIMAL_BALANCER_V2_POOL_ABI,
    provider
  );

  const [[vaultAddress], [poolId], [totalSupply]] = await callViaMulticall3(
    provider,
    [
      {
        contract: pool,
        functionName: "getVault",
      },
      {
        contract: pool,
        functionName: "getPoolId",
      },
      {
        contract: pool,
        functionName: "totalSupply",
      },
    ]
  );

  const vault = new ethers.Contract(
    vaultAddress,
    MINIMAL_BALANCER_V2_VAULT_ABI,
    provider
  );

  const { tokens, balances } = (await vault.getPoolTokens(poolId)) as {
    tokens: string[];
    balances: BigNumber[];
  };

  const tokenValues = await Promise.all(
    tokens.map(async (token: string, i: number): Promise<number> => {
      const tokenContract = ERC20__factory.connect(token, provider);
      const [price, decimals] = await Promise.all([
        getCachedTokenPrice(token, "usd"),
        tokenContract.decimals(),
      ]);
      const balance = parseFloat(
        ethers.utils.formatUnits(balances[i], decimals)
      );
      return balance * price;
    })
  );

  const totalValue = tokenValues.reduce((a, b) => a + b, 0);

  // Balancer v2 tokens have 18 decimals.
  const floatTotalSupply = parseFloat(
    ethers.utils.formatUnits(totalSupply, 18)
  );

  return Number((totalValue / floatTotalSupply).toFixed(18));
}

/**
 * Returns the EOA that will serve as the default relayer address
 * @param destinationChainId The destination chain that a bridge operation will transfer to
 * @param symbol A valid token symbol
 * @returns A valid EOA address
 */
export function getDefaultRelayerAddress(
  destinationChainId: number,
  symbol?: string
) {
  const symbolOverride = symbol
    ? defaultRelayerAddressOverride?.symbols?.[symbol]
    : undefined;
  return (
    symbolOverride?.chains?.[destinationChainId] ?? // Specific Symbol/Chain override
    symbolOverride?.defaultAddr ?? // Specific Symbol override
    defaultRelayerAddressOverride?.defaultAddr ?? // Default override
    sdk.constants.DEFAULT_SIMULATED_RELAYER_ADDRESS // Default hardcoded value
  );
}

/**
 * Performs the needed function calls to return a Vercel Response
 * @param response The response client provided by Vercel
 * @param body A payload in JSON format to send to the client
 * @param statusCode The status code - defaults to 200
 * @param cacheSeconds The cache time in non-negative whole seconds
 * @param staleWhileRevalidateSeconds The stale while revalidate time in non-negative whole seconds
 * @returns The response object
 * @see https://developer.mozilla.org/en-US/docs/Web/HTTP/Headers/Cache-Control
 * @see https://datatracker.ietf.org/doc/html/rfc7234
 * @note Be careful to not set anything negative please. The comment in the fn explains why
 */
export function sendResponse(
  response: VercelResponse,
  body: Record<string, unknown>,
  statusCode: number,
  cacheSeconds: number,
  staleWhileRevalidateSeconds: number
) {
  // Invalid (non-positive/non-integer) values will be considered undefined per RFC-7234.
  // Most browsers will consider these invalid and will request fresh data.
  response.setHeader(
    "Cache-Control",
    `s-maxage=${cacheSeconds}, stale-while-revalidate=${staleWhileRevalidateSeconds}`
  );
  return response.status(statusCode).json(body);
}

export function isSwapRouteEnabled({
  originChainId,
  destinationChainId,
  acrossInputTokenSymbol,
  acrossOutputTokenSymbol,
  swapTokenAddress,
}: {
  originChainId: number;
  destinationChainId: number;
  acrossInputTokenSymbol: string;
  acrossOutputTokenSymbol: string;
  swapTokenAddress: string;
}) {
  const swapRoute = ENABLED_ROUTES.swapRoutes.find((route) => {
    return (
      route.fromChain === originChainId &&
      route.toChain === destinationChainId &&
      route.fromTokenSymbol === acrossInputTokenSymbol &&
      route.toTokenSymbol === acrossOutputTokenSymbol &&
      route.swapTokenAddress.toLowerCase() === swapTokenAddress.toLowerCase()
    );
  });
  return !!swapRoute;
}

export function getLimitsBufferMultiplier(symbol: string) {
  const limitsBufferMultipliers: Record<string, string> = process.env
    .LIMITS_BUFFER_MULTIPLIERS
    ? JSON.parse(process.env.LIMITS_BUFFER_MULTIPLIERS)
    : {};
  const bufferMultiplier = ethers.utils.parseEther(
    limitsBufferMultipliers[symbol] || "1"
  );
  const multiplierCap = ethers.utils.parseEther("1");
  return bufferMultiplier.gt(multiplierCap) ? multiplierCap : bufferMultiplier;
}

export function getChainInputTokenMaxBalanceInUsd(
  chainId: number,
  symbol: string,
  includeDefault: boolean
) {
  const maxBalances: Record<string, Record<string, string>> = process.env
    .CHAIN_USD_MAX_BALANCES
    ? JSON.parse(process.env.CHAIN_USD_MAX_BALANCES)
    : {};
  const defaultValue = includeDefault
    ? DEFAULT_LITE_CHAIN_USD_MAX_BALANCE
    : undefined;
  return maxBalances[chainId.toString()]?.[symbol] || defaultValue;
}

export function getChainInputTokenMaxDepositInUsd(
  chainId: number,
  symbol: string,
  includeDefault: boolean
) {
  const maxDeposits: Record<string, Record<string, string>> = process.env
    .CHAIN_USD_MAX_DEPOSITS
    ? JSON.parse(process.env.CHAIN_USD_MAX_DEPOSITS)
    : {};
  const defaultValue = includeDefault
    ? DEFAULT_LITE_CHAIN_USD_MAX_DEPOSIT
    : undefined;
  return maxDeposits[chainId.toString()]?.[symbol] || defaultValue;
}

export function getCachedLatestBlock(chainId: number) {
  const ttlPerChain = {
    default: 2,
    [CHAIN_IDs.MAINNET]: 12,
  };

  return getCachedValue(
    buildInternalCacheKey("latestBlock", chainId),
    ttlPerChain[chainId] || ttlPerChain.default,
    async () => {
      const block = await getProvider(chainId).getBlock("latest");
      return {
        number: block.number,
        timestamp: block.timestamp,
      } as ethers.providers.Block;
    }
  );
}

export function latestBalanceCache(params: {
  chainId: number;
  tokenAddress: string;
  address: string;
}) {
  const { chainId, tokenAddress, address } = params;
  const ttlPerChain = {
    default: 60,
    [CHAIN_IDs.MAINNET]: 60,
  };

  return makeCacheGetterAndSetter(
    buildInternalCacheKey("latestBalance", tokenAddress, chainId, address),
    ttlPerChain[chainId] || ttlPerChain.default,
    () => getBalance(chainId, address, tokenAddress),
    (bnFromCache) => BigNumber.from(bnFromCache)
  );
}

export function isContractCache(chainId: number, address: string) {
  return makeCacheGetterAndSetter(
    buildInternalCacheKey("isContract", chainId, address),
    5 * 24 * 60 * 60, // 5 days - we can cache this for a long time
    async () => {
      const isDeployed = await sdk.utils.isContractDeployedToAddress(
        address,
        getProvider(chainId)
      );
      return isDeployed;
    }
  );
}

export function getCachedFillGasUsage(
  deposit: Parameters<typeof buildDepositForSimulation>[0],
  overrides?: Partial<{
    spokePoolAddress: string;
    relayerAddress: string;
  }>
) {
  const ttlPerChain = {
    default: 10,
    [CHAIN_IDs.ARBITRUM]: 10,
  };

  const cacheKey = buildInternalCacheKey(
    "fillGasUsage",
    deposit.destinationChainId,
    deposit.outputToken
  );
  const ttl = ttlPerChain[deposit.destinationChainId] || ttlPerChain.default;
  const fetchFn = async () => {
    const relayerFeeCalculatorQueries = getRelayerFeeCalculatorQueries(
      deposit.destinationChainId,
      overrides
    );
    const { nativeGasCost } = await relayerFeeCalculatorQueries.getGasCosts(
      buildDepositForSimulation(deposit),
      overrides?.relayerAddress,
      undefined,
      undefined,
      true
    );
    return nativeGasCost;
  };

  return getCachedValue(cacheKey, ttl, fetchFn, (bnFromCache) =>
    BigNumber.from(bnFromCache)
  );
}

export function latestGasPriceCache(chainId: number) {
  const ttlPerChain = {
    default: 30,
    [CHAIN_IDs.ARBITRUM]: 15,
  };

  return makeCacheGetterAndSetter(
    buildInternalCacheKey("latestGasPriceCache", chainId),
    ttlPerChain[chainId] || ttlPerChain.default,
    () => getMaxFeePerGas(chainId),
    (bnFromCache) => BigNumber.from(bnFromCache)
  );
}

/**
 * Resolve the current gas price for a given chain
 * @param chainId The chain ID to resolve the gas price for
 * @returns The gas price in the native currency of the chain
 */
export async function getMaxFeePerGas(chainId: number): Promise<BigNumber> {
  if (sdk.utils.chainIsOPStack(chainId)) {
    const l2Provider = asL2Provider(getProvider(chainId));
    return l2Provider.getGasPrice();
  }
  const { maxFeePerGas } = await sdk.gasPriceOracle.getGasPriceEstimate(
    getProvider(chainId),
    chainId
  );
  return maxFeePerGas;
}

/**
 * Builds a URL search string from an object of query parameters.
 *
 * @param params - An object where keys are query parameter names and values are either a string or an array of strings representing the parameter values.
 *
 * @returns queryString - A properly formatted query string for use in URLs, (without the leading '?').
 *
 * @example
 * ```typescript
 * const params = {
 *   age: 45, // numbers will be converted to strings
 *   foos: ["foo1", "foo1"],
 *   bars: ["bar1", "bar2", "bar3"],
 * };
 *
 * const queryString = buildSearchParams(params);
 * console.log(queryString); // "search=test&filter=price&filter=rating&sort=asc"
 * const res = await axios.get(`${base_url}?${queryString}`)
 * ```
 */

export function buildSearchParams(
  params: Record<string, number | string | Array<number | string>>
): string {
  const searchParams = new URLSearchParams();
  for (const key in params) {
    const value = params[key];
    if (!value) continue;
    if (Array.isArray(value)) {
      value.forEach((val) => searchParams.append(key, String(val)));
    } else {
      searchParams.append(key, String(value));
    }
  }
  return searchParams.toString();
}

export function paramToArray<T extends undefined | string | string[]>(
  param: T
): string[] | undefined {
  if (!param) return;
  return Array.isArray(param) ? param : [param];
}

export type TokenOptions = {
  chainId: number;
  address: string;
};

const TTL_TOKEN_INFO = 30 * 24 * 60 * 60; // 30 days

function tokenInfoCache(params: TokenOptions) {
  return makeCacheGetterAndSetter(
    buildInternalCacheKey("tokenInfo", params.address, params.chainId),
    TTL_TOKEN_INFO,
    () => getTokenInfo(params),
    (tokenDetails) => tokenDetails
  );
}

export async function getCachedTokenInfo(params: TokenOptions) {
  return tokenInfoCache(params).get();
}

// find decimals and symbol for any token address on any chain we support
export async function getTokenInfo({
  chainId,
  address,
}: TokenOptions): Promise<
  Pick<TokenInfo, "address" | "name" | "symbol" | "decimals">
> {
  try {
    if (!ethers.utils.isAddress(address)) {
      throw new InvalidParamError({
        param: "address",
        message: '"Address" must be a valid ethereum address',
      });
    }

    if (!Number.isSafeInteger(chainId) || chainId < 0) {
      throw new InvalidParamError({
        param: "chainId",
        message: '"chainId" must be a positive integer',
      });
    }

    // ERC20 resolved statically
    const token = Object.values(TOKEN_SYMBOLS_MAP).find((token) =>
      Boolean(
        token.addresses?.[chainId]?.toLowerCase() === address.toLowerCase()
      )
    );

    if (token) {
      return {
        decimals: token.decimals,
        symbol: token.symbol,
        address: token.addresses[chainId],
        name: token.name,
      };
    }

    // ERC20 resolved dynamically
    const provider = getProvider(chainId);

    const erc20 = ERC20__factory.connect(
      ethers.utils.getAddress(address),
      provider
    );

    const calls = [
      {
        contract: erc20,
        functionName: "decimals",
      },
      {
        contract: erc20,
        functionName: "symbol",
      },
      {
        contract: erc20,
        functionName: "name",
      },
    ];

    const [[decimals], [symbol], [name]] = await callViaMulticall3(
      provider,
      calls
    );

    return {
      address,
      decimals,
      symbol,
      name,
    };
  } catch (error) {
    throw new TokenNotFoundError({
      chainId,
      address,
      opts: {
        cause: error,
      },
    });
  }
}<|MERGE_RESOLUTION|>--- conflicted
+++ resolved
@@ -64,13 +64,10 @@
   MissingParamError,
   InvalidParamError,
   RouteNotEnabledError,
-<<<<<<< HEAD
   AcrossApiError,
   HttpErrorToStatusCode,
   AcrossErrorCode,
-=======
   TokenNotFoundError,
->>>>>>> 19c03896
 } from "./_errors";
 import { Token } from "./_dexes/types";
 
