import { AcceleratingDistributor__factory } from "@across-protocol/across-token/dist/typechain";
import {
  ERC20__factory,
  HubPool__factory,
  SpokePool,
  SpokePool__factory,
} from "@across-protocol/contracts/dist/typechain";
import * as sdk from "@across-protocol/sdk";
import {
  BALANCER_NETWORK_CONFIG,
  BalancerSDK,
  BalancerNetworkConfig,
  Multicall3,
} from "@balancer-labs/sdk";
import { Log, Logging } from "@google-cloud/logging";
import axios from "axios";
import { BigNumber, ethers, providers, Signer, utils } from "ethers";
import { StructError, define } from "superstruct";

import enabledMainnetRoutesAsJson from "../src/data/routes_1_0xc186fA914353c44b2E33eBE05f21846F1048bEda.json";
import enabledSepoliaRoutesAsJson from "../src/data/routes_11155111_0x14224e63716afAcE30C9a417E0542281869f7d9e.json";
import rpcProvidersJson from "../src/data/rpc-providers.json";

import {
  MINIMAL_BALANCER_V2_POOL_ABI,
  MINIMAL_BALANCER_V2_VAULT_ABI,
  MINIMAL_MULTICALL3_ABI,
} from "./_abis";
import { BatchAccountBalanceResponse } from "./batch-account-balance";
import { StaticJsonRpcProvider } from "@ethersproject/providers";
import { VercelResponse } from "@vercel/node";
import {
  BLOCK_TAG_LAG,
  CHAIN_IDs,
  DEFAULT_LITE_CHAIN_USD_MAX_BALANCE,
  DEFAULT_LITE_CHAIN_USD_MAX_DEPOSIT,
  DEFI_LLAMA_POOL_LOOKUP,
  DOMAIN_CALLDATA_DELIMITER,
  EXTERNAL_POOL_TOKEN_EXCHANGE_RATE,
  MULTICALL3_ADDRESS,
  SECONDS_PER_YEAR,
  TOKEN_SYMBOLS_MAP,
  defaultRelayerAddressOverride,
  disabledL1Tokens,
  graphAPIKey,
  maxRelayFeePct,
  relayerFeeCapitalCostConfig,
} from "./_constants";
import { PoolStateOfUser, PoolStateResult } from "./_types";
import { buildInternalCacheKey, getCachedValue } from "./_cache";

type LoggingUtility = sdk.relayFeeCalculator.Logger;
type RpcProviderName = keyof typeof rpcProvidersJson.providers.urls;

const {
  REACT_APP_HUBPOOL_CHAINID,
  REACT_APP_PUBLIC_INFURA_ID,
  REACT_APP_COINGECKO_PRO_API_KEY,
  GOOGLE_SERVICE_ACCOUNT: _GOOGLE_SERVICE_ACCOUNT,
  VERCEL_ENV,
  GAS_MARKUP,
  DISABLE_DEBUG_LOGS,
} = process.env;

const GOOGLE_SERVICE_ACCOUNT = _GOOGLE_SERVICE_ACCOUNT
  ? JSON.parse(_GOOGLE_SERVICE_ACCOUNT)
  : {};

export const gasMarkup: {
  [chainId: string]: number;
} = GAS_MARKUP ? JSON.parse(GAS_MARKUP) : {};
// Default to no markup.
export const DEFAULT_GAS_MARKUP = 0;

// Don't permit HUB_POOL_CHAIN_ID=0
export const HUB_POOL_CHAIN_ID = Number(REACT_APP_HUBPOOL_CHAINID || 1) as
  | 1
  | 11155111;

// Tokens that should be disabled in the routes
export const DISABLED_ROUTE_TOKENS = (
  process.env.DISABLED_ROUTE_TOKENS || ""
).split(",");

// This is an array of chainIds that should be disabled. This array overrides
// the ENABLED_ROUTES object below. This is useful for disabling a chainId
// temporarily without having to redeploy the app or change core config
// data (e.g. the ENABLED_ROUTES object and the data/routes.json files).
export const DISABLED_CHAINS = (
  process.env.REACT_APP_DISABLED_CHAINS || ""
).split(",");

// This is an array of chainIds that should be disabled. In contrast to the
// above constant `DISABLED_CHAINS`, this constant is used to disable chains
// only for the `/available-routes` endpoint and DOES NOT affect the
// `ENABLED_ROUTES` object.
export const DISABLED_CHAINS_FOR_AVAILABLE_ROUTES = (
  process.env.REACT_APP_DISABLED_CHAINS_FOR_AVAILABLE_ROUTES || ""
).split(",");

export const DISABLED_TOKENS_FOR_AVAILABLE_ROUTES = (
  process.env.REACT_APP_DISABLED_TOKENS_FOR_AVAILABLE_ROUTES || ""
).split(",");

const _ENABLED_ROUTES =
  HUB_POOL_CHAIN_ID === 1
    ? enabledMainnetRoutesAsJson
    : enabledSepoliaRoutesAsJson;

_ENABLED_ROUTES.routes = _ENABLED_ROUTES.routes.filter(
  ({ fromChain, toChain, fromTokenSymbol }) =>
    ![fromChain, toChain].some((chainId) =>
      DISABLED_CHAINS.includes(chainId.toString())
    ) && !DISABLED_ROUTE_TOKENS.includes(fromTokenSymbol)
);

export const ENABLED_ROUTES = _ENABLED_ROUTES;

/**
 * Writes a log using the google cloud logging utility
 * @param gcpLogger A defined google cloud logging instance
 * @param severity A string opcode for severity
 * @param data an arbitrary data input that will be logged to the cloud utility
 */
export const log = (
  gcpLogger: Log,
  severity: "DEBUG" | "INFO" | "WARN" | "ERROR",
  data: LogType
) => {
  if (DISABLE_DEBUG_LOGS === "true" && severity === "DEBUG") {
    console.log(data);
    return;
  }
  // JSON.stringify(error) returns "{}", to mitigate we replace the error with
  // a custom object that contains the error message and stack.
  const dataWithReplacedError = data.error
    ? {
        ...data,
        error: {
          message: data.error?.message,
          stack: data.error?.stack,
        },
      }
    : data;
  let message = JSON.stringify(dataWithReplacedError, null, 4);
  // Fire and forget. we don't wait for this to finish.
  gcpLogger
    .write(
      gcpLogger.entry(
        {
          resource: {
            type: "global",
          },
          severity: severity,
        },
        message
      )
    )
    .catch((error: Error) => {
      // Ensure API doesn't fail if logging to GCP fails.
      sdk.relayFeeCalculator.DEFAULT_LOGGER.error({
        at: "GCP logger",
        message: "Failed to log to GCP",
        error,
        data,
      });
    });
};

type LogType = any;
// Singleton logger so we don't create multiple.
let logger: LoggingUtility;
/**
 * Resolves a logging utility to be used. This instance caches its responses
 * @returns A valid Logging utility that can be used throughout the runtime
 */
export const getLogger = (): LoggingUtility => {
  // Use the default logger which logs to console if no GCP service account is configured.
  if (Object.keys(GOOGLE_SERVICE_ACCOUNT).length === 0) {
    logger = sdk.relayFeeCalculator.DEFAULT_LOGGER;
  }

  if (!logger) {
    const gcpLogger = new Logging({
      projectId: GOOGLE_SERVICE_ACCOUNT.project_id,
      credentials: {
        client_email: GOOGLE_SERVICE_ACCOUNT.client_email,
        private_key: GOOGLE_SERVICE_ACCOUNT.private_key,
      },
    }).log(VERCEL_ENV ?? "", { removeCircular: true });
    logger = {
      debug: (data: LogType) => log(gcpLogger, "DEBUG", data),
      info: (data: LogType) => log(gcpLogger, "INFO", data),
      warn: (data: LogType) => log(gcpLogger, "WARN", data),
      error: (data: LogType) => log(gcpLogger, "ERROR", data),
    };
  }
  return logger;
};

/**
 * Resolves the current vercel endpoint dynamically
 * @returns A valid URL of the current endpoint in vercel
 */
export const resolveVercelEndpoint = () => {
  const url = process.env.VERCEL_URL ?? "across.to";
  const env = process.env.VERCEL_ENV ?? "development";
  switch (env) {
    case "preview":
    case "production":
      return `https://${url}`;
    case "development":
    default:
      return `http://127.0.0.1:3000`;
  }
};

export const validateChainAndTokenParams = (
  queryParams: Partial<{
    token: string;
    inputToken: string;
    outputToken: string;
    originChainId: string;
    destinationChainId: string;
  }>
) => {
  let {
    token,
    inputToken: inputTokenAddress,
    outputToken: outputTokenAddress,
    originChainId,
    destinationChainId: _destinationChainId,
  } = queryParams;

  if (!_destinationChainId) {
    throw new InputError("Query param 'destinationChainId' must be provided");
  }

  if (originChainId === _destinationChainId) {
    throw new InputError("Origin and destination chains cannot be the same");
  }

  if (!token && (!inputTokenAddress || !outputTokenAddress)) {
    throw new InputError(
      "Query param 'token' or 'inputToken' and 'outputToken' must be provided"
    );
  }

  const destinationChainId = Number(_destinationChainId);
  inputTokenAddress = _getAddressOrThrowInputError(
    (token || inputTokenAddress) as string,
    token ? "token" : "inputToken"
  );
  outputTokenAddress = outputTokenAddress
    ? _getAddressOrThrowInputError(outputTokenAddress, "outputToken")
    : undefined;

  const { l1Token, outputToken, inputToken, resolvedOriginChainId } =
    getRouteDetails(
      inputTokenAddress,
      destinationChainId,
      originChainId ? Number(originChainId) : undefined,
      outputTokenAddress
    );

  if (
    disabledL1Tokens.includes(l1Token.address.toLowerCase()) ||
    !isRouteEnabled(
      resolvedOriginChainId,
      destinationChainId,
      inputToken.address,
      outputToken.address
    )
  ) {
    throw new InputError(`Route is not enabled.`);
  }

  return {
    l1Token,
    inputToken,
    outputToken,
    destinationChainId,
    resolvedOriginChainId,
  };
};

/**
 * Utility function to resolve route details based on given `inputTokenAddress` and `destinationChainId`.
 * The optional parameter `originChainId` can be omitted if the `inputTokenAddress` is unique across all
 * chains. If the `inputTokenAddress` is not unique across all chains, the `originChainId` must be
 * provided to resolve the correct token details.
 * @param inputTokenAddress The token address to resolve details for.
 * @param destinationChainId The destination chain id of the route.
 * @param originChainId Optional if the `inputTokenAddress` is unique across all chains. Required if not.
 * @param outputTokenAddress Optional output token address.
 * @returns Token details of route and additional information, such as the inferred origin chain id, L1
 * token address and the input/output token addresses.
 */
export const getRouteDetails = (
  inputTokenAddress: string,
  destinationChainId: number,
  originChainId?: number,
  outputTokenAddress?: string
) => {
  const inputToken = getTokenByAddress(inputTokenAddress, originChainId);

  if (!inputToken) {
    throw new InputError(
      originChainId
        ? "Unsupported token on given origin chain"
        : "Unsupported token address"
    );
  }

  const l1TokenAddress =
    TOKEN_SYMBOLS_MAP[inputToken.symbol as keyof typeof TOKEN_SYMBOLS_MAP]
      .addresses[HUB_POOL_CHAIN_ID];
  const l1Token = getTokenByAddress(l1TokenAddress, HUB_POOL_CHAIN_ID);

  if (!l1Token) {
    throw new InputError("No L1 token found for given input token address");
  }

  outputTokenAddress ??=
    inputToken.addresses[destinationChainId] ||
    l1Token.addresses[destinationChainId];

  const outputToken = outputTokenAddress
    ? getTokenByAddress(outputTokenAddress, destinationChainId)
    : undefined;

  if (!outputToken) {
    throw new InputError(
      "Unsupported token address on given destination chain"
    );
  }

  const possibleOriginChainIds = originChainId
    ? [originChainId]
    : _getChainIdsOfToken(inputTokenAddress, inputToken);

  if (possibleOriginChainIds.length === 0) {
    throw new InputError("Unsupported token address");
  }

  if (possibleOriginChainIds.length > 1) {
    throw new InputError(
      "More than one route is enabled for the provided inputs causing ambiguity. Please specify the originChainId."
    );
  }

  const resolvedOriginChainId = possibleOriginChainIds[0];

  return {
    inputToken: {
      ...inputToken,
      symbol: sdk.utils.isBridgedUsdc(inputToken.symbol)
        ? _getBridgedUsdcTokenSymbol(inputToken.symbol, resolvedOriginChainId)
        : inputToken.symbol,
      address: utils.getAddress(inputToken.addresses[resolvedOriginChainId]),
    },
    outputToken: {
      ...outputToken,
      symbol: sdk.utils.isBridgedUsdc(outputToken.symbol)
        ? _getBridgedUsdcTokenSymbol(outputToken.symbol, destinationChainId)
        : outputToken.symbol,
      address: utils.getAddress(outputToken.addresses[destinationChainId]),
    },
    l1Token: {
      ...l1Token,
      address: l1TokenAddress,
    },
    resolvedOriginChainId,
  };
};

export const getTokenByAddress = (
  tokenAddress: string,
  chainId?: number
):
  | {
      decimals: number;
      symbol: string;
      name: string;
      addresses: Record<number, string>;
      coingeckoId: string;
    }
  | undefined => {
  const matches =
    Object.entries(TOKEN_SYMBOLS_MAP).filter(([_symbol, { addresses }]) =>
      chainId
        ? addresses[chainId]?.toLowerCase() === tokenAddress.toLowerCase()
        : Object.values(addresses).some(
            (address) => address.toLowerCase() === tokenAddress.toLowerCase()
          )
    ) || [];

  if (matches.length === 0) {
    return undefined;
  }

  if (matches.length > 1) {
    const nativeUsdc = matches.find(([symbol]) => symbol === "USDC");
    if (chainId === HUB_POOL_CHAIN_ID && nativeUsdc) {
      return nativeUsdc[1];
    }
  }

  return matches[0][1];
};

const _getChainIdsOfToken = (
  tokenAddress: string,
  token: Omit<
    (typeof TOKEN_SYMBOLS_MAP)[keyof typeof TOKEN_SYMBOLS_MAP],
    "coingeckoId"
  >
) => {
  const chainIds = Object.entries(token.addresses).filter(
    ([_, address]) => address.toLowerCase() === tokenAddress.toLowerCase()
  );
  return chainIds.map(([chainId]) => Number(chainId));
};

const _getBridgedUsdcTokenSymbol = (tokenSymbol: string, chainId: number) => {
  if (!sdk.utils.isBridgedUsdc(tokenSymbol)) {
    throw new InputError(`Token ${tokenSymbol} is not a bridged USDC token`);
  }

  switch (chainId) {
    case CHAIN_IDs.BASE:
      return TOKEN_SYMBOLS_MAP.USDbC.symbol;
    case CHAIN_IDs.ZORA:
      return TOKEN_SYMBOLS_MAP.USDzC.symbol;
    default:
      return TOKEN_SYMBOLS_MAP["USDC.e"].symbol;
  }
};

const _getAddressOrThrowInputError = (address: string, paramName: string) => {
  try {
    return ethers.utils.getAddress(address);
  } catch (err) {
    throw new InputError(`Invalid address provided for '${paramName}'`);
  }
};

export class InputError extends Error {}

export const getHubPool = (provider: providers.Provider) => {
  return HubPool__factory.connect(ENABLED_ROUTES.hubPoolAddress, provider);
};

/**
 * Resolves an Infura provider given the name of the ETH network
 * @param nameOrChainId The name of an ethereum network
 * @returns A valid Ethers RPC provider
 */
export const infuraProvider = (nameOrChainId: providers.Networkish) => {
  const url = new ethers.providers.InfuraProvider(
    nameOrChainId,
    REACT_APP_PUBLIC_INFURA_ID
  ).connection.url;
  return new ethers.providers.StaticJsonRpcProvider(url);
};

/**
 * Resolves a fixed Static RPC provider if an override url has been specified.
 * @returns A provider or undefined if an override was not specified.
 */
export const overrideProvider = (
  chainId: string
): providers.StaticJsonRpcProvider | undefined => {
  const url = process.env[`REACT_APP_CHAIN_${chainId}_PROVIDER_URL`];
  if (url) {
    return new ethers.providers.StaticJsonRpcProvider(url);
  } else {
    return undefined;
  }
};

/**
 * Generates a fixed HubPoolClientConfig object
 * @returns A fixed constant
 */
export const makeHubPoolClientConfig = (chainId = 1) => {
  return {
    chainId: chainId,
    hubPoolAddress: ENABLED_ROUTES.hubPoolAddress,
    wethAddress: TOKEN_SYMBOLS_MAP.WETH.addresses[CHAIN_IDs.MAINNET],
    configStoreAddress: ENABLED_ROUTES.acrossConfigStoreAddress,
    acceleratingDistributorAddress:
      ENABLED_ROUTES.acceleratingDistributorAddress,
    merkleDistributorAddress: ENABLED_ROUTES.merkleDistributorAddress,
  };
};

/**
 * Resolves the current HubPoolClient
 * @returns A HubPool client that can query the blockchain
 */
export const getHubPoolClient = () => {
  const hubPoolConfig = makeHubPoolClientConfig(HUB_POOL_CHAIN_ID);
  return new sdk.pool.Client(
    hubPoolConfig,
    {
      provider: getProvider(HUB_POOL_CHAIN_ID),
    },
    (_, __) => {} // Dummy function that does nothing and is needed to construct this client.
  );
};

export const getGasMarkup = (chainId: string | number) => {
  if (typeof gasMarkup[chainId] === "number") {
    return gasMarkup[chainId];
  }

  return sdk.utils.chainIsOPStack(Number(chainId))
    ? gasMarkup[CHAIN_IDs.OPTIMISM] ?? DEFAULT_GAS_MARKUP
    : DEFAULT_GAS_MARKUP;
};

/**
 * Retrieves an isntance of the Across SDK RelayFeeCalculator
 * @param destinationChainId The destination chain that a bridge operation will transfer to
 * @returns An instance of the `RelayFeeCalculator` for the specific chain specified by `destinationChainId`
 */
export const getRelayerFeeCalculator = (
  destinationChainId: number,
  overrides: Partial<{
    spokePoolAddress: string;
    relayerAddress: string;
  }> = {}
) => {
  const queries = sdk.relayFeeCalculator.QueryBase__factory.create(
    destinationChainId,
    getProvider(destinationChainId),
    undefined,
    overrides.spokePoolAddress || getSpokePoolAddress(destinationChainId),
    overrides.relayerAddress,
    REACT_APP_COINGECKO_PRO_API_KEY,
    getLogger(),
    getGasMarkup(destinationChainId)
  );
  const relayerFeeCalculatorConfig = {
    feeLimitPercent: maxRelayFeePct * 100,
    queries,
    capitalCostsConfig: relayerFeeCapitalCostConfig,
  };
  if (relayerFeeCalculatorConfig.feeLimitPercent < 1)
    throw new Error(
      "Setting fee limit % < 1% will produce nonsensical relay fee details"
    );
  return new sdk.relayFeeCalculator.RelayFeeCalculator(
    relayerFeeCalculatorConfig,
    logger
  );
};

/**
 * Resolves a tokenAddress to a given textual symbol
 * @param tokenAddress The token address to convert into a symbol
 * @returns A corresponding symbol to the given `tokenAddress`
 */
export const getTokenSymbol = (tokenAddress: string): string => {
  const symbol = Object.entries(TOKEN_SYMBOLS_MAP).find(
    ([_symbol, { addresses }]) =>
      addresses[HUB_POOL_CHAIN_ID]?.toLowerCase() === tokenAddress.toLowerCase()
  )?.[0];
  if (!symbol) {
    throw new InputError("Token address provided was not whitelisted.");
  }
  return symbol;
};

/**
 * Retrieves the results of the `relayFeeCalculator` SDK function: `relayerFeeDetails`
 * @param inputToken A valid input token address
 * @param outputToken A valid output token address
 * @param amount  The amount of funds that are requesting to be transferred
 * @param originChainId The origin chain that this token will be transferred from
 * @param destinationChainId The destination chain that this token will be transferred to
 * @param recipientAddress The address that will receive the transferred funds
 * @param tokenPrice An optional overred price to prevent the SDK from creating its own call
 * @param message An optional message to include in the transfer
 * @param relayerAddress An optional relayer address to use for the transfer
 * @returns The a promise to the relayer fee for the given `amount` of transferring `l1Token` to `destinationChainId`
 */
export const getRelayerFeeDetails = async (
  inputToken: string,
  outputToken: string,
  amount: sdk.utils.BigNumberish,
  originChainId: number,
  destinationChainId: number,
  recipientAddress: string,
  tokenPrice?: number,
  message?: string,
  relayerAddress?: string,
  gasPrice?: sdk.utils.BigNumberish
): Promise<sdk.relayFeeCalculator.RelayerFeeDetails> => {
  const relayFeeCalculator = getRelayerFeeCalculator(destinationChainId, {
    relayerAddress,
  });
  try {
    return await relayFeeCalculator.relayerFeeDetails(
      {
        inputAmount: sdk.utils.toBN(amount),
        outputAmount: sdk.utils.toBN(amount),
        depositId: sdk.utils.bnUint32Max.toNumber(),
        depositor: recipientAddress,
        recipient: recipientAddress,
        destinationChainId,
        originChainId,
        quoteTimestamp: sdk.utils.getCurrentTime() - 60, // Set the quote timestamp to 60 seconds ago ~ 1 ETH block
        inputToken,
        outputToken,
        fillDeadline: sdk.utils.bnUint32Max.toNumber(), // Defined as `INFINITE_FILL_DEADLINE` in SpokePool.sol
        exclusiveRelayer: sdk.constants.ZERO_ADDRESS,
        exclusivityDeadline: 0, // Defined as ZERO in SpokePool.sol
        message: message ?? sdk.constants.EMPTY_MESSAGE,
        fromLiteChain: false, // FIXME
        toLiteChain: false, // FIXME
      },
      amount,
      sdk.utils.isMessageEmpty(message),
      relayerAddress,
      tokenPrice,
      gasPrice
    );
  } catch (err: unknown) {
    const reason = resolveEthersError(err);
    throw new InputError(`Relayer fill simulation failed - ${reason}`);
  }
};

/**
 * Creates an HTTP call to the `/api/coingecko` endpoint to resolve a CoinGecko price
 * @param l1Token The ERC20 token address of the coin to find the cached price of
 * @param baseCurrency The base currency to convert the token price to
 * @param date An optional date string in the format of `DD-MM-YYYY` to resolve a historical price
 * @returns The price of the `l1Token` token.
 */
export const getCachedTokenPrice = async (
  l1Token: string,
  baseCurrency: string = "eth",
  historicalDateISO?: string
): Promise<number> => {
  return Number(
    (
      await axios(`${resolveVercelEndpoint()}/api/coingecko`, {
        params: { l1Token, baseCurrency, date: historicalDateISO },
      })
    ).data.price
  );
};

/**
 * Creates an HTTP call to the `/api/limits` endpoint to resolve limits for a given token/route.
 * @param inputToken The input token address
 * @param outputToken The output token address
 * @param originChainId The origin chain id
 * @param destinationChainId The destination chain id
 */
export const getCachedLimits = async (
  inputToken: string,
  outputToken: string,
  originChainId: number,
  destinationChainId: number
): Promise<{
  minDeposit: string;
  maxDeposit: string;
  maxDepositInstant: string;
  maxDepositShortDelay: string;
  recommendedDepositInstant: string;
}> => {
  return (
    await axios(`${resolveVercelEndpoint()}/api/limits`, {
      params: {
        inputToken,
        outputToken,
        originChainId,
        destinationChainId,
      },
    })
  ).data;
};

export const providerCache: Record<string, StaticJsonRpcProvider> = {};

/**
 * Generates a relevant provider for the given input chainId
 * @param _chainId A valid chain identifier where Across is deployed
 * @returns A provider object to query the requested blockchain
 */
export const getProvider = (
  _chainId: number
): providers.StaticJsonRpcProvider => {
  const chainId = _chainId.toString();
  if (!providerCache[chainId]) {
    // Resolves provider from urls set in rpc-providers.json.
    const providerFromConfigJson = getProviderFromConfigJson(chainId);
    // Resolves provider from urls set via environment variables.
    // Note that this is legacy and should be removed in the future.
    const override = overrideProvider(chainId);

    if (providerFromConfigJson) {
      providerCache[chainId] = providerFromConfigJson;
    } else if (override) {
      providerCache[chainId] = override;
    } else {
      providerCache[chainId] = infuraProvider(_chainId);
    }
  }
  return providerCache[chainId];
};

/**
 * Resolves a provider from the `rpc-providers.json` configuration file.
 */
function getProviderFromConfigJson(_chainId: string) {
  const chainId = Number(_chainId);
  const urls = getRpcUrlsFromConfigJson(chainId);

  if (urls.length === 0) {
    console.warn(
      `No provider URL found for chainId ${chainId} in rpc-providers.json`
    );
    return undefined;
  }

  return new sdk.providers.RetryProvider(
    urls.map((url) => [url, chainId]),
    chainId,
    1, // quorum can be 1 in the context of the API
    3, // retries
<<<<<<< HEAD
    100, // delay
=======
    0.1, // delay
>>>>>>> 72d72b4f
    5, // max. concurrency
    "RPC_PROVIDER", // cache namespace
    0 // disable RPC calls logging
  );
}

export function getRpcUrlsFromConfigJson(chainId: number) {
  const urls: string[] = [];

  const { providers } = rpcProvidersJson;
  const enabledProviders: RpcProviderName[] =
    (providers.enabled as Record<string, RpcProviderName[]>)[chainId] ||
    providers.enabled.default;

  for (const provider of enabledProviders) {
    const providerUrl = (providers.urls[provider] as Record<string, string>)?.[
      chainId
    ];
    if (providerUrl) {
      urls.push(providerUrl);
    }
  }

  return urls;
}

/**
 * Generates a relevant SpokePool given the input chain ID
 * @param _chainId A valid chain Id that corresponds to an available AcrossV2 Spoke Pool
 * @returns The corresponding SpokePool for the given `_chainId`
 */
export const getSpokePool = (_chainId: number): SpokePool => {
  const spokePoolAddress = getSpokePoolAddress(_chainId);
  return SpokePool__factory.connect(spokePoolAddress, getProvider(_chainId));
};

export const getSpokePoolAddress = (chainId: number): string => {
  switch (chainId) {
    default:
      return sdk.utils.getDeployedAddress("SpokePool", chainId) as string;
  }
};

/**
 * Determines if a given route is enabled to support an AcrossV2 bridge
 * @param fromChainId The chain id of the origin bridge action
 * @param toChainId The chain id of the destination bridge action.
 * @param fromToken The originating token address. Note: is a valid ERC-20 address
 * @param toToken The destination token address. Note: is a valid ERC-20 address
 * @returns A boolean representing if a route with these parameters is available
 */
export const isRouteEnabled = (
  fromChainId: number,
  toChainId: number,
  fromToken: string,
  toToken: string
): boolean => {
  const enabled = ENABLED_ROUTES.routes.find(
    ({ fromTokenAddress, toTokenAddress, fromChain, toChain }) =>
      fromChainId === fromChain &&
      toChainId === toChain &&
      fromToken.toLowerCase() === fromTokenAddress.toLowerCase() &&
      toToken.toLowerCase() === toTokenAddress.toLowerCase()
  );
  return !!enabled;
};

/**
 * Resolves the balance of a given ERC20 token at a provided address. If no token is provided, the balance of the
 * native currency will be returned.
 * @param chainId The blockchain Id to query against
 * @param account A valid Web3 wallet address
 * @param token The valid ERC20 token address on the given `chainId`.
 * @returns A promise that resolves to the BigNumber of the balance
 */
export const getBalance = (
  chainId: string | number,
  account: string,
  token: string,
  blockTag?: string | number
): Promise<BigNumber> => {
  return sdk.utils.getTokenBalance(
    account,
    token,
    getProvider(Number(chainId)),
    blockTag ?? BLOCK_TAG_LAG
  );
};

/**
 * Fetches the balances for an array of addresses on a particular chain, for a particular erc20 token
 * @param chainId The blockchain Id to query against
 * @param addresses An array of valid Web3 wallet addresses
 * @param tokenAddress The valid ERC20 token address on the given `chainId` or ZERO_ADDRESS for native balances
 * @param blockTag Block to query from, defaults to latest block
 * @returns a Promise that resolves to an array of BigNumbers
 */
export const getBatchBalanceViaMulticall3 = async (
  chainId: string | number,
  addresses: string[],
  tokenAddresses: string[],
  blockTag: providers.BlockTag = "latest"
): Promise<{
  blockNumber: providers.BlockTag;
  balances: Record<string, Record<string, string>>;
}> => {
  const chainIdAsInt = Number(chainId);
  const provider = getProvider(chainIdAsInt);

  const multicall3 = getMulticall3(chainIdAsInt, provider);

  if (!multicall3) {
    throw new Error("No Multicall3 deployed on this chain");
  }

  let calls: Parameters<typeof callViaMulticall3>[1] = [];

  for (const tokenAddress of tokenAddresses) {
    if (tokenAddress === sdk.constants.ZERO_ADDRESS) {
      // For native currency
      calls.push(
        ...addresses.map((address) => ({
          contract: multicall3,
          functionName: "getEthBalance",
          args: [address],
        }))
      );
    } else {
      // For ERC20 tokens
      const erc20Contract = ERC20__factory.connect(tokenAddress, provider);
      calls.push(
        ...addresses.map((address) => ({
          contract: erc20Contract,
          functionName: "balanceOf",
          args: [address],
        }))
      );
    }
  }

  const inputs = calls.map(({ contract, functionName, args }) => ({
    target: contract.address,
    callData: contract.interface.encodeFunctionData(functionName, args),
  }));

  const [blockNumber, results] = await multicall3.callStatic.aggregate(inputs, {
    blockTag,
  });

  const decodedResults = results.map((result, i) =>
    calls[i].contract.interface.decodeFunctionResult(
      calls[i].functionName,
      result
    )
  );

  let balances: Record<string, Record<string, string>> = {};

  let resultIndex = 0;
  for (const tokenAddress of tokenAddresses) {
    addresses.forEach((address) => {
      if (!balances[address]) {
        balances[address] = {};
      }
      balances[address][tokenAddress] = decodedResults[resultIndex].toString();
      resultIndex++;
    });
  }

  return {
    blockNumber: blockNumber.toNumber(),
    balances,
  };
};

export function getMulticall3(
  chainId: number,
  signerOrProvider?: Signer | providers.Provider
): Multicall3 | undefined {
  const address = sdk.utils.multicall3Addresses[chainId];

  // no multicall on this chain
  if (!address) {
    return undefined;
  }

  return new ethers.Contract(
    address,
    MINIMAL_MULTICALL3_ABI,
    signerOrProvider
  ) as Multicall3;
}

/**
 * Resolves the cached balance of a given ERC20 token at a provided address. If no token is provided, the balance of the
 * native currency will be returned.
 * @param chainId The blockchain Id to query against
 * @param account A valid Web3 wallet address
 * @param token The valid ERC20 token address on the given `chainId`.
 * @returns A promise that resolves to the BigNumber of the balance
 */
export const getCachedTokenBalance = async (
  chainId: string | number,
  account: string,
  token: string
): Promise<BigNumber> => {
  // Make the request to the vercel API.
  const response = await axios.get<{ balance: string }>(
    `${resolveVercelEndpoint()}/api/account-balance`,
    {
      params: {
        chainId,
        account,
        token,
      },
    }
  );
  // Return the balance
  return BigNumber.from(response.data.balance);
};

/**
 * Resolves the cached balance of a given ERC20 token at a provided address. If no token is provided, the balance of the
 * native currency will be returned.
 * @param chainId The blockchain Id to query against
 * @param account A valid Web3 wallet address
 * @param token The valid ERC20 token address on the given `chainId`.
 * @returns A promise that resolves to the BigNumber of the balance
 */
export const getCachedTokenBalances = async (
  chainId: string | number,
  addresses: string[],
  tokenAddresses: string[]
): Promise<BatchAccountBalanceResponse> => {
  const response = await axios.get<BatchAccountBalanceResponse>(
    `${resolveVercelEndpoint()}/api/batch-account-balance?${buildSearchParams({
      chainId,
      addresses,
      tokenAddresses,
    })}`
  );

  return response.data;
};

/**
 * Finds the largest number in an array of `BigNumber` values
 * @param arr The array to find the largest number
 * @returns The largest bigNumber
 */
export const maxBN = (...arr: BigNumber[]): BigNumber => {
  return [...arr].sort((a, b) => {
    if (b.gt(a)) return 1;
    if (a.gt(b)) return -1;
    return 0;
  })[0];
};

/**
 * Finds the smallest number in an array of `BigNumber` values
 * @param arr The array to find the smallest number
 * @returns The Smallest bigNumber
 */
export const minBN = (...arr: BigNumber[]): BigNumber => {
  return [...arr].sort((a, b) => {
    if (a.gt(b)) return 1;
    if (b.gt(a)) return -1;
    return 0;
  })[0];
};

/**
 * Performs an O(n) time filter-then-map
 * @param array array An array of elements to apply this transform
 * @param filterFn A function which resolves a boolean. A true return will appear in the final output array
 * @param mappingFn A function to transform an array element into the mapping
 * @returns A copy of the `array`, but filtered and mapped
 */
export function applyFilterMap<InputType, MapType>(
  array: InputType[],
  filterFn: (arg: InputType) => boolean,
  mappingFn: (arg: InputType) => MapType
): MapType[] {
  return array.reduce((accumulator: MapType[], currentValue: InputType) => {
    if (filterFn(currentValue)) {
      accumulator.push(mappingFn(currentValue));
    }
    return accumulator;
  }, []);
}

/**
 * Performs a filter after amapping operation in O(n) time
 * @param array array An array of elements to apply this transform
 * @param filterFn A function which resolves a boolean. A true return will appear in the final output array
 * @param mappingFn A function to transform an array element into the mapping
 * @param mapFirst If true, the element will be transformed prior to being filtered
 * @returns A copy of the `array`, but filtered and mapped
 */
export function applyMapFilter<InputType, MapType>(
  array: InputType[],
  filterFn: (arg: MapType) => boolean,
  mappingFn: (arg: InputType) => MapType
) {
  return array.reduce((accumulator: MapType[], currentValue: InputType) => {
    const currentValueMapping = mappingFn(currentValue);
    if (filterFn(currentValueMapping)) {
      accumulator.push(currentValueMapping);
    }
    return accumulator;
  }, []);
}

export function resolveEthersError(err: unknown): string {
  // prettier-ignore
  return sdk.typeguards.isEthersError(err)
    ? `${err.reason}: ${err.code}`
    : sdk.typeguards.isError(err)
      ? err.message
      : "unknown error";
}

/**
 * Handles the recurring case of error handling
 * @param endpoint A string numeric to indicate to the logging utility where this error occurs
 * @param response A VercelResponse object that is used to interract with the returning reponse
 * @param logger A logging utility to write to a cloud logging provider
 * @param error The error that will be returned to the user
 * @returns The `response` input with a status/send sent. Note: using this object again will cause an exception
 */
export function handleErrorCondition(
  endpoint: string,
  response: VercelResponse,
  logger: LoggingUtility,
  error: unknown
): VercelResponse {
  if (!(error instanceof Error)) {
    console.error("Error could not be defined.", error);
    return response.status(500).send("Error could not be defined.");
  }
  let status: number;
  if (error instanceof InputError) {
    logger.warn({
      at: endpoint,
      message: `400 input error: ${error.message}`,
    });
    status = 400;
  } else if (error instanceof StructError) {
    logger.warn({
      at: endpoint,
      message: `400 validation error: ${error.message}`,
    });
    status = 400;
    const { type, path } = error;
    // Sanitize the error message that will be sent to client
    error.message = `ValidationError - At path: ${path}. Expected type: ${type}`;
  } else {
    logger.error({
      at: endpoint,
      message: "500 server error",
    });
    status = 500;
  }
  console.error(error);
  return response.status(status).send(error.message);
}

/* ------------------------- superstruct validators ------------------------- */

export function parsableBigNumberString() {
  return define<string>("parsableBigNumberString", (value) => {
    try {
      BigNumber.from(value);
      return true;
    } catch (error) {
      return false;
    }
  });
}

export function validAddress() {
  return define<string>("validAddress", (value) =>
    utils.isAddress(value as string)
  );
}

export function validAddressOrENS() {
  return define<string>("validAddressOrENS", (value) => {
    const ensDomainRegex =
      // eslint-disable-next-line no-useless-escape
      /[-a-zA-Z0-9@:%._\+~#=]{1,256}\.[a-zA-Z0-9()]{1,6}\b([-a-zA-Z0-9()@:%_\+.~#?&//=]*)?/;
    return (
      utils.isAddress(value as string) || ensDomainRegex.test(value as string)
    );
  });
}

export function positiveIntStr() {
  return define<string>("positiveIntStr", (value) => {
    return Number.isInteger(Number(value)) && Number(value) > 0;
  });
}

export function positiveFloatStr(maxValue?: number) {
  return define<string>("positiveFloatStr", (value) => {
    return Number(value) >= 0 && (maxValue ? Number(value) <= maxValue : true);
  });
}

export function boolStr() {
  return define<string>("boolStr", (value) => {
    return value === "true" || value === "false";
  });
}

/**
 * Returns the cushion for a given token symbol and route. If no route is specified, the cushion for the token symbol
 * @param symbol The token symbol
 * @param fromChainId The origin chain ID
 * @param toChainId The destination chain ID
 * @returns The cushion in wei
 */
export function getLpCushion(
  symbol: string,
  fromChainId?: number,
  toChainId?: number
) {
  return (
    [
      `REACT_APP_LP_CUSHION_${symbol}_${fromChainId}_${toChainId}`,
      `REACT_APP_LP_CUSHION_${symbol}_${fromChainId}`,
      `REACT_APP_LP_CUSHION_${symbol}`,
    ]
      .map((key) => process.env[key])
      .find((value) => value !== undefined) ?? "0"
  );
}

export async function tagReferrer(
  dataHex: string,
  referrerAddressOrENS: string
) {
  let referrerAddress: string | null;

  if (ethers.utils.isAddress(referrerAddressOrENS)) {
    referrerAddress = referrerAddressOrENS;
  } else {
    const provider = getProvider(HUB_POOL_CHAIN_ID);
    referrerAddress = await provider.resolveName(referrerAddressOrENS);
  }

  if (!referrerAddress) {
    throw new Error("Invalid referrer address or ENS name");
  }

  if (!ethers.utils.isHexString(dataHex)) {
    throw new Error("Data must be a valid hex string");
  }

  return ethers.utils.hexConcat([
    dataHex,
    "0xd00dfeeddeadbeef",
    referrerAddress,
  ]);
}

export function tagDomain(dataHex: string, domainIdentifier: string): string {
  if (!ethers.utils.isHexString(dataHex)) {
    throw new Error("Data must be a valid hex string");
  }
  if (!ethers.utils.isHexString(domainIdentifier)) {
    throw new Error("Domain identifier must be a valid hex string");
  }
  return ethers.utils.hexConcat([
    dataHex,
    DOMAIN_CALLDATA_DELIMITER,
    domainIdentifier,
  ]);
}

export function getFallbackTokenLogoURI(l1TokenAddress: string) {
  const isACX = TOKEN_SYMBOLS_MAP.ACX.addresses[1] === l1TokenAddress;

  if (isACX) {
    return "https://across.to/logo-small.png";
  }

  return `https://github.com/trustwallet/assets/blob/master/blockchains/ethereum/assets/${l1TokenAddress}/logo.png?raw=true`;
}

export async function getPoolState(
  tokenAddress: string,
  externalPoolProvider?: string
): Promise<PoolStateResult> {
  const resolvedAddress = ethers.utils.getAddress(tokenAddress);
  if (externalPoolProvider === "balancer") {
    return getExternalPoolState(tokenAddress, externalPoolProvider);
  } else if (DEFI_LLAMA_POOL_LOOKUP[resolvedAddress] !== undefined) {
    return getDefiLlamaPoolState(tokenAddress);
  } else {
    return getAcrossPoolState(tokenAddress);
  }
}

export async function getPoolStateForUser(
  tokenAddress: string,
  userAddress: string
): Promise<PoolStateOfUser> {
  return getAcrossPoolUserState(tokenAddress, userAddress);
}

export async function getDefiLlamaPoolState(
  tokenAddress: string
): Promise<PoolStateResult> {
  const UUID = DEFI_LLAMA_POOL_LOOKUP[ethers.utils.getAddress(tokenAddress)];
  const url = `https://yields.llama.fi/chart/${UUID}`;
  const response = await axios.get<{
    status: string;
    data: { timestamp: string; apy: number; tvlUsd: number }[];
  }>(url);
  if (response.data.status !== "success") {
    throw new Error("Failed to fetch pool state");
  }
  const data = response.data.data;
  const lastElement = data[data.length - 1];
  return {
    estimatedApy: (lastElement.apy / 100).toFixed(4),
    exchangeRateCurrent: EXTERNAL_POOL_TOKEN_EXCHANGE_RATE.toString(),
    totalPoolSize: lastElement.tvlUsd.toFixed(2),
    liquidityUtilizationCurrent: "0",
  };
}

export async function getAcrossPoolState(tokenAddress: string) {
  const hubPoolClient = getHubPoolClient();
  await hubPoolClient.updatePool(tokenAddress);
  return hubPoolClient.getPoolState(tokenAddress);
}

export async function getAcrossPoolUserState(
  tokenAddress: string,
  userAddress: string
) {
  const hubPoolClient = getHubPoolClient();
  await hubPoolClient.updateUser(userAddress, tokenAddress);
  return hubPoolClient.getUserState(tokenAddress, userAddress);
}

export async function getExternalPoolState(
  tokenAddress: string,
  externalPoolProvider: string
) {
  switch (externalPoolProvider) {
    case "balancer":
      return getBalancerPoolState(tokenAddress);
    default:
      throw new InputError("Invalid external pool provider");
  }
}

async function getBalancerPoolState(poolTokenAddress: string) {
  const supportedBalancerPoolsMap = {
    [CHAIN_IDs.MAINNET]: {
      "50wstETH-50ACX": {
        id: "0x36be1e97ea98ab43b4debf92742517266f5731a3000200000000000000000466",
        address: "0x36Be1E97eA98AB43b4dEBf92742517266F5731a3",
      },
    },
    [CHAIN_IDs.SEPOLIA]: {},
  };

  const theGraphBaseUrl = `https://gateway-arbitrum.network.thegraph.com/api/${graphAPIKey}/subgraphs/id`;
  const defaultNetworkConfig = BALANCER_NETWORK_CONFIG[HUB_POOL_CHAIN_ID];
  const config = {
    network: {
      ...defaultNetworkConfig,
      pools: {
        ...defaultNetworkConfig.pools,
        ...supportedBalancerPoolsMap[HUB_POOL_CHAIN_ID],
      },
      // Due to an upgrade, we can no longer rely on the balancer hosted subgraph
      // to fetch the pool data. We need to use a new on-chain subgraph which requires
      // us to hardcode the URLs for each required subgraph. The caveat here is that
      // we now need an API key to access the subgraphs.
      urls: {
        subgraph: `${theGraphBaseUrl}/C4ayEZP2yTXRAB8vSaTrgN4m9anTe9Mdm2ViyiAuV9TV`,
        gaugesSubgraph: `${theGraphBaseUrl}/4sESujoqmztX6pbichs4wZ1XXyYrkooMuHA8sKkYxpTn`,
        blockNumberSubgraph: `${theGraphBaseUrl}/9A6bkprqEG2XsZUYJ5B2XXp6ymz9fNcn4tVPxMWDztYC`,
      },
    } as BalancerNetworkConfig,
    rpcUrl: getRpcUrlsFromConfigJson(HUB_POOL_CHAIN_ID)[0],
    coingecko: {
      coingeckoApiKey: REACT_APP_COINGECKO_PRO_API_KEY!,
    },
  };

  const poolEntry = Object.entries(
    supportedBalancerPoolsMap[HUB_POOL_CHAIN_ID]
  ).find(
    ([_, { address }]) =>
      address.toLowerCase() === poolTokenAddress.toLowerCase()
  );

  if (!poolEntry) {
    throw new InputError(
      `Balancer pool with address ${poolTokenAddress} not found`
    );
  }

  const poolId = poolEntry[1].id as string;

  const balancer = new BalancerSDK({
    ...config,
    subgraphQuery: {
      args: {
        where: {
          id: {
            // Note: This ensures that only a single pool is queried which
            // improves performance significantly.
            eq: poolId,
          },
        },
      },
      attrs: {},
    },
  });

  const pool = await balancer.pools.find(poolId);

  if (!pool) {
    throw new InputError(
      `Balancer pool with address ${poolTokenAddress} not found`
    );
  }

  const apr = await balancer.pools.apr(pool);

  // We want to include the swap fees & the underlying token
  // APRs in the APY calculation.
  const apyEstimated = (apr.swapFees + apr.tokenAprs.total) / 10_000;

  return {
    // The Balancer SDK returns percentages as follows:
    // 23% (0.23) as 2300
    // 2.3% (0.023) as 230
    // etc. So we divide by 10_000 to get the actual percentage.
    //
    // Additionally, we receive a potential range of APRs, so we take the average.
    estimatedApy: apyEstimated.toFixed(3),
    exchangeRateCurrent: EXTERNAL_POOL_TOKEN_EXCHANGE_RATE.toString(),
    totalPoolSize: pool.totalShares,
    liquidityUtilizationCurrent: pool.liquidity || "0",
  };
}

export async function fetchStakingPool(
  underlyingToken: {
    address: string;
    symbol: string;
    decimals: number;
  },
  externalPoolProvider?: string
) {
  const poolUnderlyingTokenAddress = underlyingToken.address;
  const provider = getProvider(HUB_POOL_CHAIN_ID);

  const hubPool = HubPool__factory.connect(
    ENABLED_ROUTES.hubPoolAddress,
    provider
  );
  const acceleratingDistributor = AcceleratingDistributor__factory.connect(
    ENABLED_ROUTES.acceleratingDistributorAddress,
    provider
  );

  const lpTokenAddress = externalPoolProvider
    ? poolUnderlyingTokenAddress
    : (await hubPool.pooledTokens(poolUnderlyingTokenAddress)).lpToken;

  const [acrossTokenAddress, tokenUSDExchangeRate] = await Promise.all([
    acceleratingDistributor.rewardToken(),
    getCachedTokenPrice(poolUnderlyingTokenAddress, "usd"),
  ]);
  const acxPriceInUSD = await getCachedTokenPrice(acrossTokenAddress, "usd");

  const lpTokenERC20 = ERC20__factory.connect(lpTokenAddress, provider);

  const [
    { enabled: poolEnabled, maxMultiplier, baseEmissionRate, cumulativeStaked },
    lpTokenDecimalCount,
    lpTokenSymbolName,
    liquidityPoolState,
  ] = await Promise.all([
    acceleratingDistributor.stakingTokens(lpTokenAddress),
    lpTokenERC20.decimals(),
    lpTokenERC20.symbol(),
    getPoolState(poolUnderlyingTokenAddress, externalPoolProvider),
  ]);

  const {
    estimatedApy: estimatedApyFromQuery,
    exchangeRateCurrent: lpExchangeRateToToken,
    totalPoolSize,
  } = liquidityPoolState;

  const lpExchangeRateToUSD = utils
    .parseUnits(tokenUSDExchangeRate.toString())
    .mul(lpExchangeRateToToken)
    .div(sdk.utils.fixedPointAdjustment);

  const convertLPValueToUsd = (lpAmount: BigNumber) =>
    BigNumber.from(lpExchangeRateToUSD)
      .mul(ConvertDecimals(lpTokenDecimalCount, 18)(lpAmount))
      .div(sdk.utils.fixedPointAdjustment);

  const usdCumulativeStakedValue = convertLPValueToUsd(cumulativeStaked);
  const usdTotalPoolSize = BigNumber.from(totalPoolSize)
    .mul(utils.parseUnits(tokenUSDExchangeRate.toString()))
    .div(sdk.utils.fixedPointAdjustment);

  const baseRewardsApy = getBaseRewardsApr(
    baseEmissionRate
      .mul(SECONDS_PER_YEAR)
      .mul(utils.parseUnits(acxPriceInUSD.toString()))
      .div(sdk.utils.fixedPointAdjustment),
    usdCumulativeStakedValue
  );
  const poolApy = utils.parseEther(estimatedApyFromQuery);
  const maxApy = poolApy.add(
    baseRewardsApy.mul(maxMultiplier).div(sdk.utils.fixedPointAdjustment)
  );
  const minApy = poolApy.add(baseRewardsApy);
  const rewardsApy = baseRewardsApy
    .mul(utils.parseEther("1"))
    .div(sdk.utils.fixedPointAdjustment);
  const totalApy = poolApy.add(rewardsApy);

  return {
    hubPoolAddress: hubPool.address,
    acceleratingDistributorAddress: acceleratingDistributor.address,
    underlyingToken,
    lpTokenAddress,
    poolEnabled,
    lpTokenSymbolName,
    lpTokenDecimalCount: lpTokenDecimalCount,
    apyData: {
      poolApy,
      maxApy,
      minApy,
      totalApy,
      baseRewardsApy,
      rewardsApy,
    },
    usdTotalPoolSize,
    totalPoolSize,
  };
}

// Copied from @uma/common
export const ConvertDecimals = (fromDecimals: number, toDecimals: number) => {
  // amount: string, BN, number - integer amount in fromDecimals smallest unit that want to convert toDecimals
  // returns: string with toDecimals in smallest unit
  return (amount: BigNumber): string => {
    amount = BigNumber.from(amount);
    if (amount.isZero()) return amount.toString();
    const diff = fromDecimals - toDecimals;
    if (diff === 0) return amount.toString();
    if (diff > 0) return amount.div(BigNumber.from("10").pow(diff)).toString();
    return amount.mul(BigNumber.from("10").pow(-1 * diff)).toString();
  };
};

export function getBaseRewardsApr(
  rewardsPerYearInUSD: BigNumber,
  totalStakedInUSD: BigNumber
) {
  if (totalStakedInUSD.isZero()) {
    totalStakedInUSD = utils.parseEther("1");
  }

  return rewardsPerYearInUSD
    .mul(sdk.utils.fixedPointAdjustment)
    .div(totalStakedInUSD);
}

/**
 * Makes a series of read calls via multicall3 (so they only hit the provider once).
 * @param provider Provider to use for the calls.
 * @param calls the calls to make via multicall3. Each call includes a contract, function name, and args, so that
 * this function can encode them correctly.
 * @param overrides Overrides to use for the multicall3 call.
 * @returns An array of the decoded results in the same order that they were passed in.
 */
export async function callViaMulticall3(
  provider: ethers.providers.JsonRpcProvider,
  calls: {
    contract: ethers.Contract;
    functionName: string;
    args?: any[];
  }[],
  overrides: ethers.CallOverrides = {}
): Promise<ethers.utils.Result[]> {
  const multicall3 = new ethers.Contract(
    MULTICALL3_ADDRESS,
    MINIMAL_MULTICALL3_ABI,
    provider
  );
  const inputs = calls.map(({ contract, functionName, args }) => ({
    target: contract.address,
    callData: contract.interface.encodeFunctionData(functionName, args),
  }));
  const [, results] = await (multicall3.callStatic.aggregate(
    inputs,
    overrides
  ) as Promise<[BigNumber, string[]]>);
  return results.map((result, i) =>
    calls[i].contract.interface.decodeFunctionResult(
      calls[i].functionName,
      result
    )
  );
}

/**
 * This gets a balancer v2 token price by querying the vault contract for the tokens and balances, and then
 * querying coingecko for the prices of those tokens.
 * @param tokenAddress The address of the balancer v2 token.
 * @param chainId The chain id where the token exists.
 */
export async function getBalancerV2TokenPrice(
  tokenAddress: string,
  chainId = 1
): Promise<number> {
  const provider = getProvider(chainId);
  const pool = new ethers.Contract(
    tokenAddress,
    MINIMAL_BALANCER_V2_POOL_ABI,
    provider
  );

  const [[vaultAddress], [poolId], [totalSupply]] = await callViaMulticall3(
    provider,
    [
      {
        contract: pool,
        functionName: "getVault",
      },
      {
        contract: pool,
        functionName: "getPoolId",
      },
      {
        contract: pool,
        functionName: "totalSupply",
      },
    ]
  );

  const vault = new ethers.Contract(
    vaultAddress,
    MINIMAL_BALANCER_V2_VAULT_ABI,
    provider
  );

  const { tokens, balances } = (await vault.getPoolTokens(poolId)) as {
    tokens: string[];
    balances: BigNumber[];
  };

  const tokenValues = await Promise.all(
    tokens.map(async (token: string, i: number): Promise<number> => {
      const tokenContract = ERC20__factory.connect(token, provider);
      const [price, decimals] = await Promise.all([
        getCachedTokenPrice(token, "usd"),
        tokenContract.decimals(),
      ]);
      const balance = parseFloat(
        ethers.utils.formatUnits(balances[i], decimals)
      );
      return balance * price;
    })
  );

  const totalValue = tokenValues.reduce((a, b) => a + b, 0);

  // Balancer v2 tokens have 18 decimals.
  const floatTotalSupply = parseFloat(
    ethers.utils.formatUnits(totalSupply, 18)
  );

  return Number((totalValue / floatTotalSupply).toFixed(18));
}

/**
 * Returns the EOA that will serve as the default relayer address
 * @param destinationChainId The destination chain that a bridge operation will transfer to
 * @param symbol A valid token symbol
 * @returns A valid EOA address
 */
export function getDefaultRelayerAddress(
  destinationChainId: number,
  symbol?: string
) {
  const symbolOverride = symbol
    ? defaultRelayerAddressOverride?.symbols?.[symbol]
    : undefined;
  return (
    symbolOverride?.chains?.[destinationChainId] ?? // Specific Symbol/Chain override
    symbolOverride?.defaultAddr ?? // Specific Symbol override
    defaultRelayerAddressOverride?.defaultAddr ?? // Default override
    sdk.constants.DEFAULT_SIMULATED_RELAYER_ADDRESS // Default hardcoded value
  );
}

/**
 * Performs the needed function calls to return a Vercel Response
 * @param response The response client provided by Vercel
 * @param body A payload in JSON format to send to the client
 * @param statusCode The status code - defaults to 200
 * @param cacheSeconds The cache time in non-negative whole seconds
 * @param staleWhileRevalidateSeconds The stale while revalidate time in non-negative whole seconds
 * @returns The response object
 * @see https://developer.mozilla.org/en-US/docs/Web/HTTP/Headers/Cache-Control
 * @see https://datatracker.ietf.org/doc/html/rfc7234
 * @note Be careful to not set anything negative please. The comment in the fn explains why
 */
export function sendResponse(
  response: VercelResponse,
  body: Record<string, unknown>,
  statusCode: number,
  cacheSeconds: number,
  staleWhileRevalidateSeconds: number
) {
  // Invalid (non-positive/non-integer) values will be considered undefined per RFC-7234.
  // Most browsers will consider these invalid and will request fresh data.
  response.setHeader(
    "Cache-Control",
    `s-maxage=${cacheSeconds}, stale-while-revalidate=${staleWhileRevalidateSeconds}`
  );
  return response.status(statusCode).json(body);
}

export function isSwapRouteEnabled({
  originChainId,
  destinationChainId,
  acrossInputTokenSymbol,
  acrossOutputTokenSymbol,
  swapTokenAddress,
}: {
  originChainId: number;
  destinationChainId: number;
  acrossInputTokenSymbol: string;
  acrossOutputTokenSymbol: string;
  swapTokenAddress: string;
}) {
  const swapRoute = ENABLED_ROUTES.swapRoutes.find((route) => {
    return (
      route.fromChain === originChainId &&
      route.toChain === destinationChainId &&
      route.fromTokenSymbol === acrossInputTokenSymbol &&
      route.toTokenSymbol === acrossOutputTokenSymbol &&
      route.swapTokenAddress.toLowerCase() === swapTokenAddress.toLowerCase()
    );
  });
  return !!swapRoute;
}

export function getLimitsBufferMultiplier(symbol: string) {
  const limitsBufferMultipliers: Record<string, string> = process.env
    .LIMITS_BUFFER_MULTIPLIERS
    ? JSON.parse(process.env.LIMITS_BUFFER_MULTIPLIERS)
    : {};
  const bufferMultiplier = ethers.utils.parseEther(
    limitsBufferMultipliers[symbol] || "1"
  );
  const multiplierCap = ethers.utils.parseEther("1");
  return bufferMultiplier.gt(multiplierCap) ? multiplierCap : bufferMultiplier;
}

export function getChainInputTokenMaxBalanceInUsd(
  chainId: number,
  symbol: string,
  includeDefault: boolean
) {
  const maxBalances: Record<string, Record<string, string>> = process.env
    .CHAIN_USD_MAX_BALANCES
    ? JSON.parse(process.env.CHAIN_USD_MAX_BALANCES)
    : {};
  const defaultValue = includeDefault
    ? DEFAULT_LITE_CHAIN_USD_MAX_BALANCE
    : undefined;
  return maxBalances[chainId.toString()]?.[symbol] || defaultValue;
}

export function getChainInputTokenMaxDepositInUsd(
  chainId: number,
  symbol: string,
  includeDefault: boolean
) {
  const maxDeposits: Record<string, Record<string, string>> = process.env
    .CHAIN_USD_MAX_DEPOSITS
    ? JSON.parse(process.env.CHAIN_USD_MAX_DEPOSITS)
    : {};
  const defaultValue = includeDefault
    ? DEFAULT_LITE_CHAIN_USD_MAX_DEPOSIT
    : undefined;
  return maxDeposits[chainId.toString()]?.[symbol] || defaultValue;
}

<<<<<<< HEAD
export function getCachedLatestBlock(chainId: number, ttl: number) {
  return getCachedValue(
    buildInternalCacheKey("latestBlock", chainId),
    ttl,
    async () => {
      const block = await getProvider(chainId).getBlock("latest");
      return {
        number: block.number,
        timestamp: block.timestamp,
      };
    }
  );
}

export function getCachedGasPrice(chainId: number, ttl: number) {
  return getCachedValue(
    buildInternalCacheKey("gasPrice", chainId),
    ttl,
    () => getProvider(chainId).getGasPrice(),
    (bnFromCache) => BigNumber.from(bnFromCache)
  );
=======
/**
 * Builds a URL search string from an object of query parameters.
 *
 * @param params - An object where keys are query parameter names and values are either a string or an array of strings representing the parameter values.
 *
 * @returns queryString - A properly formatted query string for use in URLs, (without the leading '?').
 *
 * @example
 * ```typescript
 * const params = {
 *   age: 45, // numbers will be converted to strings
 *   foos: ["foo1", "foo1"],
 *   bars: ["bar1", "bar2", "bar3"],
 * };
 *
 * const queryString = buildSearchParams(params);
 * console.log(queryString); // "search=test&filter=price&filter=rating&sort=asc"
 * const res = await axios.get(`${base_url}?${queryString}`)
 * ```
 */

export function buildSearchParams(
  params: Record<string, number | string | Array<number | string>>
): string {
  const searchParams = new URLSearchParams();
  for (const key in params) {
    const value = params[key];
    if (Array.isArray(value)) {
      value.forEach((val) => searchParams.append(key, String(val)));
    } else {
      searchParams.append(key, String(value));
    }
  }
  return searchParams.toString();
>>>>>>> 72d72b4f
}<|MERGE_RESOLUTION|>--- conflicted
+++ resolved
@@ -733,11 +733,7 @@
     chainId,
     1, // quorum can be 1 in the context of the API
     3, // retries
-<<<<<<< HEAD
-    100, // delay
-=======
     0.1, // delay
->>>>>>> 72d72b4f
     5, // max. concurrency
     "RPC_PROVIDER", // cache namespace
     0 // disable RPC calls logging
@@ -1747,7 +1743,6 @@
   return maxDeposits[chainId.toString()]?.[symbol] || defaultValue;
 }
 
-<<<<<<< HEAD
 export function getCachedLatestBlock(chainId: number, ttl: number) {
   return getCachedValue(
     buildInternalCacheKey("latestBlock", chainId),
@@ -1769,7 +1764,8 @@
     () => getProvider(chainId).getGasPrice(),
     (bnFromCache) => BigNumber.from(bnFromCache)
   );
-=======
+}
+
 /**
  * Builds a URL search string from an object of query parameters.
  *
@@ -1804,5 +1800,4 @@
     }
   }
   return searchParams.toString();
->>>>>>> 72d72b4f
 }