--- conflicted
+++ resolved
@@ -11,19 +11,7 @@
   BalancerNetworkConfig,
 } from "@balancer-labs/sdk";
 import axios, { AxiosError, AxiosRequestHeaders } from "axios";
-<<<<<<< HEAD
 import { BigNumber, BigNumberish, ethers, providers, utils } from "ethers";
-=======
-import {
-  BigNumber,
-  BigNumberish,
-  ethers,
-  PopulatedTransaction,
-  providers,
-  utils,
-  Signer,
-} from "ethers";
->>>>>>> f669625e
 import {
   assert,
   coerce,
@@ -37,7 +25,6 @@
   Struct,
   union,
 } from "superstruct";
-import { inspect } from "util";
 import enabledMainnetRoutesAsJson from "../src/data/routes_1_0xc186fA914353c44b2E33eBE05f21846F1048bEda.json";
 import enabledSepoliaRoutesAsJson from "../src/data/routes_11155111_0x14224e63716afAcE30C9a417E0542281869f7d9e.json";
 
@@ -46,12 +33,7 @@
   MINIMAL_BALANCER_V2_VAULT_ABI,
 } from "./_abis";
 import { BatchAccountBalanceResponse } from "./batch-account-balance";
-<<<<<<< HEAD
-import { VercelRequestQuery, VercelResponse } from "@vercel/node";
-=======
-import { StaticJsonRpcProvider } from "@ethersproject/providers";
 import { VercelRequestQuery } from "@vercel/node";
->>>>>>> f669625e
 import {
   CHAIN_IDs,
   CHAINS,
@@ -100,7 +82,7 @@
 import { getMulticall3, getMulticall3Address } from "./_multicall";
 
 export { InputError, handleErrorCondition } from "./_errors";
-export const { Profiler } = sdk.utils;
+export const { Profiler, toAddressType } = sdk.utils;
 export {
   getLogger,
   logger,
@@ -175,57 +157,6 @@
 
 export const ENABLED_ROUTES = _ENABLED_ROUTES;
 
-<<<<<<< HEAD
-=======
-export const LogLevels = {
-  ERROR: 3,
-  WARN: 2,
-  INFO: 1,
-  DEBUG: 0,
-} as const;
-// Singleton logger so we don't create multiple.
-let logger: LoggingUtility;
-/**
- * Resolves a logging utility to be used. This instance caches its responses
- * @returns A valid Logging utility that can be used throughout the runtime
- */
-export const getLogger = (): LoggingUtility => {
-  if (!logger) {
-    const defaultLogLevel = VERCEL_ENV === "production" ? "ERROR" : "DEBUG";
-
-    let logLevel =
-      LOG_LEVEL && Object.keys(LogLevels).includes(LOG_LEVEL)
-        ? (LOG_LEVEL as keyof typeof LogLevels)
-        : defaultLogLevel;
-    const depth = 5;
-
-    logger = {
-      debug: (...args) => {
-        if (LogLevels[logLevel] <= LogLevels.DEBUG) {
-          console.debug(inspect(args, { depth }));
-        }
-      },
-      info: (...args) => {
-        if (LogLevels[logLevel] <= LogLevels.INFO) {
-          console.info(inspect(args, { depth }));
-        }
-      },
-      warn: (...args) => {
-        if (LogLevels[logLevel] <= LogLevels.WARN) {
-          console.warn(inspect(args, { depth }));
-        }
-      },
-      error: (...args) => {
-        if (LogLevels[logLevel] <= LogLevels.ERROR) {
-          console.error(args);
-        }
-      },
-    };
-  }
-  return logger;
-};
-
->>>>>>> f669625e
 /**
  * Resolves the current vercel endpoint dynamically
  * @returns A valid URL of the current endpoint in vercel
@@ -401,7 +332,7 @@
 };
 
 function getStaticIsContract(chainId: number, address: string) {
-  const addressType = sdk.utils.toAddressType(address);
+  const addressType = toAddressType(address, chainId);
   let comparableAddress = address;
 
   if (sdk.utils.chainIsSvm(chainId)) {
@@ -411,7 +342,7 @@
       // noop
     }
   } else {
-    if (addressType.isValidEvmAddress()) {
+    if (addressType.isEVM()) {
       comparableAddress = addressType.toEvmAddress();
     }
   }
@@ -538,18 +469,16 @@
 
   const resolvedOriginChainId = possibleOriginChainIds[0];
 
-  const parsedInputTokenAddress = sdk.utils.toAddressType(
-    inputToken.addresses[resolvedOriginChainId]
-  );
-  const resolvedInputTokenAddress = sdk.utils.chainIsSvm(resolvedOriginChainId)
-    ? parsedInputTokenAddress.toBase58()
-    : parsedInputTokenAddress.toEvmAddress();
-  const parsedOutputTokenAddress = sdk.utils.toAddressType(
-    outputToken.addresses[destinationChainId]
-  );
-  const resolvedOutputTokenAddress = sdk.utils.chainIsSvm(destinationChainId)
-    ? parsedOutputTokenAddress.toBase58()
-    : parsedOutputTokenAddress.toEvmAddress();
+  const parsedInputTokenAddress = toAddressType(
+    inputToken.addresses[resolvedOriginChainId],
+    resolvedOriginChainId
+  );
+  const resolvedInputTokenAddress = parsedInputTokenAddress.toNative();
+  const parsedOutputTokenAddress = toAddressType(
+    outputToken.addresses[destinationChainId],
+    destinationChainId
+  );
+  const resolvedOutputTokenAddress = parsedOutputTokenAddress.toNative();
 
   return {
     inputToken: {
@@ -593,12 +522,8 @@
     }
   | undefined => {
   try {
-    const parsedTokenAddress = sdk.utils.toAddressType(tokenAddress);
-    if (chainId && sdk.utils.chainIsSvm(chainId)) {
-      tokenAddress = parsedTokenAddress.toBase58();
-    } else {
-      tokenAddress = parsedTokenAddress.toEvmAddress();
-    }
+    const parsedTokenAddress = toAddressType(tokenAddress, chainId ?? 1);
+    tokenAddress = parsedTokenAddress.toNative();
 
     const matches =
       Object.entries(TOKEN_SYMBOLS_MAP).filter(([_symbol, { addresses }]) =>
@@ -639,13 +564,11 @@
     "coingeckoId"
   >
 ) => {
-  const parsedAddress = sdk.utils.toAddressType(tokenAddress);
   const chainIds = Object.entries(token.addresses).filter(
     ([chainId, address]) => {
-      const comparableAddress = sdk.utils.chainIsSvm(Number(chainId))
-        ? parsedAddress.toBase58()
-        : parsedAddress.toEvmAddress();
-      return address.toLowerCase() === comparableAddress.toLowerCase();
+      const parsedTokenAddress = toAddressType(tokenAddress, Number(chainId));
+      const addressToCompare = toAddressType(address, Number(chainId));
+      return addressToCompare.toNative() === parsedTokenAddress.toNative();
     }
   );
   return chainIds.map(([chainId]) => Number(chainId));
@@ -679,7 +602,7 @@
 
 const _getAddressOrThrowInputError = (address: string, paramName: string) => {
   try {
-    const parsedAddress = sdk.utils.toAddressType(address);
+    const parsedAddress = sdk.utils.toAddressType(address, 0);
     return parsedAddress.toBytes32();
   } catch (err) {
     throw new InvalidParamError({
@@ -834,41 +757,30 @@
     relayerAddress: string;
   }> = {}
 ) => {
+  const spokePoolAddress = sdk.utils.toAddressType(
+    overrides.spokePoolAddress || getSpokePoolAddress(destinationChainId),
+    destinationChainId
+  );
   const relayerAddress = sdk.utils.toAddressType(
-    overrides.relayerAddress || sdk.constants.DEFAULT_SIMULATED_RELAYER_ADDRESS,
+    overrides.relayerAddress || getDefaultRelayerAddress(destinationChainId),
     destinationChainId
   );
-  if (!relayerAddress.isEVM()) {
-    throw new Error(`relayerAddress is not EVM: ${relayerAddress.toNative()}`);
-  }
 
   const baseArgs = {
     chainId: destinationChainId,
     symbolMapping: TOKEN_SYMBOLS_MAP,
-    spokePoolAddress:
-      overrides.spokePoolAddress || getSpokePoolAddress(destinationChainId),
-<<<<<<< HEAD
-    simulatedRelayerAddress:
-      overrides.relayerAddress || getDefaultRelayerAddress(destinationChainId),
-=======
+    spokePoolAddress,
     relayerAddress,
->>>>>>> f669625e
     coingeckoProApiKey: REACT_APP_COINGECKO_PRO_API_KEY,
     logger: getLogger(),
   };
-  const parsedSpokePoolAddress = sdk.utils.toAddressType(
-    baseArgs.spokePoolAddress
-  );
-  const parsedSimulatedRelayerAddress = sdk.utils.toAddressType(
-    baseArgs.simulatedRelayerAddress
-  );
 
   if (sdk.utils.chainIsSvm(destinationChainId)) {
     return new sdk.relayFeeCalculator.SvmQuery(
       getSvmProvider(destinationChainId).createRpcClient(),
       baseArgs.symbolMapping,
-      parsedSpokePoolAddress.forceSvmAddress(),
-      parsedSimulatedRelayerAddress.forceSvmAddress(),
+      baseArgs.spokePoolAddress.forceSvmAddress(),
+      baseArgs.relayerAddress.forceSvmAddress(),
       baseArgs.logger,
       baseArgs.coingeckoProApiKey
     );
@@ -880,13 +792,8 @@
       queryBaseArgs: [
         getProvider(destinationChainId, { useSpeedProvider: true }),
         baseArgs.symbolMapping,
-<<<<<<< HEAD
-        parsedSpokePoolAddress.toEvmAddress(),
-        parsedSimulatedRelayerAddress.toEvmAddress(),
-=======
-        baseArgs.spokePoolAddress,
-        baseArgs.relayerAddress,
->>>>>>> f669625e
+        baseArgs.spokePoolAddress.toEvmAddress(),
+        baseArgs.relayerAddress as sdk.utils.EvmAddress,
         baseArgs.logger,
         baseArgs.coingeckoProApiKey,
         undefined,
@@ -900,13 +807,8 @@
     baseArgs.chainId,
     getProvider(destinationChainId, { useSpeedProvider: true }),
     baseArgs.symbolMapping,
-<<<<<<< HEAD
-    parsedSpokePoolAddress.toEvmAddress(),
-    parsedSimulatedRelayerAddress.toEvmAddress(),
-=======
-    baseArgs.spokePoolAddress,
-    baseArgs.relayerAddress,
->>>>>>> f669625e
+    baseArgs.spokePoolAddress.toEvmAddress(),
+    baseArgs.relayerAddress as sdk.utils.EvmAddress,
     baseArgs.coingeckoProApiKey,
     baseArgs.logger
   ) as sdk.relayFeeCalculator.QueryBase;
@@ -945,10 +847,11 @@
   tokenGasCost?: sdk.utils.BigNumberish
 ): Promise<sdk.relayFeeCalculator.RelayerFeeDetails> => {
   const { destinationChainId } = deposit;
-  const parsedRelayerAddress = sdk.utils.toAddressType(relayerAddress);
-  relayerAddress = sdk.utils.chainIsSvm(destinationChainId)
-    ? parsedRelayerAddress.toBase58()
-    : parsedRelayerAddress.toEvmAddress();
+  const parsedRelayerAddress = toAddressType(
+    relayerAddress,
+    destinationChainId
+  );
+  relayerAddress = parsedRelayerAddress.toNative();
   const relayFeeCalculator = getRelayerFeeCalculator(destinationChainId, {
     relayerAddress,
   });
@@ -1011,19 +914,6 @@
       outputTokenDecimals
     )(inputAmount),
     depositId: sdk.utils.bnUint32Max,
-<<<<<<< HEAD
-    depositor: sdk.utils.toAddressType(recipientAddress).toBytes32(),
-    recipient: sdk.utils.toAddressType(recipientAddress).toBytes32(),
-    destinationChainId,
-    originChainId,
-    quoteTimestamp: sdk.utils.getCurrentTime() - 60, // Set the quote timestamp to 60 seconds ago ~ 1 ETH block
-    inputToken: sdk.utils.toAddressType(_inputTokenAddress).toBytes32(),
-    outputToken: sdk.utils.toAddressType(_outputTokenAddress).toBytes32(),
-    fillDeadline: sdk.utils.bnUint32Max.toNumber(), // Defined as `INFINITE_FILL_DEADLINE` in SpokePool.sol
-    exclusiveRelayer: sdk.utils
-      .toAddressType(sdk.constants.ZERO_ADDRESS)
-      .toBytes32(),
-=======
     depositor: recipient, // nb. Address type may be invalid for origin chain. Depositor address is never validated.
     recipient,
     destinationChainId,
@@ -1036,7 +926,6 @@
       sdk.constants.ZERO_ADDRESS,
       destinationChainId
     ),
->>>>>>> f669625e
     exclusivityDeadline: 0, // Defined as ZERO in SpokePool.sol
     message: message ?? sdk.constants.EMPTY_MESSAGE,
     messageHash: sdk.utils.getMessageHash(
@@ -2210,7 +2099,6 @@
   const cacheKeyArgs = [
     "nativeGasCost",
     deposit.destinationChainId,
-<<<<<<< HEAD
     deposit.outputToken,
     sdk.utils.chainIsSvm(deposit.destinationChainId)
       ? deposit.recipientAddress
@@ -2221,41 +2109,13 @@
     const relayerAddress =
       overrides?.relayerAddress ??
       getDefaultRelayerAddress(deposit.destinationChainId);
-=======
-    deposit.outputToken
-  );
-
-  const fetchFn = async () => {
-    const relayerAddress =
-      overrides?.relayerAddress ??
-      sdk.constants.DEFAULT_SIMULATED_RELAYER_ADDRESS;
-
->>>>>>> f669625e
     const relayerFeeCalculatorQueries = getRelayerFeeCalculatorQueries(
       deposit.destinationChainId,
       { relayerAddress }
     );
-<<<<<<< HEAD
     const gasCost = await relayerFeeCalculatorQueries.getNativeGasCost(
       buildDepositForSimulation(deposit),
-      relayerFeeCalculatorQueries.simulatedRelayerAddress as string | undefined
-=======
-    const relayData = buildDepositForSimulation(deposit);
-    const { destinationChainId, recipient, outputToken } = relayData;
-    if (!recipient.isEVM() || !outputToken.isEVM()) {
-      throw new Error(
-        `Unexpected address type for ${destinationChainId}: ${recipient}/${outputToken}`
-      );
-    }
-    const unsignedFillTxn =
-      await relayerFeeCalculatorQueries.getUnsignedTxFromDeposit(
-        { ...relayData, recipient, outputToken },
-        sdk.utils.toAddressType(relayerAddress, relayData.destinationChainId)
-      );
-    const voidSigner = new ethers.VoidSigner(
-      relayerAddress,
-      relayerFeeCalculatorQueries.provider
->>>>>>> f669625e
+      relayerFeeCalculatorQueries.simulatedRelayerAddress
     );
     return gasCost;
   };
@@ -2299,19 +2159,13 @@
       deposit.destinationChainId,
       overrides
     );
-<<<<<<< HEAD
+
     if (
       relayerFeeCalculatorQueries instanceof sdk.relayFeeCalculator.SvmQuery
     ) {
       return undefined;
     }
-    const unsignedTx =
-      await relayerFeeCalculatorQueries.getUnsignedTxFromDeposit(
-        buildDepositForSimulation(deposit),
-        relayerFeeCalculatorQueries.simulatedRelayerAddress as
-          | string
-          | undefined
-=======
+
     const relayData = buildDepositForSimulation(deposit);
     const { recipient, outputToken, destinationChainId } = relayData;
     if (!recipient.isEVM() || !outputToken.isEVM()) {
@@ -2320,29 +2174,19 @@
       );
     }
     const relayer = overrides?.relayerAddress
-      ? sdk.utils.toAddressType(
-          overrides.relayerAddress,
-          deposit.destinationChainId
-        )
+      ? toAddressType(overrides.relayerAddress, deposit.destinationChainId)
       : undefined;
 
     const unsignedTx =
       await relayerFeeCalculatorQueries.getUnsignedTxFromDeposit(
         { ...relayData, recipient, outputToken },
         relayer
->>>>>>> f669625e
       );
 
     const opStackL1GasCost =
       await relayerFeeCalculatorQueries.getOpStackL1DataFee(
         unsignedTx,
-<<<<<<< HEAD
-        relayerFeeCalculatorQueries.simulatedRelayerAddress as
-          | string
-          | undefined,
-=======
         relayer,
->>>>>>> f669625e
         {
           opStackL2GasUnits: nativeGasCost, // Passed in here to avoid gas cost recomputation by the SDK
           opStackL1DataFeeMultiplier: opStackL1DataFeeMarkup,
@@ -2426,59 +2270,65 @@
     chainId,
     overrides
   );
-<<<<<<< HEAD
   const isSvm =
+    sdk.utils.chainIsSvm(chainId) &&
     relayerFeeCalculatorQueries instanceof sdk.relayFeeCalculator.SvmQuery;
-  const unsignedFillTxn = deposit
-    ? isSvm
-      ? await relayerFeeCalculatorQueries.getFillRelayTx(
-          buildDepositForSimulation(deposit),
-          overrides?.relayerAddress
-        )
-      : await relayerFeeCalculatorQueries.getUnsignedTxFromDeposit(
-          buildDepositForSimulation(deposit),
-          overrides?.relayerAddress
-        )
-    : undefined;
+  const relayer = sdk.utils.toAddressType(
+    overrides?.relayerAddress ?? getDefaultRelayerAddress(chainId),
+    chainId
+  );
+
+  let unsignedFillTx:
+    | Awaited<ReturnType<typeof sdk.arch.svm.getFillRelayTx>>
+    | Awaited<
+        ReturnType<sdk.relayFeeCalculator.QueryBase["getUnsignedTxFromDeposit"]>
+      >
+    | undefined = undefined;
+
+  if (deposit) {
+    const relayData = buildDepositForSimulation(deposit);
+    const { recipient, outputToken, destinationChainId } = relayData;
+
+    if (isSvm) {
+      if (!recipient.isSVM() || !outputToken.isSVM()) {
+        throw new Error(
+          `Unexpected address type for ${destinationChainId}: ${recipient}/${outputToken}`
+        );
+      }
+      unsignedFillTx = await sdk.arch.svm.getFillRelayTx(
+        relayerFeeCalculatorQueries.spokePool,
+        relayerFeeCalculatorQueries.provider,
+        { ...relayData, recipient, outputToken },
+        sdk.arch.svm.SolanaVoidSigner(relayer.toBase58()),
+        deposit.originChainId,
+        relayerFeeCalculatorQueries.simulatedRelayerAddress
+      );
+    } else {
+      if (!recipient.isEVM() || !outputToken.isEVM()) {
+        throw new Error(
+          `Unexpected address type for ${destinationChainId}: ${recipient}/${outputToken}`
+        );
+      }
+
+      unsignedFillTx = await (
+        relayerFeeCalculatorQueries as sdk.relayFeeCalculator.QueryBase
+      ).getUnsignedTxFromDeposit(
+        { ...relayData, recipient, outputToken },
+        relayer
+      );
+    }
+  }
   return sdk.gasPriceOracle.getGasPriceEstimate(
     relayerFeeCalculatorQueries.provider as Parameters<
       typeof sdk.gasPriceOracle.getGasPriceEstimate
     >[0], // we don't need a narrow return type here
     {
       chainId,
-      unsignedTx: unsignedFillTxn,
+      unsignedTx: unsignedFillTx,
       baseFeeMultiplier,
       priorityFeeMultiplier,
     }
   );
-=======
-
-  let unsignedTx: PopulatedTransaction | undefined = undefined;
-  if (deposit) {
-    const relayData = buildDepositForSimulation(deposit);
-    const { recipient, outputToken, destinationChainId } = relayData;
-    if (!recipient.isEVM() || !outputToken.isEVM()) {
-      throw new Error(
-        `Unexpected address type for ${destinationChainId}: ${recipient}/${outputToken}`
-      );
-    }
-    const relayer = overrides?.relayerAddress
-      ? sdk.utils.toAddressType(overrides.relayerAddress, destinationChainId)
-      : undefined;
-
-    unsignedTx = await relayerFeeCalculatorQueries.getUnsignedTxFromDeposit(
-      { ...relayData, recipient, outputToken },
-      relayer
-    );
-  }
-
-  return sdk.gasPriceOracle.getGasPriceEstimate(getProvider(chainId), {
-    chainId,
-    unsignedTx,
-    baseFeeMultiplier,
-    priorityFeeMultiplier,
-  });
->>>>>>> f669625e
 }
 
 /**
