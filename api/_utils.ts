--- conflicted
+++ resolved
@@ -342,18 +342,10 @@
  * @param l1Token The ERC20 token address of the coin to find the cached price of
  * @returns The price of the `l1Token` token.
  */
-<<<<<<< HEAD
 export const getCachedTokenPrice = async (
   l1Token: string,
   baseCurrency: string = "eth"
 ): Promise<number> => {
-  getLogger().debug({
-    at: "getCachedTokenPrice",
-    message: `Resolving price from ${resolveVercelEndpoint()}/api/coingecko`,
-  });
-=======
-export const getCachedTokenPrice = async (l1Token: string): Promise<number> => {
->>>>>>> c78b61bb
   return Number(
     (
       await axios(`${resolveVercelEndpoint()}/api/coingecko`, {
