--- conflicted
+++ resolved
@@ -85,11 +85,7 @@
   TokenNotFoundError,
 } from "./_errors";
 import { Token } from "./_dexes/types";
-<<<<<<< HEAD
 import { CoingeckoQueryParams } from "./coingecko";
-import { addMarkupToAmount } from "./_dexes/uniswap/utils";
-=======
->>>>>>> 8593c507
 
 export { InputError, handleErrorCondition } from "./_errors";
 export const { Profiler } = sdk.utils;
