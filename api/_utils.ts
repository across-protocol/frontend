import { AcceleratingDistributor__factory } from "@across-protocol/across-token/dist/typechain";
import {
  ERC20__factory,
  HubPool__factory,
  SpokePool,
  SpokePool__factory,
} from "@across-protocol/contracts/dist/typechain";
import acrossDeployments from "@across-protocol/contracts/dist/deployments/deployments.json";
import * as sdk from "@across-protocol/sdk";
import { PUBLIC_NETWORKS } from "@across-protocol/constants";
import {
  BALANCER_NETWORK_CONFIG,
  BalancerSDK,
  BalancerNetworkConfig,
  Multicall3,
} from "@balancer-labs/sdk";
import axios, { AxiosError, AxiosRequestHeaders } from "axios";
import {
  BigNumber,
  BigNumberish,
  ethers,
  PopulatedTransaction,
  providers,
  utils,
  Signer,
} from "ethers";
import {
  assert,
  coerce,
  create,
  define,
  Infer,
  integer,
  min,
  size,
  string,
  Struct,
  union,
} from "superstruct";
import { inspect } from "util";
import enabledMainnetRoutesAsJson from "../src/data/routes_1_0xc186fA914353c44b2E33eBE05f21846F1048bEda.json";
import enabledSepoliaRoutesAsJson from "../src/data/routes_11155111_0x14224e63716afAcE30C9a417E0542281869f7d9e.json";
import rpcProvidersJson from "../src/data/rpc-providers.json";

import {
  MINIMAL_BALANCER_V2_POOL_ABI,
  MINIMAL_BALANCER_V2_VAULT_ABI,
  MINIMAL_MULTICALL3_ABI,
} from "./_abis";
import { BatchAccountBalanceResponse } from "./batch-account-balance";
import { StaticJsonRpcProvider } from "@ethersproject/providers";
import { VercelRequestQuery } from "@vercel/node";
import {
  BLOCK_TAG_LAG,
  CHAIN_IDs,
  CHAINS,
  CUSTOM_GAS_TOKENS,
  DEFAULT_LITE_CHAIN_USD_MAX_BALANCE,
  DEFAULT_LITE_CHAIN_USD_MAX_DEPOSIT,
  DEFI_LLAMA_POOL_LOOKUP,
  DOMAIN_CALLDATA_DELIMITER,
  EXTERNAL_POOL_TOKEN_EXCHANGE_RATE,
  MULTICALL3_ADDRESS,
  MULTICALL3_ADDRESS_OVERRIDES,
  SECONDS_PER_YEAR,
  TOKEN_SYMBOLS_MAP,
  disabledL1Tokens,
  graphAPIKey,
  maxRelayFeePct,
  relayerFeeCapitalCostConfig,
} from "./_constants";
import { PoolStateOfUser, PoolStateResult, TokenInfo } from "./_types";
import {
  buildInternalCacheKey,
  getCachedValue,
  makeCacheGetterAndSetter,
  providerRedisCache,
} from "./_cache";
import {
  MissingParamError,
  InvalidParamError,
  RouteNotEnabledError,
  AcrossApiError,
  HttpErrorToStatusCode,
  AcrossErrorCode,
  TokenNotFoundError,
} from "./_errors";
import { Token } from "./_dexes/types";
import { isEvmAddress, isSvmAddress } from "./_address";

export { InputError, handleErrorCondition } from "./_errors";
export const { Profiler } = sdk.utils;

type LoggingUtility = sdk.relayFeeCalculator.Logger;
type RpcProviderName = keyof typeof rpcProvidersJson.providers.urls;

import { getEnvs } from "./_env";

const {
  REACT_APP_HUBPOOL_CHAINID,
  REACT_APP_COINGECKO_PRO_API_KEY,
  BASE_FEE_MARKUP,
  PRIORITY_FEE_MARKUP,
  OP_STACK_L1_DATA_FEE_MARKUP,
  VERCEL_ENV,
  LOG_LEVEL,
  REACT_APP_DISABLED_CHAINS,
  REACT_APP_DISABLED_CHAINS_FOR_AVAILABLE_ROUTES,
  REACT_APP_DISABLED_TOKENS_FOR_AVAILABLE_ROUTES,
  LIMITS_BUFFER_MULTIPLIERS,
  CHAIN_USD_MAX_BALANCES,
  CHAIN_USD_MAX_DEPOSITS,
  VERCEL_AUTOMATION_BYPASS_SECRET,
  RPC_HEADERS,
} = getEnvs();

// Don't permit HUB_POOL_CHAIN_ID=0
export const HUB_POOL_CHAIN_ID = Number(REACT_APP_HUBPOOL_CHAINID || 1) as
  | 1
  | 11155111;

// Tokens that should be disabled in the routes
export const DISABLED_ROUTE_TOKENS = (
  getEnvs().DISABLED_ROUTE_TOKENS || ""
).split(",");

// This is an array of chainIds that should be disabled. This array overrides
// the ENABLED_ROUTES object below. This is useful for disabling a chainId
// temporarily without having to redeploy the app or change core config
// data (e.g. the ENABLED_ROUTES object and the data/routes.json files).
export const DISABLED_CHAINS = (REACT_APP_DISABLED_CHAINS || "").split(",");

// This is an array of chainIds that should be disabled. In contrast to the
// above constant `DISABLED_CHAINS`, this constant is used to disable chains
// only for the `/available-routes` endpoint and DOES NOT affect the
// `ENABLED_ROUTES` object.
export const DISABLED_CHAINS_FOR_AVAILABLE_ROUTES = (
  REACT_APP_DISABLED_CHAINS_FOR_AVAILABLE_ROUTES || ""
).split(",");

export const DISABLED_TOKENS_FOR_AVAILABLE_ROUTES = (
  REACT_APP_DISABLED_TOKENS_FOR_AVAILABLE_ROUTES || ""
).split(",");

// Chains that require special role to be accessed.
export const OPT_IN_CHAINS = (getEnvs().OPT_IN_CHAINS || "").split(",");

const _ENABLED_ROUTES =
  HUB_POOL_CHAIN_ID === 1
    ? enabledMainnetRoutesAsJson
    : enabledSepoliaRoutesAsJson;

_ENABLED_ROUTES.routes = _ENABLED_ROUTES.routes.filter(
  ({ fromChain, toChain, fromTokenSymbol }) =>
    ![fromChain, toChain].some((chainId) =>
      DISABLED_CHAINS.includes(chainId.toString())
    ) && !DISABLED_ROUTE_TOKENS.includes(fromTokenSymbol)
);

export const ENABLED_ROUTES = _ENABLED_ROUTES;

export const LogLevels = {
  ERROR: 3,
  WARN: 2,
  INFO: 1,
  DEBUG: 0,
} as const;
// Singleton logger so we don't create multiple.
let logger: LoggingUtility;
/**
 * Resolves a logging utility to be used. This instance caches its responses
 * @returns A valid Logging utility that can be used throughout the runtime
 */
export const getLogger = (): LoggingUtility => {
  if (!logger) {
    const defaultLogLevel = VERCEL_ENV === "production" ? "ERROR" : "DEBUG";

    let logLevel =
      LOG_LEVEL && Object.keys(LogLevels).includes(LOG_LEVEL)
        ? (LOG_LEVEL as keyof typeof LogLevels)
        : defaultLogLevel;
    const depth = 5;

    logger = {
      debug: (...args) => {
        if (LogLevels[logLevel] <= LogLevels.DEBUG) {
          console.debug(inspect(args, { depth }));
        }
      },
      info: (...args) => {
        if (LogLevels[logLevel] <= LogLevels.INFO) {
          console.info(inspect(args, { depth }));
        }
      },
      warn: (...args) => {
        if (LogLevels[logLevel] <= LogLevels.WARN) {
          console.warn(inspect(args, { depth }));
        }
      },
      error: (...args) => {
        if (LogLevels[logLevel] <= LogLevels.ERROR) {
          console.error(args);
        }
      },
    };
  }
  return logger;
};

/**
 * Resolves the current vercel endpoint dynamically
 * @returns A valid URL of the current endpoint in vercel
 */
export const resolveVercelEndpoint = (omitOverride = false) => {
  if (!omitOverride && process.env.REACT_APP_VERCEL_API_BASE_URL_OVERRIDE) {
    return process.env.REACT_APP_VERCEL_API_BASE_URL_OVERRIDE;
  }
  const url = process.env.VERCEL_URL ?? "across.to";
  const env = process.env.VERCEL_ENV ?? "development";
  switch (env) {
    case "preview":
    case "production":
      return `https://${url}`;
    case "development":
    default:
      return `http://127.0.0.1:3000`;
  }
};

export const getVercelHeaders = (): AxiosRequestHeaders | undefined => {
  if (VERCEL_AUTOMATION_BYPASS_SECRET) {
    return {
      "x-vercel-protection-bypass": VERCEL_AUTOMATION_BYPASS_SECRET,
    };
  }
};

export const validateChainAndTokenParams = (
  queryParams: Partial<{
    token: string;
    inputToken: string;
    outputToken: string;
    originChainId: string;
    destinationChainId: string;
    allowUnmatchedDecimals: string;
  }>
) => {
  let {
    token,
    inputToken: inputTokenAddress,
    outputToken: outputTokenAddress,
    originChainId,
    destinationChainId: _destinationChainId,
    allowUnmatchedDecimals: _allowUnmatchedDecimals,
  } = queryParams;

  if (!_destinationChainId) {
    throw new MissingParamError({
      message: "Query param 'destinationChainId' must be provided",
    });
  }

  if (originChainId === _destinationChainId) {
    throw new InvalidParamError({
      message: "Origin and destination chains cannot be the same",
    });
  }

  if (!token && (!inputTokenAddress || !outputTokenAddress)) {
    throw new MissingParamError({
      message:
        "Query param 'token' or 'inputToken' and 'outputToken' must be provided",
    });
  }

  const destinationChainId = Number(_destinationChainId);
  inputTokenAddress = _getAddressOrThrowInputError(
    (token || inputTokenAddress) as string,
    token ? "token" : "inputToken"
  );
  outputTokenAddress = outputTokenAddress
    ? _getAddressOrThrowInputError(outputTokenAddress, "outputToken")
    : undefined;
  const allowUnmatchedDecimals = _allowUnmatchedDecimals === "true";

  const { l1Token, outputToken, inputToken, resolvedOriginChainId } =
    getRouteDetails(
      inputTokenAddress,
      destinationChainId,
      originChainId ? Number(originChainId) : undefined,
      outputTokenAddress
    );

  if (
    disabledL1Tokens.includes(l1Token.address.toLowerCase()) ||
    !isRouteEnabled(
      resolvedOriginChainId,
      destinationChainId,
      inputToken.address,
      outputToken.address
    )
  ) {
    throw new RouteNotEnabledError({
      message: "Route is not enabled.",
    });
  }

  if (!allowUnmatchedDecimals && inputToken.decimals !== outputToken.decimals) {
    throw new InvalidParamError({
      message:
        `Decimals of input and output tokens do not match. ` +
        `This is likely due to unmatched decimals for USDC/USDT on BNB Chain. ` +
        `Make sure to have followed the migration guide: ` +
        `https://docs.across.to/introduction/migration-guides/bnb-chain-migration-guide ` +
        `and set the query param 'allowUnmatchedDecimals=true' to allow this.`,
      param: "allowUnmatchedDecimals",
    });
  }

  return {
    l1Token,
    inputToken,
    outputToken,
    destinationChainId,
    resolvedOriginChainId,
    allowUnmatchedDecimals,
  };
};

export const validateDepositMessage = async (
  recipient: string,
  destinationChainId: number,
  relayer: string,
  outputTokenAddress: string,
  amountInput: BigNumber,
  message: string
) => {
  if (!sdk.utils.isMessageEmpty(message)) {
    if (!ethers.utils.isHexString(message)) {
      throw new InvalidParamError({
        message: "Message must be a hex string",
        param: "message",
      });
    }
    if (message.length % 2 !== 0) {
      // Our message encoding is a hex string, so we need to check that the length is even.
      throw new InvalidParamError({
        message: "Message must be an even hex string",
        param: "message",
      });
    }
    const isRecipientAContract =
      getStaticIsContract(destinationChainId, recipient) ||
      (await isContractCache(destinationChainId, recipient).get());
    if (!isRecipientAContract) {
      throw new InvalidParamError({
        message: "Recipient must be a contract when a message is provided",
        param: "recipient",
      });
    } else {
      // If we're in this case, it's likely that we're going to have to simulate the execution of
      // a complex message handling from the specified relayer to the specified recipient by calling
      // the arbitrary function call `handleAcrossMessage` at the recipient. So that we can discern
      // the difference between an OUT_OF_FUNDS error in either the transfer or through the execution
      // of the `handleAcrossMessage` we will check that the balance of the relayer is sufficient to
      // support this deposit.
      const balanceOfToken = await getCachedTokenBalance(
        destinationChainId,
        relayer,
        outputTokenAddress
      );
      if (balanceOfToken.lt(amountInput)) {
        throw new InvalidParamError({
          message:
            `Relayer Address (${relayer}) doesn't have enough funds to support this deposit;` +
            ` for help, please reach out to https://discord.across.to`,
          param: "relayer",
        });
      }
    }
  }
};

function getStaticIsContract(chainId: number, address: string) {
  const deployedAcrossContract = Object.values(
    (
      acrossDeployments as {
        [chainId: number]: {
          [contractName: string]: {
            address: string;
          };
        };
      }
    )[chainId]
  ).find(
    (contract) => contract.address.toLowerCase() === address.toLowerCase()
  );
  return !!deployedAcrossContract;
}

export function getChainInfo(chainId: number) {
  const chainInfo = CHAINS[chainId];
  if (!chainInfo) {
    throw new Error(`Cannot get chain info for chain ${chainId}`);
  }

  return chainInfo;
}

export function getWrappedNativeTokenAddress(chainId: number) {
  const chainInfo = getChainInfo(chainId);
  const wrappedNativeTokenSymbol =
    chainId === CHAIN_IDs.LENS ? "WGHO" : `W${chainInfo.nativeToken}`;
  const wrappedNativeToken =
    TOKEN_SYMBOLS_MAP[
      wrappedNativeTokenSymbol as keyof typeof TOKEN_SYMBOLS_MAP
    ];
  const wrappedNativeTokenAddress = wrappedNativeToken?.addresses[chainId];

  if (!wrappedNativeTokenAddress) {
    throw new Error(
      `Cannot get wrapped native token for chain ${chainId} and symbol ${wrappedNativeTokenSymbol}`
    );
  }

  return wrappedNativeTokenAddress;
}

/**
 * Utility function to resolve route details based on given `inputTokenAddress` and `destinationChainId`.
 * The optional parameter `originChainId` can be omitted if the `inputTokenAddress` is unique across all
 * chains. If the `inputTokenAddress` is not unique across all chains, the `originChainId` must be
 * provided to resolve the correct token details.
 * @param inputTokenAddress The token address to resolve details for.
 * @param destinationChainId The destination chain id of the route.
 * @param originChainId Optional if the `inputTokenAddress` is unique across all chains. Required if not.
 * @param outputTokenAddress Optional output token address.
 * @returns Token details of route and additional information, such as the inferred origin chain id, L1
 * token address and the input/output token addresses.
 */
export const getRouteDetails = (
  inputTokenAddress: string,
  destinationChainId: number,
  originChainId?: number,
  outputTokenAddress?: string
) => {
  const inputToken = getTokenByAddress(inputTokenAddress, originChainId);

  if (!inputToken) {
    throw new InvalidParamError({
      message: originChainId
        ? "Unsupported token on given origin chain"
        : "Unsupported token address",
      param: "inputTokenAddress",
    });
  }

  const l1TokenAddress =
    TOKEN_SYMBOLS_MAP[inputToken.symbol as keyof typeof TOKEN_SYMBOLS_MAP]
      .addresses[HUB_POOL_CHAIN_ID];
  const l1Token = getTokenByAddress(l1TokenAddress, HUB_POOL_CHAIN_ID);

  if (!l1Token) {
    throw new InvalidParamError({
      message: "No L1 token found for given input token address",
      param: "inputTokenAddress",
    });
  }

  outputTokenAddress ??=
    inputToken.addresses[destinationChainId] ||
    l1Token.addresses[destinationChainId];

  const outputToken = outputTokenAddress
    ? getTokenByAddress(outputTokenAddress, destinationChainId)
    : undefined;

  if (!outputToken) {
    throw new InvalidParamError({
      message: "Unsupported token address on given destination chain",
      param: "outputTokenAddress",
    });
  }

  const possibleOriginChainIds = originChainId
    ? [originChainId]
    : _getChainIdsOfToken(inputTokenAddress, inputToken);

  if (possibleOriginChainIds.length === 0) {
    throw new InvalidParamError({
      message: "Unsupported token address",
      param: "inputTokenAddress",
    });
  }

  if (possibleOriginChainIds.length > 1) {
    throw new InvalidParamError({
      message:
        "More than one route is enabled for the provided inputs causing ambiguity. Please specify the originChainId.",
      param: "inputTokenAddress",
    });
  }

  const resolvedOriginChainId = possibleOriginChainIds[0];

  return {
    inputToken: {
      ...inputToken,
      symbol: _isBridgedUsdcOrVariant(inputToken.symbol)
        ? _getBridgedUsdcOrVariantTokenSymbol(
            inputToken.symbol,
            resolvedOriginChainId
          )
        : inputToken.symbol,
      address: utils.getAddress(inputToken.addresses[resolvedOriginChainId]),
    },
    outputToken: {
      ...outputToken,
      symbol: _isBridgedUsdcOrVariant(outputToken.symbol)
        ? _getBridgedUsdcOrVariantTokenSymbol(
            outputToken.symbol,
            destinationChainId
          )
        : outputToken.symbol,
      address: utils.getAddress(outputToken.addresses[destinationChainId]),
    },
    l1Token: {
      ...l1Token,
      address: l1TokenAddress,
    },
    resolvedOriginChainId,
  };
};

export const getTokenByAddress = (
  tokenAddress: string,
  chainId?: number
):
  | {
      decimals: number;
      symbol: string;
      name: string;
      addresses: Record<number, string>;
      coingeckoId: string;
    }
  | undefined => {
  const matches =
    Object.entries(TOKEN_SYMBOLS_MAP).filter(([_symbol, { addresses }]) =>
      chainId
        ? addresses[chainId]?.toLowerCase() === tokenAddress.toLowerCase()
        : Object.values(addresses).some(
            (address) => address.toLowerCase() === tokenAddress.toLowerCase()
          )
    ) || [];

  if (matches.length === 0) {
    return undefined;
  }

  const ambiguousTokens = ["USDC", "USDT"];
  const isAmbiguous =
    matches.length > 1 &&
    matches.some(([symbol]) => ambiguousTokens.includes(symbol));
  if (isAmbiguous && chainId === HUB_POOL_CHAIN_ID) {
    const token = matches.find(([symbol]) => ambiguousTokens.includes(symbol));
    if (token) {
      return token[1];
    }
  }

  return matches[0][1];
};

const _getChainIdsOfToken = (
  tokenAddress: string,
  token: Omit<
    (typeof TOKEN_SYMBOLS_MAP)[keyof typeof TOKEN_SYMBOLS_MAP],
    "coingeckoId"
  >
) => {
  const chainIds = Object.entries(token.addresses).filter(
    ([_, address]) => address.toLowerCase() === tokenAddress.toLowerCase()
  );
  return chainIds.map(([chainId]) => Number(chainId));
};

const _isBridgedUsdcOrVariant = (tokenSymbol: string) => {
  return sdk.utils.isBridgedUsdc(tokenSymbol) || tokenSymbol === "USDC-BNB";
};

const _getBridgedUsdcOrVariantTokenSymbol = (
  tokenSymbol: string,
  chainId: number
) => {
  if (!_isBridgedUsdcOrVariant(tokenSymbol)) {
    throw new Error(
      `Token ${tokenSymbol} is not a bridged USDC token or variant`
    );
  }

  switch (chainId) {
    case CHAIN_IDs.BASE:
      return TOKEN_SYMBOLS_MAP.USDbC.symbol;
    case CHAIN_IDs.ZORA:
      return TOKEN_SYMBOLS_MAP.USDzC.symbol;
    case CHAIN_IDs.BSC:
      return TOKEN_SYMBOLS_MAP["USDC-BNB"].symbol;
    default:
      return TOKEN_SYMBOLS_MAP["USDC.e"].symbol;
  }
};

const _getAddressOrThrowInputError = (address: string, paramName: string) => {
  try {
    return ethers.utils.getAddress(address);
  } catch (err) {
    throw new InvalidParamError({
      message: `Invalid address provided for '${paramName}'`,
      param: paramName,
    });
  }
};

export const getHubPool = (provider: providers.Provider) => {
  return HubPool__factory.connect(ENABLED_ROUTES.hubPoolAddress, provider);
};

/**
 * Resolves a fixed Static RPC provider if an override url has been specified.
 * @returns A provider or undefined if an override was not specified.
 */
export const getPublicProvider = (
  chainId: string
): providers.StaticJsonRpcProvider | undefined => {
  const chain = PUBLIC_NETWORKS[Number(chainId)];
  if (chain) {
    const headers = getProviderHeaders(chainId);
    return new ethers.providers.StaticJsonRpcProvider({
      url: chain.publicRPC,
      headers,
    });
  } else {
    return undefined;
  }
};

/**
 * Generates a fixed HubPoolClientConfig object
 * @returns A fixed constant
 */
export const makeHubPoolClientConfig = (chainId = 1) => {
  return {
    chainId: chainId,
    hubPoolAddress: ENABLED_ROUTES.hubPoolAddress,
    wethAddress: TOKEN_SYMBOLS_MAP.WETH.addresses[CHAIN_IDs.MAINNET],
    configStoreAddress: ENABLED_ROUTES.acrossConfigStoreAddress,
    acceleratingDistributorAddress:
      ENABLED_ROUTES.acceleratingDistributorAddress,
    merkleDistributorAddress: ENABLED_ROUTES.merkleDistributorAddress,
  };
};

/**
 * Resolves the current HubPoolClient
 * @returns A HubPool client that can query the blockchain
 */
export const getHubPoolClient = () => {
  const hubPoolConfig = makeHubPoolClientConfig(HUB_POOL_CHAIN_ID);
  return new sdk.pool.Client(
    hubPoolConfig,
    {
      provider: getProvider(HUB_POOL_CHAIN_ID),
    },
    (_, __) => {} // Dummy function that does nothing and is needed to construct this client.
  );
};

export const baseFeeMarkup: {
  [chainId: string]: number | string;
} = JSON.parse(BASE_FEE_MARKUP || "{}");
export const priorityFeeMarkup: {
  [chainId: string]: number | string;
} = JSON.parse(PRIORITY_FEE_MARKUP || "{}");
export const opStackL1DataFeeMarkup: {
  [chainId: string]: number | string;
} = JSON.parse(OP_STACK_L1_DATA_FEE_MARKUP || "{}");

// Conservative values bsaed on existing configurations:
// - base fee gets marked up 1.5x because most chains have a theoretically volatile base fee but practically little
// volume so the base fee doesn't move much.
// - priority fee gets marked up 1.0x because new chains don't have enough volume to move priority
// fees much.
// - op stack l1 data fee gets marked up 1.0x because the op stack l1 data fee is based on ethereum
// base fee.
export const DEFAULT_BASE_FEE_MARKUP = 0.5;
export const DEFAULT_PRIORITY_FEE_MARKUP = 0;
export const DEFAULT_OP_L1_DATA_FEE_MARKUP = 1;

export const getGasMarkup = (
  chainId: string | number
): {
  baseFeeMarkup: BigNumber;
  priorityFeeMarkup: BigNumber;
  opStackL1DataFeeMarkup: BigNumber;
} => {
  let _baseFeeMarkup: BigNumber | undefined;
  let _priorityFeeMarkup: BigNumber | undefined;
  let _opStackL1DataFeeMarkup: BigNumber | undefined;
  if (!Number.isNaN(Number(baseFeeMarkup[chainId]))) {
    _baseFeeMarkup = utils.parseEther(
      (1 + Number(baseFeeMarkup[chainId])).toString()
    );
  }
  if (!Number.isNaN(Number(priorityFeeMarkup[chainId]))) {
    _priorityFeeMarkup = utils.parseEther(
      (1 + Number(priorityFeeMarkup[chainId])).toString()
    );
  }
  if (!Number.isNaN(Number(opStackL1DataFeeMarkup[chainId]))) {
    _opStackL1DataFeeMarkup = utils.parseEther(
      (1 + Number(opStackL1DataFeeMarkup[chainId])).toString()
    );
  }

  // Otherwise, use default gas markup.
  if (_baseFeeMarkup === undefined) {
    _baseFeeMarkup = utils.parseEther((1 + DEFAULT_BASE_FEE_MARKUP).toString());
  }
  if (_priorityFeeMarkup === undefined) {
    _priorityFeeMarkup = utils.parseEther(
      (1 + DEFAULT_PRIORITY_FEE_MARKUP).toString()
    );
  }
  if (_opStackL1DataFeeMarkup === undefined) {
    _opStackL1DataFeeMarkup = utils.parseEther(
      (1 + DEFAULT_OP_L1_DATA_FEE_MARKUP).toString()
    );
  }

  return {
    baseFeeMarkup: _baseFeeMarkup,
    priorityFeeMarkup: _priorityFeeMarkup,
    opStackL1DataFeeMarkup: _opStackL1DataFeeMarkup,
  };
};

/**
 * Retrieves an isntance of the Across SDK RelayFeeCalculator
 * @param destinationChainId The destination chain that a bridge operation will transfer to
 * @returns An instance of the `RelayFeeCalculator` for the specific chain specified by `destinationChainId`
 */
export const getRelayerFeeCalculator = (
  destinationChainId: number,
  overrides: Partial<{
    spokePoolAddress: string;
    relayerAddress: string;
  }> = {}
) => {
  const queries = getRelayerFeeCalculatorQueries(destinationChainId, overrides);
  const relayerFeeCalculatorConfig = {
    feeLimitPercent: maxRelayFeePct * 100,
    queries,
    capitalCostsConfig: relayerFeeCapitalCostConfig,
  };
  if (relayerFeeCalculatorConfig.feeLimitPercent < 1)
    throw new Error(
      "Setting fee limit % < 1% will produce nonsensical relay fee details"
    );
  return new sdk.relayFeeCalculator.RelayFeeCalculator(
    relayerFeeCalculatorConfig,
    logger
  );
};

export const getRelayerFeeCalculatorQueries = (
  destinationChainId: number,
  overrides: Partial<{
    spokePoolAddress: string;
    relayerAddress: string;
  }> = {}
) => {
  const relayerAddress = sdk.utils.toAddressType(
    overrides.relayerAddress || sdk.constants.DEFAULT_SIMULATED_RELAYER_ADDRESS,
    destinationChainId
  );
  if (!relayerAddress.isEVM()) {
    throw new Error(`relayerAddress is not EVM: ${relayerAddress.toNative()}`);
  }

  const baseArgs = {
    chainId: destinationChainId,
    provider: getProvider(destinationChainId, { useSpeedProvider: true }),
    symbolMapping: TOKEN_SYMBOLS_MAP,
    spokePoolAddress:
      overrides.spokePoolAddress || getSpokePoolAddress(destinationChainId),
    relayerAddress,
    coingeckoProApiKey: REACT_APP_COINGECKO_PRO_API_KEY,
    logger: getLogger(),
  };

  const customGasTokenSymbol = CUSTOM_GAS_TOKENS[destinationChainId];
  if (customGasTokenSymbol) {
    return new sdk.relayFeeCalculator.CustomGasTokenQueries({
      queryBaseArgs: [
        baseArgs.provider,
        baseArgs.symbolMapping,
        baseArgs.spokePoolAddress,
        baseArgs.relayerAddress,
        baseArgs.logger,
        baseArgs.coingeckoProApiKey,
        undefined,
        "usd",
      ],
      customGasTokenSymbol,
    });
  }

  return sdk.relayFeeCalculator.QueryBase__factory.create(
    baseArgs.chainId,
    baseArgs.provider,
    baseArgs.symbolMapping,
    baseArgs.spokePoolAddress,
    baseArgs.relayerAddress,
    baseArgs.coingeckoProApiKey,
    baseArgs.logger
  ) as sdk.relayFeeCalculator.QueryBase;
};

/**
 * Retrieves the results of the `relayFeeCalculator` SDK function: `relayerFeeDetails`
 * @param inputToken A valid input token address
 * @param outputToken A valid output token address
 * @param amount  The amount of funds that are requesting to be transferred
 * @param originChainId The origin chain that this token will be transferred from
 * @param destinationChainId The destination chain that this token will be transferred to
 * @param recipientAddress The address that will receive the transferred funds
 * @param message An optional message to include in the transfer
 * @param tokenPrice Price of input token in gas token units, used by SDK to compute gas fee percentages.
 * @param relayerAddress Relayer address that SDK will use to simulate the fill transaction for gas cost estimation if
 * the gasUnits is not defined.
 * @param gasPrice Gas price that SDK will use to compute gas fee percentages.
 * @param [gasUnits] An optional gas cost to use for the transfer. If not provided, the SDK will recompute this.
 * @returns Relayer fee components for a fill of the given `amount` of transferring `l1Token` to `destinationChainId`
 */
export const getRelayerFeeDetails = async (
  deposit: {
    inputToken: string;
    outputToken: string;
    amount: sdk.utils.BigNumberish;
    originChainId: number;
    destinationChainId: number;
    recipientAddress: string;
    message?: string;
  },
  tokenPrice: number,
  relayerAddress: string,
  gasPrice?: sdk.utils.BigNumberish,
  gasUnits?: sdk.utils.BigNumberish,
  tokenGasCost?: sdk.utils.BigNumberish
): Promise<sdk.relayFeeCalculator.RelayerFeeDetails> => {
  const { isMessageEmpty } = sdk.utils;
  const relayFeeCalculator = getRelayerFeeCalculator(
    deposit.destinationChainId,
    {
      relayerAddress,
    }
  );

  const depositForSimulation = buildDepositForSimulation(deposit);

  return await relayFeeCalculator.relayerFeeDetails(
    depositForSimulation,
    depositForSimulation.outputAmount, // scaled output amount
    isMessageEmpty(deposit.message),
    sdk.utils.toAddressType(relayerAddress, deposit.destinationChainId),
    tokenPrice,
    gasPrice,
    gasUnits,
    tokenGasCost
  );
};

export const buildDepositForSimulation = (depositArgs: {
  amount: BigNumberish;
  inputToken: string;
  outputToken: string;
  recipientAddress: string;
  originChainId: number;
  destinationChainId: number;
  message?: string;
}) => {
  const { toAddressType } = sdk.utils;
  const {
    amount,
    inputToken: _inputTokenAddress,
    outputToken: _outputTokenAddress,
    recipientAddress,
    originChainId,
    destinationChainId,
    message,
  } = depositArgs;

  const inputToken = getTokenByAddress(_inputTokenAddress, originChainId);
  const outputToken = getTokenByAddress(
    _outputTokenAddress,
    destinationChainId
  );
  const inputTokenDecimals = inputToken?.decimals ?? outputToken?.decimals;
  const outputTokenDecimals = outputToken?.decimals ?? inputToken?.decimals;

  if (!inputTokenDecimals || !outputTokenDecimals) {
    throw new Error(
      "Can't build deposit for simulation due to unknown input or output token"
    );
  }
  const inputAmount = sdk.utils.toBN(amount);
  const recipient = toAddressType(recipientAddress, destinationChainId);

  return {
    inputAmount,
    outputAmount: ConvertDecimals(
      inputTokenDecimals,
      outputTokenDecimals
    )(inputAmount),
    depositId: sdk.utils.bnUint32Max,
    depositor: recipient, // nb. Address type may be invalid for origin chain. Depositor address is never validated.
    recipient,
    destinationChainId,
    originChainId,
    quoteTimestamp: sdk.utils.getCurrentTime() - 60, // Set the quote timestamp to 60 seconds ago ~ 1 ETH block
    inputToken: toAddressType(_inputTokenAddress, originChainId),
    outputToken: toAddressType(_outputTokenAddress, destinationChainId),
    fillDeadline: sdk.utils.bnUint32Max.toNumber(), // Defined as `INFINITE_FILL_DEADLINE` in SpokePool.sol
    exclusiveRelayer: toAddressType(
      sdk.constants.ZERO_ADDRESS,
      destinationChainId
    ),
    exclusivityDeadline: 0, // Defined as ZERO in SpokePool.sol
    message: message ?? sdk.constants.EMPTY_MESSAGE,
    messageHash: sdk.utils.getMessageHash(
      message ?? sdk.constants.EMPTY_MESSAGE
    ),
    fromLiteChain: false, // FIXME
    toLiteChain: false, // FIXME
  };
};

/**
 * Creates an HTTP call to the `/api/coingecko` endpoint to resolve a CoinGecko price
 * @param l1Token The ERC20 token address of the coin to find the cached price of
 * @param baseCurrency The base currency to convert the token price to
 * @param date An optional date string in the format of `DD-MM-YYYY` to resolve a historical price
 * @returns The price of the `l1Token` token.
 */
export const getCachedTokenPrice = async (
  l1Token: string,
  baseCurrency: string = "eth",
  historicalDateISO?: string,
  chainId?: number
): Promise<number> => {
  return Number(
    (
      await axios(`${resolveVercelEndpoint()}/api/coingecko`, {
        params: {
          l1Token,
          chainId,
          baseCurrency,
          date: historicalDateISO,
        },
        headers: getVercelHeaders(),
      })
    ).data.price
  );
};

/**
 * Creates an HTTP call to the `/api/limits` endpoint to resolve limits for a given token/route.
 * @param inputToken The input token address
 * @param outputToken The output token address
 * @param originChainId The origin chain id
 * @param destinationChainId The destination chain id
 */
export const getCachedLimits = async (
  inputToken: string,
  outputToken: string,
  originChainId: number,
  destinationChainId: number,
  amount?: string,
  recipient?: string,
  relayer?: string,
  message?: string,
  allowUnmatchedDecimals?: boolean
): Promise<{
  minDeposit: string;
  maxDeposit: string;
  maxDepositInstant: string;
  maxDepositShortDelay: string;
  recommendedDepositInstant: string;
  relayerFeeDetails: {
    relayFeeTotal: string;
    relayFeePercent: string;
    capitalFeePercent: string;
    capitalFeeTotal: string;
    gasFeePercent: string;
    gasFeeTotal: string;
  };
}> => {
  return (
    await axios(`${resolveVercelEndpoint()}/api/limits`, {
      headers: getVercelHeaders(),
      params: {
        inputToken,
        outputToken,
        originChainId,
        destinationChainId,
        amount,
        message,
        recipient,
        relayer,
        allowUnmatchedDecimals,
      },
    })
  ).data;
};

export async function getSuggestedFees(params: {
  inputToken: string;
  outputToken: string;
  originChainId: number;
  destinationChainId: number;
  amount: string;
  skipAmountLimit?: boolean;
  message?: string;
  depositMethod?: string;
  recipient?: string;
  allowUnmatchedDecimals?: boolean;
}): Promise<{
  estimatedFillTimeSec: number;
  timestamp: number;
  isAmountTooLow: boolean;
  quoteBlock: string;
  exclusiveRelayer: string;
  exclusivityDeadline: number;
  spokePoolAddress: string;
  destinationSpokePoolAddress: string;
  totalRelayFee: {
    pct: string;
    total: string;
  };
  relayerCapitalFee: {
    pct: string;
    total: string;
  };
  relayerGasFee: {
    pct: string;
    total: string;
  };
  lpFee: {
    pct: string;
    total: string;
  };
  limits: {
    minDeposit: string;
    maxDeposit: string;
    maxDepositInstant: string;
    maxDepositShortDelay: string;
    recommendedDepositInstant: string;
  };
}> {
  return (
    await axios(`${resolveVercelEndpoint()}/api/suggested-fees`, {
      params,
    })
  ).data;
}

export async function getBridgeQuoteForExactInput(params: {
  inputToken: Token;
  outputToken: Token;
  exactInputAmount: BigNumber;
  recipient?: string;
  message?: string;
}) {
  const quote = await getSuggestedFees({
    inputToken: params.inputToken.address,
    outputToken: params.outputToken.address,
    originChainId: params.inputToken.chainId,
    destinationChainId: params.outputToken.chainId,
    skipAmountLimit: true,
    recipient: params.recipient,
    message: params.message,
    amount: params.exactInputAmount.toString(),
    allowUnmatchedDecimals: true,
  });
  const outputAmount = ConvertDecimals(
    params.inputToken.decimals,
    params.outputToken.decimals
  )(params.exactInputAmount.sub(quote.totalRelayFee.total));

  return {
    inputAmount: params.exactInputAmount,
    outputAmount,
    minOutputAmount: outputAmount,
    suggestedFees: quote,
    message: params.message,
    inputToken: params.inputToken,
    outputToken: params.outputToken,
  };
}

export async function getBridgeQuoteForOutput(params: {
  inputToken: Token;
  outputToken: Token;
  minOutputAmount: BigNumber;
  recipient?: string;
  message?: string;
  forceExactOutput?: boolean;
}) {
  const maxTries = 3;
  const tryChunkSize = 3;
  const baseParams = {
    inputToken: params.inputToken.address,
    outputToken: params.outputToken.address,
    originChainId: params.inputToken.chainId,
    destinationChainId: params.outputToken.chainId,
    skipAmountLimit: true,
    recipient: params.recipient,
    message: params.message,
    allowUnmatchedDecimals: true,
  };

  try {
    // 1. Use the suggested fees to get an indicative quote with
    // input amount equal to minOutputAmount
    let tries = 0;
    let adjustedInputAmount = addMarkupToAmount(params.minOutputAmount, 0.005);
    let indicativeQuote = await getSuggestedFees({
      ...baseParams,
      amount: adjustedInputAmount.toString(),
    });
    let adjustmentPct = indicativeQuote.totalRelayFee.pct;
    let finalQuote: Awaited<ReturnType<typeof getSuggestedFees>> | undefined =
      undefined;

    // 2. Adjust input amount to meet minOutputAmount
    while (tries < maxTries) {
      const inputAmounts = Array.from({ length: tryChunkSize }).map((_, i) => {
        const buffer = 0.001 * i;
        return addMarkupToAmount(
          adjustedInputAmount
            .mul(utils.parseEther("1").add(adjustmentPct))
            .div(sdk.utils.fixedPointAdjustment),
          buffer
        );
      });
      const quotes = await Promise.all(
        inputAmounts.map((inputAmount) => {
          return getSuggestedFees({
            ...baseParams,
            amount: inputAmount.toString(),
          });
        })
      );

      for (const [i, quote] of Object.entries(quotes)) {
        const inputAmount = inputAmounts[Number(i)];
        const outputAmount = ConvertDecimals(
          params.inputToken.decimals,
          params.outputToken.decimals
        )(inputAmount.sub(quote.totalRelayFee.total));
        if (outputAmount.gte(params.minOutputAmount)) {
          finalQuote = quote;
          adjustedInputAmount = inputAmount;
          break;
        }
      }

      if (finalQuote) {
        break;
      }

      adjustedInputAmount = inputAmounts[inputAmounts.length - 1];
      tries++;
    }

    if (!finalQuote) {
      throw new Error("Failed to adjust input amount to meet minOutputAmount");
    }

    const finalOutputAmount = ConvertDecimals(
      params.inputToken.decimals,
      params.outputToken.decimals
    )(adjustedInputAmount.sub(finalQuote.totalRelayFee.total));

    // If forceExactOutput, we'll hardcode the output amount to the minOutputAmount
    // so we need to adjust fees to reflect that
    if (params.forceExactOutput) {
      // Calculate the difference and add to fees
      const excessOutput = finalOutputAmount.sub(params.minOutputAmount);

      const excessInput = ConvertDecimals(
        params.outputToken.decimals,
        params.inputToken.decimals
      )(excessOutput);

      // Adjust fees by adding the excess
      const adjustedRelayerCapitalFeeTotal = BigNumber.from(
        finalQuote.relayerCapitalFee.total
      ).add(excessInput);
      const adjustedTotalRelayFeeTotal = BigNumber.from(
        finalQuote.totalRelayFee.total
      ).add(excessInput);

      // Calculate new percentages based on adjusted totals
      const adjustedRelayerCapitalFeePct = adjustedRelayerCapitalFeeTotal
        .mul(utils.parseEther("1"))
        .div(adjustedInputAmount);
      const adjustedTotalRelayFeePct = adjustedTotalRelayFeeTotal
        .mul(utils.parseEther("1"))
        .div(adjustedInputAmount);

      // Update the quote with the adjusted values
      finalQuote.relayerCapitalFee.total =
        adjustedRelayerCapitalFeeTotal.toString();
      finalQuote.relayerCapitalFee.pct =
        adjustedRelayerCapitalFeePct.toString();
      finalQuote.totalRelayFee.total = adjustedTotalRelayFeeTotal.toString();
      finalQuote.totalRelayFee.pct = adjustedTotalRelayFeePct.toString();
    }

    return {
      inputAmount: adjustedInputAmount,
      outputAmount: params.forceExactOutput
        ? params.minOutputAmount
        : finalOutputAmount,
      minOutputAmount: params.minOutputAmount,
      suggestedFees: finalQuote,
      message: params.message,
      inputToken: params.inputToken,
      outputToken: params.outputToken,
    };
  } catch (err) {
    if (err instanceof AxiosError) {
      const { response = { data: {} } } = err;
      // If upstream error is an AcrossApiError, we just return it
      if (response?.data?.type === "AcrossApiError") {
        throw new AcrossApiError(
          {
            message: response.data.message,
            status: response.data.status,
            code: response.data.code,
            param: response.data.param,
          },
          { cause: err }
        );
      } else {
        const message = `Upstream http request to ${err.request?.host} failed with ${err.response?.status}`;
        throw new AcrossApiError(
          {
            message,
            status: HttpErrorToStatusCode.BAD_GATEWAY,
            code: AcrossErrorCode.UPSTREAM_HTTP_ERROR,
          },
          { cause: err }
        );
      }
    }
    throw err;
  }
}

export const providerCache: Record<string, StaticJsonRpcProvider> = {};

/**
 * Generates a relevant provider for the given input chainId
 * @param _chainId A valid chain identifier where Across is deployed
 * @returns A provider object to query the requested blockchain
 */
export const getProvider = (
  _chainId: number,
  opts = {
    useSpeedProvider: false,
  }
): providers.StaticJsonRpcProvider => {
  const chainId = _chainId.toString();
  const cacheKey = `${chainId}-${opts.useSpeedProvider}`;
  if (!providerCache[cacheKey]) {
    // Resolves provider from urls set in rpc-providers.json.
    const providerFromConfigJson = getProviderFromConfigJson(chainId, opts);
    const publicProvider = getPublicProvider(chainId);

    if (providerFromConfigJson) {
      providerCache[cacheKey] = providerFromConfigJson;
    } else if (publicProvider) {
      providerCache[cacheKey] = publicProvider;
    } else {
      throw new Error(`No provider URL set for chain: ${chainId}`);
    }
  }
  return providerCache[cacheKey];
};

// For most chains, we can cache immediately.
const DEFAULT_CACHE_BLOCK_DISTANCE = 0;

// For chains that can reorg (mainnet and polygon), establish a buffer beyond which reorgs are rare.
const CUSTOM_CACHE_BLOCK_DISTANCE: Record<number, number> = {
  1: 2,
  137: 10,
};

function getCacheBlockDistance(chainId: number) {
  const cacheBlockDistance = CUSTOM_CACHE_BLOCK_DISTANCE[chainId];
  if (!cacheBlockDistance) {
    return DEFAULT_CACHE_BLOCK_DISTANCE;
  }
  return cacheBlockDistance;
}

/**
 * Resolves a provider from the `rpc-providers.json` configuration file.
 */
function getProviderFromConfigJson(
  _chainId: string,
  opts = {
    useSpeedProvider: false,
  }
) {
  const chainId = Number(_chainId);
  const urls = getRpcUrlsFromConfigJson(chainId);
  const headers = getProviderHeaders(chainId);

  if (urls.length === 0) {
    getLogger().warn({
      at: "getProviderFromConfigJson",
      message: `No provider URL found for chainId ${chainId} in rpc-providers.json`,
    });
    return undefined;
  }

  if (!opts.useSpeedProvider) {
    return new sdk.providers.RetryProvider(
      urls.map((url) => [{ url, headers, errorPassThrough: true }, chainId]),
      chainId,
      1, // quorum can be 1 in the context of the API
      3, // retries
      0.5, // delay
      5, // max. concurrency
      `RPC_PROVIDER_${process.env.RPC_CACHE_NAMESPACE}`, // cache namespace
      0, // disable RPC calls logging
      providerRedisCache,
      getCacheBlockDistance(chainId)
    );
  }

  return new sdk.providers.SpeedProvider(
    urls.map((url) => [{ url, headers, errorPassThrough: true }, chainId]),
    chainId,
    3, // max. concurrency used in `SpeedProvider`
    5, // max. concurrency used in `RateLimitedProvider`
    `RPC_PROVIDER_${process.env.RPC_CACHE_NAMESPACE}`, // cache namespace
    0, // disable RPC calls logging
    providerRedisCache,
    getCacheBlockDistance(chainId)
  );
}

export function getRpcUrlsFromConfigJson(chainId: number) {
  const urls: string[] = [];

  const { providers } = rpcProvidersJson;
  const enabledProviders: RpcProviderName[] =
    (providers.enabled as Record<string, RpcProviderName[]>)[chainId] ||
    providers.enabled.default;

  for (const provider of enabledProviders) {
    const providerUrl = (providers.urls[provider] as Record<string, string>)?.[
      chainId
    ];
    if (providerUrl) {
      urls.push(providerUrl);
    }
  }

  return urls;
}

export function getProviderHeaders(
  chainId: number | string
): Record<string, string> | undefined {
  const rpcHeaders = JSON.parse(RPC_HEADERS ?? "{}") as Record<
    string,
    Record<string, string>
  >;

  return rpcHeaders?.[String(chainId)];
}

/**
 * Generates a relevant SpokePool given the input chain ID
 * @param _chainId A valid chain Id that corresponds to an available AcrossV2 Spoke Pool
 * @returns The corresponding SpokePool for the given `_chainId`
 */
export const getSpokePool = (_chainId: number): SpokePool => {
  const spokePoolAddress = getSpokePoolAddress(_chainId);
  return SpokePool__factory.connect(spokePoolAddress, getProvider(_chainId));
};

export const getSpokePoolAddress = (chainId: number): string => {
  switch (chainId) {
    default:
      return sdk.utils.getDeployedAddress("SpokePool", chainId) as string;
  }
};

/**
 * Determines if a given route is enabled to support an AcrossV2 bridge
 * @param fromChainId The chain id of the origin bridge action
 * @param toChainId The chain id of the destination bridge action.
 * @param fromToken The originating token address. Note: is a valid ERC-20 address
 * @param toToken The destination token address. Note: is a valid ERC-20 address
 * @returns A boolean representing if a route with these parameters is available
 */
export const isRouteEnabled = (
  fromChainId: number,
  toChainId: number,
  fromToken: string,
  toToken: string
): boolean => {
  const enabled = ENABLED_ROUTES.routes.find(
    ({ fromTokenAddress, toTokenAddress, fromChain, toChain }) =>
      fromChainId === fromChain &&
      toChainId === toChain &&
      fromToken.toLowerCase() === fromTokenAddress.toLowerCase() &&
      toToken.toLowerCase() === toTokenAddress.toLowerCase()
  );
  return !!enabled;
};

export function isInputTokenBridgeable(
  inputTokenAddress: string,
  originChainId: number,
  destinationChainId: number
) {
  return ENABLED_ROUTES.routes.some(
    ({ fromTokenAddress, fromChain, toChain }) =>
      originChainId === fromChain &&
      destinationChainId === toChain &&
      inputTokenAddress.toLowerCase() === fromTokenAddress.toLowerCase()
  );
}

export function isOutputTokenBridgeable(
  outputTokenAddress: string,
  originChainId: number,
  destinationChainId: number
) {
  return ENABLED_ROUTES.routes.some(
    ({ toTokenAddress, fromChain, toChain }) =>
      originChainId === fromChain &&
      destinationChainId === toChain &&
      toTokenAddress.toLowerCase() === outputTokenAddress.toLowerCase()
  );
}

export function getRouteByInputTokenAndDestinationChain(
  inputTokenAddress: string,
  destinationChainId: number
) {
  return ENABLED_ROUTES.routes.find(
    ({ fromTokenAddress, toChain }) =>
      destinationChainId === toChain &&
      fromTokenAddress.toLowerCase() === inputTokenAddress.toLowerCase()
  );
}

export function getRouteByOutputTokenAndOriginChain(
  outputTokenAddress: string,
  originChainId: number
) {
  return ENABLED_ROUTES.routes.find(
    ({ toTokenAddress, fromChain }) =>
      originChainId === fromChain &&
      outputTokenAddress.toLowerCase() === toTokenAddress.toLowerCase()
  );
}

export function getRoutesByChainIds(
  originChainId: number,
  destinationChainId: number
) {
  return ENABLED_ROUTES.routes.filter(
    ({ toChain, fromChain }) =>
      originChainId === fromChain && destinationChainId === toChain
  );
}

/**
 * Resolves the balance of a given ERC20 token at a provided address. If no token is provided, the balance of the
 * native currency will be returned.
 * @param chainId The blockchain Id to query against
 * @param account A valid Web3 wallet address
 * @param token The valid ERC20 token address on the given `chainId`.
 * @returns A promise that resolves to the BigNumber of the balance
 */
export const getBalance = (
  chainId: string | number,
  account: string,
  token: string,
  blockTag?: string | number
): Promise<BigNumber> => {
  return sdk.utils.getTokenBalance(
    account,
    token,
    getProvider(Number(chainId)),
    blockTag ?? BLOCK_TAG_LAG
  );
};

/**
 * Fetches the balances for an array of addresses on a particular chain, for a particular erc20 token
 * @param chainId The blockchain Id to query against
 * @param addresses An array of valid Web3 wallet addresses
 * @param tokenAddress The valid ERC20 token address on the given `chainId` or ZERO_ADDRESS for native balances
 * @param blockTag Block to query from, defaults to latest block
 * @returns a Promise that resolves to an array of BigNumbers
 */
export const getBatchBalanceViaMulticall3 = async (
  chainId: string | number,
  addresses: string[],
  tokenAddresses: string[],
  blockTag: providers.BlockTag = "latest"
): Promise<{
  blockNumber: providers.BlockTag;
  balances: Record<string, Record<string, string>>;
}> => {
  const chainIdAsInt = Number(chainId);
  const provider = getProvider(chainIdAsInt);

  const multicall3 = getMulticall3(chainIdAsInt, provider);

  if (!multicall3) {
    throw new Error("No Multicall3 deployed on this chain");
  }

  let calls: Parameters<typeof callViaMulticall3>[1] = [];

  for (const tokenAddress of tokenAddresses) {
    if (tokenAddress === sdk.constants.ZERO_ADDRESS) {
      // For native currency
      calls.push(
        ...addresses.map((address) => ({
          contract: multicall3,
          functionName: "getEthBalance",
          args: [address],
        }))
      );
    } else {
      // For ERC20 tokens
      const erc20Contract = ERC20__factory.connect(tokenAddress, provider);
      calls.push(
        ...addresses.map((address) => ({
          contract: erc20Contract,
          functionName: "balanceOf",
          args: [address],
        }))
      );
    }
  }

  const inputs = calls.map(({ contract, functionName, args }) => ({
    target: contract.address,
    callData: contract.interface.encodeFunctionData(functionName, args),
  }));

  const [blockNumber, results] = await multicall3.callStatic.aggregate(inputs, {
    blockTag,
  });

  const decodedResults = results.map((result, i) =>
    calls[i].contract.interface.decodeFunctionResult(
      calls[i].functionName,
      result
    )
  );

  let balances: Record<string, Record<string, string>> = {};

  let resultIndex = 0;
  for (const tokenAddress of tokenAddresses) {
    addresses.forEach((address) => {
      if (!balances[address]) {
        balances[address] = {};
      }
      balances[address][tokenAddress] = decodedResults[resultIndex].toString();
      resultIndex++;
    });
  }

  return {
    blockNumber: blockNumber.toNumber(),
    balances,
  };
};

export function getMulticall3(
  chainId: number,
  signerOrProvider?: Signer | providers.Provider
): Multicall3 | undefined {
  const address = getMulticall3Address(chainId);

  // no multicall on this chain
  if (!address) {
    return undefined;
  }

  return new ethers.Contract(
    address,
    MINIMAL_MULTICALL3_ABI,
    signerOrProvider
  ) as Multicall3;
}

export function getMulticall3Address(chainId: number): string | undefined {
  const addressOverride = MULTICALL3_ADDRESS_OVERRIDES[chainId];
  const addressFromSdk = sdk.utils.getMulticallAddress(chainId);

  if (addressOverride) {
    return addressOverride;
  }

  return addressFromSdk;
}

/**
 * Resolves the cached balance of a given ERC20 token at a provided address. If no token is provided, the balance of the
 * native currency will be returned.
 * @param chainId The blockchain Id to query against
 * @param account A valid Web3 wallet address
 * @param token The valid ERC20 token address on the given `chainId`.
 * @returns A promise that resolves to the BigNumber of the balance
 */
export const getCachedTokenBalance = async (
  chainId: string | number,
  account: string,
  token: string
): Promise<BigNumber> => {
  const balance = await latestBalanceCache({
    chainId: Number(chainId),
    tokenAddress: token,
    address: account,
  }).get();
  return balance;
};

/**
 * Resolves the cached balance of a given ERC20 token at a provided address. If no token is provided, the balance of the
 * native currency will be returned.
 * @param chainId The blockchain Id to query against
 * @param account A valid Web3 wallet address
 * @param token The valid ERC20 token address on the given `chainId`.
 * @returns A promise that resolves to the BigNumber of the balance
 */
export const getCachedTokenBalances = async (
  chainId: string | number,
  addresses: string[],
  tokenAddresses: string[]
): Promise<BatchAccountBalanceResponse> => {
  const response = await axios.get<BatchAccountBalanceResponse>(
    `${resolveVercelEndpoint()}/api/batch-account-balance?${buildSearchParams({
      chainId,
      addresses,
      tokenAddresses,
    })}`,
    {
      headers: getVercelHeaders(),
    }
  );

  return response.data;
};

/**
 * Finds the largest number in an array of `BigNumber` values
 * @param arr The array to find the largest number
 * @returns The largest bigNumber
 */
export const maxBN = (...arr: BigNumber[]): BigNumber => {
  return [...arr].sort((a, b) => {
    if (b.gt(a)) return 1;
    if (a.gt(b)) return -1;
    return 0;
  })[0];
};

/**
 * Finds the smallest number in an array of `BigNumber` values
 * @param arr The array to find the smallest number
 * @returns The Smallest bigNumber
 */
export const minBN = (...arr: BigNumber[]): BigNumber => {
  return [...arr].sort((a, b) => {
    if (a.gt(b)) return 1;
    if (b.gt(a)) return -1;
    return 0;
  })[0];
};

/**
 * Performs an O(n) time filter-then-map
 * @param array array An array of elements to apply this transform
 * @param filterFn A function which resolves a boolean. A true return will appear in the final output array
 * @param mappingFn A function to transform an array element into the mapping
 * @returns A copy of the `array`, but filtered and mapped
 */
export function applyFilterMap<InputType, MapType>(
  array: InputType[],
  filterFn: (arg: InputType) => boolean,
  mappingFn: (arg: InputType) => MapType
): MapType[] {
  return array.reduce((accumulator: MapType[], currentValue: InputType) => {
    if (filterFn(currentValue)) {
      accumulator.push(mappingFn(currentValue));
    }
    return accumulator;
  }, []);
}

/**
 * Performs a filter after amapping operation in O(n) time
 * @param array array An array of elements to apply this transform
 * @param filterFn A function which resolves a boolean. A true return will appear in the final output array
 * @param mappingFn A function to transform an array element into the mapping
 * @param mapFirst If true, the element will be transformed prior to being filtered
 * @returns A copy of the `array`, but filtered and mapped
 */
export function applyMapFilter<InputType, MapType>(
  array: InputType[],
  filterFn: (arg: MapType) => boolean,
  mappingFn: (arg: InputType) => MapType
) {
  return array.reduce((accumulator: MapType[], currentValue: InputType) => {
    const currentValueMapping = mappingFn(currentValue);
    if (filterFn(currentValueMapping)) {
      accumulator.push(currentValueMapping);
    }
    return accumulator;
  }, []);
}

// superstruct first coerces, then validates
export const positiveInt = coerce(min(integer(), 0), string(), (value) =>
  Number(value)
);

// parses, coerces and validates query params
// first coerce any fields that can be coerced, then validate
export function parseQuery<
  Q extends VercelRequestQuery,
  S extends Struct<any, any>,
>(query: Q, schema: S): Infer<S> {
  const coerced = create(query, schema);
  assert(coerced, schema);
  return coerced;
}

/* ------------------------- superstruct validators ------------------------- */

export function parsableBigNumberString() {
  return define<string>("parsableBigNumberString", (value) => {
    try {
      BigNumber.from(value);
      return true;
    } catch (error) {
      return false;
    }
  });
}

export function validEvmAddress() {
  return define<string>("validEvmAddress", (value) => {
    return isEvmAddress(value as string);
  });
}

export function validSvmAddress() {
  return define<string>("validSvmAddress", (value) => {
    try {
      return isSvmAddress(value as string);
    } catch {
      return false;
    }
  });
}

export const validAddress = () => union([validEvmAddress(), validSvmAddress()]);

export function validAddressOrENS() {
  return define<string>("validAddressOrENS", (value) => {
    const ensDomainRegex =
      // eslint-disable-next-line no-useless-escape
      /[-a-zA-Z0-9@:%._\+~#=]{1,256}\.[a-zA-Z0-9()]{1,6}\b([-a-zA-Z0-9()@:%_\+.~#?&//=]*)?/;
    return (
      utils.isAddress(value as string) || ensDomainRegex.test(value as string)
    );
  });
}

export function positiveIntStr() {
  return define<string>("positiveIntStr", (value) => {
    return Number.isInteger(Number(value)) && Number(value) >= 0;
  });
}

export function positiveFloatStr(maxValue?: number) {
  return define<string>("positiveFloatStr", (value) => {
    return Number(value) >= 0 && (maxValue ? Number(value) <= maxValue : true);
  });
}

export function boolStr() {
  return define<string>("boolStr", (value) => {
    return value === "true" || value === "false";
  });
}

export function hexString() {
  return define<string>("hexString", (value) => {
    return utils.isHexString(value);
  });
}

export function bytes32() {
  return size(hexString(), 66); // inclusive of "0x"
}

/**
 * Returns the cushion for a given token symbol and route. If no route is specified, the cushion for the token symbol
 * @param symbol The token symbol
 * @param fromChainId The origin chain ID
 * @param toChainId The destination chain ID
 * @returns The cushion in wei
 */
export function getLpCushion(
  symbol: string,
  fromChainId?: number,
  toChainId?: number
) {
  return (
    [
      `REACT_APP_LP_CUSHION_${symbol}_${fromChainId}_${toChainId}`,
      `REACT_APP_LP_CUSHION_${symbol}_${fromChainId}`,
      `REACT_APP_LP_CUSHION_${symbol}`,
    ]
      .map((key) => getEnvs()[key])
      .find((value) => value !== undefined) ?? "0"
  );
}

/**
 * Returns the limit cap for a given token and toChainId.
 * @param symbol The token symbol
 * @param decimals The token decimals
 * @param toChainId The destination chain ID
 * @returns The cap in wei
 */
export function getLimitCap(
  symbol: string,
  decimals: number,
  toChainId: number
) {
  const cap =
    [`LIMIT_CAP_${symbol}_${toChainId}`, `LIMIT_CAP_${symbol}`]
      .map((key) => getEnvs()[key])
      .find((value) => value !== undefined) ?? undefined;

  if (cap === undefined) return sdk.utils.bnUint256Max;

  return ethers.utils.parseUnits(cap, decimals);
}

export async function tagReferrer(
  dataHex: string,
  referrerAddressOrENS: string
) {
  let referrerAddress: string | null;

  if (ethers.utils.isAddress(referrerAddressOrENS)) {
    referrerAddress = referrerAddressOrENS;
  } else {
    const provider = getProvider(HUB_POOL_CHAIN_ID);
    referrerAddress = await provider.resolveName(referrerAddressOrENS);
  }

  if (!referrerAddress) {
    throw new Error("Invalid referrer address or ENS name");
  }

  if (!ethers.utils.isHexString(dataHex)) {
    throw new Error("Data must be a valid hex string");
  }

  return ethers.utils.hexConcat([
    dataHex,
    "0xd00dfeeddeadbeef",
    referrerAddress,
  ]);
}

export function tagDomain(dataHex: string, domainIdentifier: string): string {
  if (!ethers.utils.isHexString(dataHex)) {
    throw new Error("Data must be a valid hex string");
  }
  if (!ethers.utils.isHexString(domainIdentifier)) {
    throw new Error("Domain identifier must be a valid hex string");
  }
  return ethers.utils.hexConcat([
    dataHex,
    DOMAIN_CALLDATA_DELIMITER,
    domainIdentifier,
  ]);
}

export function getFallbackTokenLogoURI(l1TokenAddress: string) {
  const isACX = TOKEN_SYMBOLS_MAP.ACX.addresses[1] === l1TokenAddress;

  if (isACX) {
    return "https://across.to/logo-small.png";
  }

  return `https://github.com/trustwallet/assets/blob/master/blockchains/ethereum/assets/${l1TokenAddress}/logo.png?raw=true`;
}

export async function getPoolState(
  tokenAddress: string,
  externalPoolProvider?: string
): Promise<PoolStateResult> {
  const resolvedAddress = ethers.utils.getAddress(tokenAddress);
  if (externalPoolProvider === "balancer") {
    return getExternalPoolState(tokenAddress, externalPoolProvider);
  } else if (DEFI_LLAMA_POOL_LOOKUP[resolvedAddress] !== undefined) {
    return getDefiLlamaPoolState(tokenAddress);
  } else {
    return getAcrossPoolState(tokenAddress);
  }
}

export async function getPoolStateForUser(
  tokenAddress: string,
  userAddress: string
): Promise<PoolStateOfUser> {
  return getAcrossPoolUserState(tokenAddress, userAddress);
}

export async function getDefiLlamaPoolState(
  tokenAddress: string
): Promise<PoolStateResult> {
  const UUID = DEFI_LLAMA_POOL_LOOKUP[ethers.utils.getAddress(tokenAddress)];
  const url = `https://yields.llama.fi/chart/${UUID}`;
  const response = await axios.get<{
    status: string;
    data: { timestamp: string; apy: number; tvlUsd: number }[];
  }>(url);
  if (response.data.status !== "success") {
    throw new Error("Failed to fetch pool state");
  }
  const data = response.data.data;
  const lastElement = data[data.length - 1];
  return {
    estimatedApy: (lastElement.apy / 100).toFixed(4),
    exchangeRateCurrent: EXTERNAL_POOL_TOKEN_EXCHANGE_RATE.toString(),
    totalPoolSize: lastElement.tvlUsd.toFixed(2),
    liquidityUtilizationCurrent: "0",
  };
}

export async function getAcrossPoolState(tokenAddress: string) {
  const hubPoolClient = getHubPoolClient();
  await hubPoolClient.updatePool(tokenAddress);
  return hubPoolClient.getPoolState(tokenAddress);
}

export async function getAcrossPoolUserState(
  tokenAddress: string,
  userAddress: string
) {
  const hubPoolClient = getHubPoolClient();
  await hubPoolClient.updateUser(userAddress, tokenAddress);
  return hubPoolClient.getUserState(tokenAddress, userAddress);
}

export async function getExternalPoolState(
  tokenAddress: string,
  externalPoolProvider: string
) {
  switch (externalPoolProvider) {
    case "balancer":
      return getBalancerPoolState(tokenAddress);
    default:
      throw new InvalidParamError({
        message: "Invalid external pool provider",
        param: "externalPoolProvider",
      });
  }
}

async function getBalancerPoolState(poolTokenAddress: string) {
  const supportedBalancerPoolsMap = {
    [CHAIN_IDs.MAINNET]: {
      "50wstETH-50ACX": {
        id: "0x36be1e97ea98ab43b4debf92742517266f5731a3000200000000000000000466",
        address: "0x36Be1E97eA98AB43b4dEBf92742517266F5731a3",
      },
    },
    [CHAIN_IDs.SEPOLIA]: {},
  };

  const theGraphBaseUrl = `https://gateway-arbitrum.network.thegraph.com/api/${graphAPIKey}/subgraphs/id`;
  const defaultNetworkConfig = BALANCER_NETWORK_CONFIG[HUB_POOL_CHAIN_ID];
  const config = {
    network: {
      ...defaultNetworkConfig,
      pools: {
        ...defaultNetworkConfig.pools,
        ...supportedBalancerPoolsMap[HUB_POOL_CHAIN_ID],
      },
      // Due to an upgrade, we can no longer rely on the balancer hosted subgraph
      // to fetch the pool data. We need to use a new on-chain subgraph which requires
      // us to hardcode the URLs for each required subgraph. The caveat here is that
      // we now need an API key to access the subgraphs.
      urls: {
        subgraph: `${theGraphBaseUrl}/C4ayEZP2yTXRAB8vSaTrgN4m9anTe9Mdm2ViyiAuV9TV`,
        gaugesSubgraph: `${theGraphBaseUrl}/4sESujoqmztX6pbichs4wZ1XXyYrkooMuHA8sKkYxpTn`,
        blockNumberSubgraph: `${theGraphBaseUrl}/9A6bkprqEG2XsZUYJ5B2XXp6ymz9fNcn4tVPxMWDztYC`,
      },
    } as BalancerNetworkConfig,
    rpcUrl: getRpcUrlsFromConfigJson(HUB_POOL_CHAIN_ID)[0],
    coingecko: {
      coingeckoApiKey: REACT_APP_COINGECKO_PRO_API_KEY!,
    },
  };

  const poolEntry = Object.entries(
    supportedBalancerPoolsMap[HUB_POOL_CHAIN_ID]
  ).find(
    ([_, { address }]) =>
      address.toLowerCase() === poolTokenAddress.toLowerCase()
  );

  if (!poolEntry) {
    throw new InvalidParamError({
      message: `Balancer pool with address ${poolTokenAddress} not found`,
      param: "poolTokenAddress",
    });
  }

  const poolId = poolEntry[1].id as string;

  const balancer = new BalancerSDK({
    ...config,
    subgraphQuery: {
      args: {
        where: {
          id: {
            // Note: This ensures that only a single pool is queried which
            // improves performance significantly.
            eq: poolId,
          },
        },
      },
      attrs: {},
    },
  });

  const pool = await balancer.pools.find(poolId);

  if (!pool) {
    throw new InvalidParamError({
      message: `Balancer pool with address ${poolTokenAddress} not found`,
      param: "poolTokenAddress",
    });
  }

  const apr = await balancer.pools.apr(pool);

  // We want to include the swap fees & the underlying token
  // APRs in the APY calculation.
  const apyEstimated = (apr.swapFees + apr.tokenAprs.total) / 10_000;

  return {
    // The Balancer SDK returns percentages as follows:
    // 23% (0.23) as 2300
    // 2.3% (0.023) as 230
    // etc. So we divide by 10_000 to get the actual percentage.
    //
    // Additionally, we receive a potential range of APRs, so we take the average.
    estimatedApy: apyEstimated.toFixed(3),
    exchangeRateCurrent: EXTERNAL_POOL_TOKEN_EXCHANGE_RATE.toString(),
    totalPoolSize: pool.totalShares,
    liquidityUtilizationCurrent: pool.liquidity || "0",
  };
}

export async function fetchStakingPool(
  underlyingToken: {
    address: string;
    symbol: string;
    decimals: number;
  },
  externalPoolProvider?: string
) {
  const poolUnderlyingTokenAddress = underlyingToken.address;
  const provider = getProvider(HUB_POOL_CHAIN_ID);

  const hubPool = HubPool__factory.connect(
    ENABLED_ROUTES.hubPoolAddress,
    provider
  );
  const acceleratingDistributor = AcceleratingDistributor__factory.connect(
    ENABLED_ROUTES.acceleratingDistributorAddress,
    provider
  );

  const lpTokenAddress = externalPoolProvider
    ? poolUnderlyingTokenAddress
    : (await hubPool.pooledTokens(poolUnderlyingTokenAddress)).lpToken;

  const [acrossTokenAddress, tokenUSDExchangeRate] = await Promise.all([
    acceleratingDistributor.rewardToken(),
    getCachedTokenPrice(poolUnderlyingTokenAddress, "usd"),
  ]);
  const acxPriceInUSD = await getCachedTokenPrice(acrossTokenAddress, "usd");

  const lpTokenERC20 = ERC20__factory.connect(lpTokenAddress, provider);

  const [
    { enabled: poolEnabled, maxMultiplier, baseEmissionRate, cumulativeStaked },
    lpTokenDecimalCount,
    lpTokenSymbolName,
    liquidityPoolState,
  ] = await Promise.all([
    acceleratingDistributor.stakingTokens(lpTokenAddress),
    lpTokenERC20.decimals(),
    lpTokenERC20.symbol(),
    getPoolState(poolUnderlyingTokenAddress, externalPoolProvider),
  ]);

  const {
    estimatedApy: estimatedApyFromQuery,
    exchangeRateCurrent: lpExchangeRateToToken,
    totalPoolSize,
  } = liquidityPoolState;

  const lpExchangeRateToUSD = utils
    .parseUnits(tokenUSDExchangeRate.toString())
    .mul(lpExchangeRateToToken)
    .div(sdk.utils.fixedPointAdjustment);

  const convertLPValueToUsd = (lpAmount: BigNumber) =>
    BigNumber.from(lpExchangeRateToUSD)
      .mul(ConvertDecimals(lpTokenDecimalCount, 18)(lpAmount))
      .div(sdk.utils.fixedPointAdjustment);

  const usdCumulativeStakedValue = convertLPValueToUsd(cumulativeStaked);
  const usdTotalPoolSize = BigNumber.from(totalPoolSize)
    .mul(utils.parseUnits(tokenUSDExchangeRate.toString()))
    .div(sdk.utils.fixedPointAdjustment);

  const baseRewardsApy = getBaseRewardsApr(
    baseEmissionRate
      .mul(SECONDS_PER_YEAR)
      .mul(utils.parseUnits(acxPriceInUSD.toString()))
      .div(sdk.utils.fixedPointAdjustment),
    usdCumulativeStakedValue
  );
  const poolApy = utils.parseEther(estimatedApyFromQuery);
  const maxApy = poolApy.add(
    baseRewardsApy.mul(maxMultiplier).div(sdk.utils.fixedPointAdjustment)
  );
  const minApy = poolApy.add(baseRewardsApy);
  const rewardsApy = baseRewardsApy
    .mul(utils.parseEther("1"))
    .div(sdk.utils.fixedPointAdjustment);
  const totalApy = poolApy.add(rewardsApy);

  return {
    hubPoolAddress: hubPool.address,
    acceleratingDistributorAddress: acceleratingDistributor.address,
    underlyingToken,
    lpTokenAddress,
    poolEnabled,
    lpTokenSymbolName,
    lpTokenDecimalCount: lpTokenDecimalCount,
    apyData: {
      poolApy,
      maxApy,
      minApy,
      totalApy,
      baseRewardsApy,
      rewardsApy,
    },
    usdTotalPoolSize,
    totalPoolSize,
  };
}

export function getBaseRewardsApr(
  rewardsPerYearInUSD: BigNumber,
  totalStakedInUSD: BigNumber
) {
  if (totalStakedInUSD.isZero()) {
    totalStakedInUSD = utils.parseEther("1");
  }

  return rewardsPerYearInUSD
    .mul(sdk.utils.fixedPointAdjustment)
    .div(totalStakedInUSD);
}

/**
 * Makes a series of read calls via multicall3 (so they only hit the provider once).
 * @param provider Provider to use for the calls.
 * @param calls the calls to make via multicall3. Each call includes a contract, function name, and args, so that
 * this function can encode them correctly.
 * @param overrides Overrides to use for the multicall3 call.
 * @returns An array of the decoded results in the same order that they were passed in.
 */
export async function callViaMulticall3(
  provider: ethers.providers.JsonRpcProvider,
  calls: {
    contract: ethers.Contract;
    functionName: string;
    args?: any[];
  }[],
  overrides: ethers.CallOverrides = {}
): Promise<ethers.utils.Result[]> {
  const chainId = (await provider.getNetwork()).chainId;
  const multicall3 = new ethers.Contract(
    getMulticall3Address(chainId) ?? MULTICALL3_ADDRESS,
    MINIMAL_MULTICALL3_ABI,
    provider
  );
  const inputs = calls.map(({ contract, functionName, args }) => ({
    target: contract.address,
    callData: contract.interface.encodeFunctionData(functionName, args),
  }));
  const [, results] = await (multicall3.callStatic.aggregate(
    inputs,
    overrides
  ) as Promise<[BigNumber, string[]]>);
  return results.map((result, i) =>
    calls[i].contract.interface.decodeFunctionResult(
      calls[i].functionName,
      result
    )
  );
}

/**
 * This gets a balancer v2 token price by querying the vault contract for the tokens and balances, and then
 * querying coingecko for the prices of those tokens.
 * @param tokenAddress The address of the balancer v2 token.
 * @param chainId The chain id where the token exists.
 */
export async function getBalancerV2TokenPrice(
  tokenAddress: string,
  chainId = 1
): Promise<number> {
  const provider = getProvider(chainId);
  const pool = new ethers.Contract(
    tokenAddress,
    MINIMAL_BALANCER_V2_POOL_ABI,
    provider
  );

  const [[vaultAddress], [poolId], [totalSupply]] = await callViaMulticall3(
    provider,
    [
      {
        contract: pool,
        functionName: "getVault",
      },
      {
        contract: pool,
        functionName: "getPoolId",
      },
      {
        contract: pool,
        functionName: "totalSupply",
      },
    ]
  );

  const vault = new ethers.Contract(
    vaultAddress,
    MINIMAL_BALANCER_V2_VAULT_ABI,
    provider
  );

  const { tokens, balances } = (await vault.getPoolTokens(poolId)) as {
    tokens: string[];
    balances: BigNumber[];
  };

  const tokenValues = await Promise.all(
    tokens.map(async (token: string, i: number): Promise<number> => {
      const tokenContract = ERC20__factory.connect(token, provider);
      const [price, decimals] = await Promise.all([
        getCachedTokenPrice(token, "usd"),
        tokenContract.decimals(),
      ]);
      const balance = parseFloat(
        ethers.utils.formatUnits(balances[i], decimals)
      );
      return balance * price;
    })
  );

  const totalValue = tokenValues.reduce((a, b) => a + b, 0);

  // Balancer v2 tokens have 18 decimals.
  const floatTotalSupply = parseFloat(
    ethers.utils.formatUnits(totalSupply, 18)
  );

  return Number((totalValue / floatTotalSupply).toFixed(18));
}

export function isSwapRouteEnabled({
  originChainId,
  destinationChainId,
  acrossInputTokenSymbol,
  acrossOutputTokenSymbol,
  swapTokenAddress,
}: {
  originChainId: number;
  destinationChainId: number;
  acrossInputTokenSymbol: string;
  acrossOutputTokenSymbol: string;
  swapTokenAddress: string;
}) {
  const swapRoute = ENABLED_ROUTES.swapRoutes.find((route) => {
    return (
      route.fromChain === originChainId &&
      route.toChain === destinationChainId &&
      route.fromTokenSymbol === acrossInputTokenSymbol &&
      route.toTokenSymbol === acrossOutputTokenSymbol &&
      route.swapTokenAddress.toLowerCase() === swapTokenAddress.toLowerCase()
    );
  });
  return !!swapRoute;
}

export function getLimitsBufferMultiplier(symbol: string) {
  const limitsBufferMultipliers: Record<string, string> =
    LIMITS_BUFFER_MULTIPLIERS ? JSON.parse(LIMITS_BUFFER_MULTIPLIERS) : {};
  const bufferMultiplier = ethers.utils.parseEther(
    limitsBufferMultipliers[symbol] || "0.8"
  );
  const multiplierCap = ethers.utils.parseEther("1");
  return minBN(bufferMultiplier, multiplierCap);
}

export function getChainInputTokenMaxBalanceInUsd(
  chainId: number,
  symbol: string,
  includeDefault: boolean
) {
  const maxBalances: Record<
    string,
    Record<string, string>
  > = CHAIN_USD_MAX_BALANCES ? JSON.parse(CHAIN_USD_MAX_BALANCES) : {};
  const defaultValue = includeDefault
    ? DEFAULT_LITE_CHAIN_USD_MAX_BALANCE
    : undefined;
  return maxBalances[chainId.toString()]?.[symbol] || defaultValue;
}

export function getChainInputTokenMaxDepositInUsd(
  chainId: number,
  symbol: string,
  includeDefault: boolean
) {
  const maxDeposits: Record<
    string,
    Record<string, string>
  > = CHAIN_USD_MAX_DEPOSITS ? JSON.parse(CHAIN_USD_MAX_DEPOSITS) : {};
  const defaultValue = includeDefault
    ? DEFAULT_LITE_CHAIN_USD_MAX_DEPOSIT
    : undefined;

  return (
    maxDeposits[chainId.toString()]?.[symbol] ?? // specific chain => specific token
    maxDeposits["*"]?.[symbol] ?? // all chains for specific token
    maxDeposits["*"]?.["*"] ?? // all tokens for all chains
    defaultValue // default
  );
}

export function getCachedLatestBlock(chainId: number) {
  const ttlPerChain = {
    default: 2,
    [CHAIN_IDs.MAINNET]: 12,
  };

  return getCachedValue(
    buildInternalCacheKey("latestBlock", chainId),
    ttlPerChain[chainId] || ttlPerChain.default,
    async () => {
      const block = await getProvider(chainId).getBlock("latest");
      return {
        number: block.number,
        timestamp: block.timestamp,
      } as ethers.providers.Block;
    }
  );
}

export function latestBalanceCache(params: {
  chainId: number;
  tokenAddress: string;
  address: string;
}) {
  const { chainId, tokenAddress, address } = params;
  const ttlPerChain = {
    default: 60,
    [CHAIN_IDs.MAINNET]: 60,
  };

  return makeCacheGetterAndSetter(
    buildInternalCacheKey("latestBalance", tokenAddress, chainId, address),
    ttlPerChain[chainId] || ttlPerChain.default,
    () => getBalance(chainId, address, tokenAddress),
    (bnFromCache) => BigNumber.from(bnFromCache)
  );
}

export function isContractCache(chainId: number, address: string) {
  return makeCacheGetterAndSetter(
    buildInternalCacheKey("isContract", chainId, address),
    5 * 24 * 60 * 60, // 5 days - we can cache this for a long time
    async () => {
      const isDeployed = await sdk.utils.isContractDeployedToAddress(
        address,
        getProvider(chainId)
      );
      return isDeployed;
    }
  );
}

export function getCachedNativeGasCost(
  deposit: Parameters<typeof buildDepositForSimulation>[0],
  overrides?: Partial<{
    relayerAddress: string;
  }>
) {
  // We can use a long TTL since we are fetching only the native gas cost which should rarely change.
  // Set this longer than the secondsPerUpdate value in the cron cache gas prices job.
  const ttlPerChain = {
    default: 120,
  };
  const cacheKey = buildInternalCacheKey(
    "nativeGasCost",
    deposit.destinationChainId,
    deposit.outputToken
  );

  const fetchFn = async () => {
    const relayerAddress =
      overrides?.relayerAddress ??
      sdk.constants.DEFAULT_SIMULATED_RELAYER_ADDRESS;

    const relayerFeeCalculatorQueries = getRelayerFeeCalculatorQueries(
      deposit.destinationChainId,
      overrides
    );
    const relayData = buildDepositForSimulation(deposit);
    const { destinationChainId, recipient, outputToken } = relayData;
    if (!recipient.isEVM() || !outputToken.isEVM()) {
      throw new Error(
        `Unexpected address type for ${destinationChainId}: ${recipient}/${outputToken}`
      );
    }
    const unsignedFillTxn =
      await relayerFeeCalculatorQueries.getUnsignedTxFromDeposit(
        { ...relayData, recipient, outputToken },
        sdk.utils.toAddressType(relayerAddress, relayData.destinationChainId)
      );
    const voidSigner = new ethers.VoidSigner(
      relayerAddress,
      relayerFeeCalculatorQueries.provider
    );
    return voidSigner.estimateGas(unsignedFillTxn);
  };

  return makeCacheGetterAndSetter(
    cacheKey,
    ttlPerChain.default,
    fetchFn,
    (nativeGasCostFromCache) => {
      return BigNumber.from(nativeGasCostFromCache);
    }
  );
}

export function getCachedOpStackL1DataFee(
  deposit: Parameters<typeof buildDepositForSimulation>[0],
  nativeGasCost: BigNumber,
  overrides?: Partial<{
    relayerAddress: string;
  }>
) {
  // The L1 data fee should change after each Ethereum block since its based on the L1 base fee.
  // However, the L1 base fee should only change by 12.5% at most per block.
  // We set this higher than the secondsPerUpdate value in the cron cache gas prices job which will update this
  // more frequently.
  const ttlPerChain = {
    default: 60,
  };

  const cacheKey = buildInternalCacheKey(
    "opStackL1DataFee",
    deposit.destinationChainId,
    deposit.outputToken // This should technically differ based on the output token since the L2 calldata
    // size affects the L1 data fee and this calldata can differ based on the output token.
  );
  const fetchFn = async () => {
    // We don't care about the gas token price or the token gas price, only the raw gas units. In the API
    // we'll compute the gas price separately.
    const { opStackL1DataFeeMarkup } = getGasMarkup(deposit.destinationChainId);
    const relayerFeeCalculatorQueries = getRelayerFeeCalculatorQueries(
      deposit.destinationChainId,
      overrides
    );
    const relayData = buildDepositForSimulation(deposit);
    const { recipient, outputToken, destinationChainId } = relayData;
    if (!recipient.isEVM() || !outputToken.isEVM()) {
      throw new Error(
        `Unexpected address type for ${destinationChainId}: ${recipient}/${outputToken}`
      );
    }
    const relayer = overrides?.relayerAddress
      ? sdk.utils.toAddressType(
          overrides.relayerAddress,
          deposit.destinationChainId
        )
      : undefined;

    const unsignedTx =
      await relayerFeeCalculatorQueries.getUnsignedTxFromDeposit(
        { ...relayData, recipient, outputToken },
        relayer
      );

    const opStackL1GasCost =
      await relayerFeeCalculatorQueries.getOpStackL1DataFee(
        unsignedTx,
        relayer,
        {
          opStackL2GasUnits: nativeGasCost, // Passed in here to avoid gas cost recomputation by the SDK
          opStackL1DataFeeMultiplier: opStackL1DataFeeMarkup,
        }
      );
    return opStackL1GasCost;
  };

  return makeCacheGetterAndSetter(
    cacheKey,
    ttlPerChain.default,
    fetchFn,
    (l1DataFeeFromCache) => {
      return BigNumber.from(l1DataFeeFromCache);
    }
  );
}

export function latestGasPriceCache(
  chainId: number,
  deposit?: Parameters<typeof buildDepositForSimulation>[0],
  overrides?: Partial<{
    relayerAddress: string;
  }>
) {
  // We set this higher than the secondsPerUpdate value in the cron cache gas prices job which will update this
  // more frequently.
  const ttlPerChain = {
    default: 30,
  };
  return makeCacheGetterAndSetter(
    // If deposit is defined, then the gas price will be dependent on the fill transaction derived from the deposit.
    // Therefore, we technically should cache a different gas price per different types of deposit so we add
    // an additional outputToken to the cache key to distinguish between gas prices dependent on deposit args
    // for different output tokens, which should be the main factor affecting the fill gas cost.
    buildInternalCacheKey(
      `latestGasPriceCache${deposit ? `-${deposit.outputToken}` : ""}`,
      chainId
    ),
    ttlPerChain.default,
    async () => await getMaxFeePerGas(chainId, deposit, overrides),
    (gasPrice: sdk.gasPriceOracle.EvmGasPriceEstimate) => {
      return {
        maxFeePerGas: BigNumber.from(gasPrice.maxFeePerGas),
        maxPriorityFeePerGas: BigNumber.from(gasPrice.maxPriorityFeePerGas),
      };
    }
  );
}

export async function getMaxFeePerGas(
  chainId: number,
  deposit?: Parameters<typeof buildDepositForSimulation>[0],
  overrides?: Partial<{
    relayerAddress: string;
  }>
): Promise<sdk.gasPriceOracle.EvmGasPriceEstimate> {
  if (deposit && deposit.destinationChainId !== chainId) {
    throw new Error(
      "Chain ID must match the destination chain ID of the deposit"
    );
  }
  const {
    baseFeeMarkup: baseFeeMultiplier,
    priorityFeeMarkup: priorityFeeMultiplier,
  } = getGasMarkup(chainId);
  const relayerFeeCalculatorQueries = getRelayerFeeCalculatorQueries(
    chainId,
    overrides
  );

  let unsignedTx: PopulatedTransaction | undefined = undefined;
  if (deposit) {
    const relayData = buildDepositForSimulation(deposit);
    const { recipient, outputToken, destinationChainId } = relayData;
    if (!recipient.isEVM() || !outputToken.isEVM()) {
      throw new Error(
        `Unexpected address type for ${destinationChainId}: ${recipient}/${outputToken}`
      );
    }
    const relayer = overrides?.relayerAddress
      ? sdk.utils.toAddressType(overrides.relayerAddress, destinationChainId)
      : undefined;

    unsignedTx = await relayerFeeCalculatorQueries.getUnsignedTxFromDeposit(
      { ...relayData, recipient, outputToken },
      relayer
    );
  }

  return sdk.gasPriceOracle.getGasPriceEstimate(getProvider(chainId), {
    chainId,
    unsignedTx,
    baseFeeMultiplier,
    priorityFeeMultiplier,
  });
}

/**
 * Builds a URL search string from an object of query parameters.
 *
 * @param params - An object where keys are query parameter names and values are either a string or an array of strings representing the parameter values.
 *
 * @returns queryString - A properly formatted query string for use in URLs, (without the leading '?').
 *
 * @example
 * ```typescript
 * const params = {
 *   age: 45, // numbers will be converted to strings
 *   foos: ["foo1", "foo1"],
 *   bars: ["bar1", "bar2", "bar3"],
 * };
 *
 * const queryString = buildSearchParams(params);
 * console.log(queryString); // "search=test&filter=price&filter=rating&sort=asc"
 * const res = await axios.get(`${base_url}?${queryString}`)
 * ```
 */
export function buildSearchParams(
  params: Record<
    string,
    number | string | boolean | Array<number | string | boolean>
  >
): string {
  const searchParams = new URLSearchParams();
  for (const key in params) {
    const value = params[key];
    if (value === undefined || value === null) continue;
    if (Array.isArray(value)) {
      value.forEach((val) => searchParams.append(key, String(val)));
    } else {
      searchParams.append(key, String(value));
    }
  }
  return searchParams.toString();
}

export function paramToArray<T extends undefined | string | string[]>(
  param: T
): string[] | undefined {
  if (!param) return;
  return Array.isArray(param) ? param : [param];
}

export type TokenOptions = {
  chainId: number;
  address: string;
};

const TTL_TOKEN_INFO = 30 * 24 * 60 * 60; // 30 days

function tokenInfoCache(params: TokenOptions) {
  return makeCacheGetterAndSetter(
    buildInternalCacheKey("tokenInfo", params.address, params.chainId),
    TTL_TOKEN_INFO,
    () => getTokenInfo(params),
    (tokenDetails) => tokenDetails
  );
}

export async function getCachedTokenInfo(params: TokenOptions) {
  return tokenInfoCache(params).get();
}

// find decimals and symbol for any token address on any chain we support
export async function getTokenInfo({ chainId, address }: TokenOptions): Promise<
  Pick<TokenInfo, "address" | "name" | "symbol" | "decimals"> & {
    chainId: number;
  }
> {
  try {
    if (!ethers.utils.isAddress(address)) {
      throw new InvalidParamError({
        param: "address",
        message: '"Address" must be a valid ethereum address',
      });
    }

    if (!Number.isSafeInteger(chainId) || chainId < 0) {
      throw new InvalidParamError({
        param: "chainId",
        message: '"chainId" must be a positive integer',
      });
    }

    // ERC20 resolved statically
    const token = Object.values(TOKEN_SYMBOLS_MAP).find((token) =>
      Boolean(
        token.addresses?.[chainId]?.toLowerCase() === address.toLowerCase()
      )
    );

    if (token) {
      return {
        decimals: token.decimals,
        symbol: token.symbol,
        address: token.addresses[chainId],
        name: token.name,
        chainId,
      };
    }

    // ERC20 resolved dynamically
    const provider = getProvider(chainId);

    const erc20 = ERC20__factory.connect(
      ethers.utils.getAddress(address),
      provider
    );

    const calls = [
      {
        contract: erc20,
        functionName: "decimals",
      },
      {
        contract: erc20,
        functionName: "symbol",
      },
      {
        contract: erc20,
        functionName: "name",
      },
    ];

    const [[decimals], [symbol], [name]] = await callViaMulticall3(
      provider,
      calls
    );

    return {
      address,
      decimals,
      symbol,
      name,
      chainId,
    };
  } catch (error) {
    throw new TokenNotFoundError({
      chainId,
      address,
      opts: {
        cause: error,
      },
    });
  }
}

export function getL1TokenConfigCache(l1TokenAddress: string) {
  l1TokenAddress = utils.getAddress(l1TokenAddress);
  const cacheKey = buildInternalCacheKey("l1TokenConfig", l1TokenAddress);
  const fetchFn = async () => {
    const configStoreClient = new sdk.contracts.acrossConfigStore.Client(
      ENABLED_ROUTES.acrossConfigStoreAddress,
      getProvider(HUB_POOL_CHAIN_ID)
    );
    const l1TokenConfig =
      await configStoreClient.getL1TokenConfig(l1TokenAddress);
    return l1TokenConfig;
  };
  const ttl = 60 * 60 * 24 * 30; // 30 days
  return makeCacheGetterAndSetter(cacheKey, ttl, fetchFn);
}

export function addMarkupToAmount(amount: BigNumber, markup = 0.01) {
  return amount
    .mul(ethers.utils.parseEther((1 + Number(markup)).toString()))
    .div(sdk.utils.fixedPointAdjustment);
}

export function parseL1TokenConfigSafe(jsonString: string) {
  try {
    // This implies that the L1 token config is not set for the given token address.
    // We should return a default rate model in this case.
    if (jsonString === "") {
      return {
        rateModel: {
          UBar: ethers.utils.parseUnits("0.01").toString(),
          R0: "0",
          R1: "0",
          R2: "0",
        },
      };
    }
    return sdk.contracts.acrossConfigStore.Client.parseL1TokenConfig(
      jsonString
    );
  } catch (error) {
    getLogger().error({
      at: "parseL1TokenConfigSafe",
      message: "Error parsing L1 token config",
      error,
      jsonString,
    });
    return null;
  }
}

// Copied from @uma/common
/**
 * Factory function that creates a function that converts an amount from one number of decimals to another.
 * Copied from @uma/common
 * @param fromDecimals The number of decimals of the input amount.
 * @param toDecimals The number of decimals of the output amount.
 * @returns A function that converts an amount from `fromDecimals` to `toDecimals`.
 */
export const ConvertDecimals = (fromDecimals: number, toDecimals: number) => {
  return (amount: BigNumber): BigNumber => {
    amount = BigNumber.from(amount);
    if (amount.isZero()) return amount;
    const diff = fromDecimals - toDecimals;
    if (diff === 0) return amount;
    if (diff > 0) return amount.div(BigNumber.from("10").pow(diff));
    return amount.mul(BigNumber.from("10").pow(-1 * diff));
  };
};

export function addTimeoutToPromise<T>(
  promise: Promise<T>,
  delay: number
): Promise<T> {
  const timeout = new Promise<T>((_, reject) => {
    setTimeout(() => {
      reject(new Error("Promise timed out"));
    }, delay);
  });
  return Promise.race([promise, timeout]);
<<<<<<< HEAD
}

export function flattenErrors(reason: any, depth: number = 0): string[] {
  if (
    reason instanceof AggregateError &&
    Array.isArray(reason.errors) &&
    depth < 1
  ) {
    return reason.errors.flatMap((error) => flattenErrors(error, depth + 1));
  }
  const response = reason.response;
  if (reason.isAxiosError && response) {
    const responseData = response.data;
    const responseMessage =
      responseData.message ||
      responseData.detail ||
      JSON.stringify(responseData);
    return [
      `AxiosError: status: ${response.status}, details: ${responseMessage}`,
    ];
  }

  if (reason instanceof AcrossApiError) {
    return [
      `AcrossApiError: status: ${reason.status}, code: ${reason.code}, message: ${reason.message}`,
    ];
  }
  return [reason.toString()];
}

export function getRejectedReasons(
  settledResultsOrErrors: PromiseSettledResult<any>[] | Error[]
): string[] {
  try {
    const rejections = settledResultsOrErrors.flatMap((result) => {
      if (result instanceof Error) {
        return result;
      }
      if (result.status === "rejected") {
        return result.reason;
      }
      return [];
    });
    return rejections.flatMap((reason, idx) =>
      flattenErrors(reason).map((msg) => `Quote ${idx + 1}: ${msg}`)
    );
  } catch (err) {
    return [];
  }
}

export type PooledToken = {
  lpToken: string;
  isEnabled: boolean;
  lastLpFeeUpdate: BigNumber;
  utilizedReserves: BigNumber;
  liquidReserves: BigNumber;
  undistributedLpFees: BigNumber;
};

// This logic is directly ported from the HubPool smart contract function by the same name.
export function computeUtilizationPostRelay(
  pooledToken: PooledToken,
  amount: BigNumber
) {
  const flooredUtilizedReserves = pooledToken.utilizedReserves.gt(0)
    ? pooledToken.utilizedReserves
    : BigNumber.from(0);
  const numerator = amount.add(flooredUtilizedReserves);
  const denominator = pooledToken.liquidReserves.add(flooredUtilizedReserves);

  if (denominator.isZero()) return sdk.utils.fixedPointAdjustment;
  return numerator.mul(sdk.utils.fixedPointAdjustment).div(denominator);
=======
>>>>>>> 61cb3bab
}<|MERGE_RESOLUTION|>--- conflicted
+++ resolved
@@ -2884,56 +2884,6 @@
     }, delay);
   });
   return Promise.race([promise, timeout]);
-<<<<<<< HEAD
-}
-
-export function flattenErrors(reason: any, depth: number = 0): string[] {
-  if (
-    reason instanceof AggregateError &&
-    Array.isArray(reason.errors) &&
-    depth < 1
-  ) {
-    return reason.errors.flatMap((error) => flattenErrors(error, depth + 1));
-  }
-  const response = reason.response;
-  if (reason.isAxiosError && response) {
-    const responseData = response.data;
-    const responseMessage =
-      responseData.message ||
-      responseData.detail ||
-      JSON.stringify(responseData);
-    return [
-      `AxiosError: status: ${response.status}, details: ${responseMessage}`,
-    ];
-  }
-
-  if (reason instanceof AcrossApiError) {
-    return [
-      `AcrossApiError: status: ${reason.status}, code: ${reason.code}, message: ${reason.message}`,
-    ];
-  }
-  return [reason.toString()];
-}
-
-export function getRejectedReasons(
-  settledResultsOrErrors: PromiseSettledResult<any>[] | Error[]
-): string[] {
-  try {
-    const rejections = settledResultsOrErrors.flatMap((result) => {
-      if (result instanceof Error) {
-        return result;
-      }
-      if (result.status === "rejected") {
-        return result.reason;
-      }
-      return [];
-    });
-    return rejections.flatMap((reason, idx) =>
-      flattenErrors(reason).map((msg) => `Quote ${idx + 1}: ${msg}`)
-    );
-  } catch (err) {
-    return [];
-  }
 }
 
 export type PooledToken = {
@@ -2958,6 +2908,4 @@
 
   if (denominator.isZero()) return sdk.utils.fixedPointAdjustment;
   return numerator.mul(sdk.utils.fixedPointAdjustment).div(denominator);
-=======
->>>>>>> 61cb3bab
 }