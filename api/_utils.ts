--- conflicted
+++ resolved
@@ -2023,22 +2023,12 @@
     relayerAddress: string;
   }>
 ) {
-<<<<<<< HEAD
-  // This should be longer than the length of 1 block on Ethereum mainnet which is how often the L1 data fee should
-  // change since its based on the L1 base fee. However, this L1 data fee is mostly affected by the L1 base fee which
-  // should only change by 12.5% at most per block.
-  // We set this higher than the secondsPerUpdate value in the cron cache gas prices job which will update this
-  // more frequently.
-  const ttlPerChain = {
-    default: 30,
-=======
   // The L1 data fee should change after each Ethereum block since its based on the L1 base fee.
   // However, the L1 base fee should only change by 12.5% at most per block.
   // We set this higher than the secondsPerUpdate value in the cron cache gas prices job which will update this
   // more frequently.
   const ttlPerChain = {
     default: 60,
->>>>>>> 09d3771e
   };
 
   const cacheKey = buildInternalCacheKey(
