import type { VercelResponse } from "@vercel/node";
import { AxiosError } from "axios";
import { StructError } from "superstruct";
import { relayFeeCalculator, typeguards } from "@across-protocol/sdk";
import { ethers } from "ethers";
import { Span, SpanStatusCode } from "@opentelemetry/api";
import { ATTR_HTTP_RESPONSE_STATUS_CODE } from "@opentelemetry/semantic-conventions";
type AcrossApiErrorCodeKey = keyof typeof AcrossErrorCode;

type EthersErrorTransaction = {
  from: string;
  to: string;
  data: string;
};

export const HttpErrorToStatusCode = {
  BAD_REQUEST: 400,
  UNAUTHORIZED: 401,
  FORBIDDEN: 403,
  NOT_FOUND: 404,
  METHOD_NOT_ALLOWED: 405,
  REQUEST_TIMEOUT: 408,
  CONFLICT: 409,
  TOO_MANY_REQUESTS: 429,
  INTERNAL_SERVER_ERROR: 500,
  BAD_GATEWAY: 502,
  SERVICE_UNAVAILABLE: 503,
  GATEWAY_TIMEOUT: 504,
} as const;

export const AcrossErrorCode = {
  // Status: 40X
  INVALID_PARAM: "INVALID_PARAM",
  INVALID_METHOD: "INVALID_METHOD",
  MISSING_PARAM: "MISSING_PARAM",
  SIMULATION_ERROR: "SIMULATION_ERROR",
  AMOUNT_TOO_LOW: "AMOUNT_TOO_LOW",
  AMOUNT_TOO_HIGH: "AMOUNT_TOO_HIGH",
  ROUTE_NOT_ENABLED: "ROUTE_NOT_ENABLED",
<<<<<<< HEAD
  SWAP_QUOTE_UNAVAILABLE: "SWAP_QUOTE_UNAVAILABLE",
=======
  ABI_ENCODING_ERROR: "ABI_ENCODING_ERROR",
>>>>>>> 72f6f328

  // Status: 50X
  UPSTREAM_RPC_ERROR: "UPSTREAM_RPC_ERROR",
  UPSTREAM_HTTP_ERROR: "UPSTREAM_HTTP_ERROR",
} as const;

export class AcrossApiError extends Error {
  code?: AcrossApiErrorCodeKey;
  status: number;
  message: string;
  param?: string;

  constructor(
    args: {
      code?: AcrossApiErrorCodeKey;
      status: number;
      message: string;
      param?: string;
    },
    opts?: ErrorOptions
  ) {
    super(args.message, opts);
    this.code = args.code;
    this.status = args.status;
    this.message = args.message;
    this.param = args.param;
  }

  toJSON() {
    return {
      type: "AcrossApiError",
      code: this.code,
      status: this.status,
      message: this.message,
      param: this.param,
    };
  }
}

export class TokenNotFoundError extends AcrossApiError {
  constructor(args: { address: string; chainId: number; opts?: ErrorOptions }) {
    super(
      {
        message: `Unable to find tokenDetails for address: ${args.address}, on chain with id: ${args.chainId}`,
        status: HttpErrorToStatusCode.NOT_FOUND,
      },
      args.opts
    );
  }
}

export class UnauthorizedError extends AcrossApiError {
  constructor(args?: { message: string }, opts?: ErrorOptions) {
    super(
      {
        message: args?.message ?? "Unauthorized",
        status: HttpErrorToStatusCode.UNAUTHORIZED,
      },
      opts
    );
  }
}

export class InputError extends AcrossApiError {
  constructor(
    args: {
      message: string;
      code: AcrossApiErrorCodeKey;
      param?: string;
    },
    opts?: ErrorOptions
  ) {
    super(
      {
        ...args,
        status: HttpErrorToStatusCode.BAD_REQUEST,
      },
      opts
    );
  }
}

export class InvalidParamError extends InputError {
  constructor(args: { message: string; param?: string }) {
    super({
      message: args.message,
      code: AcrossErrorCode.INVALID_PARAM,
      param: args.param,
    });
  }
}

export class MissingParamError extends InputError {
  constructor(args: { message: string; param?: string }) {
    super({
      message: args.message,
      code: AcrossErrorCode.MISSING_PARAM,
      param: args.param,
    });
  }
}

export class AbiEncodingError extends InputError {
  constructor(args: { message: string }, opts?: ErrorOptions) {
    super(
      {
        message: args.message,
        code: AcrossErrorCode.ABI_ENCODING_ERROR,
      },
      opts
    );
  }
}

export class SimulationError extends InputError {
  public transaction: EthersErrorTransaction;

  constructor(
    args: {
      message: string;
      transaction: EthersErrorTransaction;
    },
    opts?: ErrorOptions
  ) {
    super(
      {
        message: args.message,
        code: AcrossErrorCode.SIMULATION_ERROR,
      },
      opts
    );
    this.transaction = args.transaction;
  }

  toJSON() {
    return {
      ...super.toJSON(),
      transaction: this.transaction,
    };
  }
}

export class RouteNotEnabledError extends InputError {
  constructor(args: { message: string }, opts?: ErrorOptions) {
    super(
      {
        message: args.message,
        code: AcrossErrorCode.ROUTE_NOT_ENABLED,
      },
      opts
    );
  }
}

export class AmountTooLowError extends InputError {
  constructor(args: { message: string }, opts?: ErrorOptions) {
    super(
      {
        message: args.message,
        code: AcrossErrorCode.AMOUNT_TOO_LOW,
      },
      opts
    );
  }
}

export class AmountTooHighError extends InputError {
  constructor(args: { message: string }, opts?: ErrorOptions) {
    super(
      {
        message: args.message,
        code: AcrossErrorCode.AMOUNT_TOO_HIGH,
      },
      opts
    );
  }
}

export class SwapQuoteUnavailableError extends InputError {
  constructor(args: { message: string }, opts?: ErrorOptions) {
    super(
      {
        message: args.message,
        code: AcrossErrorCode.SWAP_QUOTE_UNAVAILABLE,
      },
      opts
    );
  }
}
/**
 * Handles the recurring case of error handling
 * @param endpoint A string numeric to indicate to the logging utility where this error occurs
 * @param response A VercelResponse object that is used to interract with the returning reponse
 * @param logger A logging utility to write to a cloud logging provider
 * @param error The error that will be returned to the user
 * @param span The span to record the error on
 * @returns The `response` input with a status/send sent. Note: using this object again will cause an exception
 */
export function handleErrorCondition(
  endpoint: string,
  response: VercelResponse,
  logger: relayFeeCalculator.Logger,
  error: unknown,
  span?: Span
): VercelResponse {
  let acrossApiError: AcrossApiError;

  // Handle superstruct validation errors
  if (error instanceof StructError) {
    const { type, path } = error;
    // Sanitize the error message that will be sent to client
    const message = `Invalid parameter at path '${path}'. Expected type '${type}'`;
    acrossApiError = new InputError(
      {
        message,
        code: AcrossErrorCode.INVALID_PARAM,
        param: path.join("."),
      },
      { cause: error }
    );
  }
  // Handle axios errors
  else if (error instanceof AxiosError) {
    const { response } = error;

    // If upstream error is an AcrossApiError, we just return it
    if (response?.data?.type === "AcrossApiError") {
      acrossApiError = new AcrossApiError(
        {
          message: response.data.message,
          status: response.data.status,
          code: response.data.code,
          param: response.data.param,
        },
        { cause: error }
      );
    } else {
      const message = `Upstream http request to ${error.request?.host} failed with ${error.response?.status}`;
      acrossApiError = new AcrossApiError(
        {
          message,
          status: HttpErrorToStatusCode.BAD_GATEWAY,
          code: AcrossErrorCode.UPSTREAM_HTTP_ERROR,
        },
        { cause: error }
      );
    }
  }
  // Handle ethers errors
  else if (typeguards.isEthersError(error)) {
    acrossApiError = resolveEthersError(error);
  }
  // Rethrow instances of `AcrossApiError`
  else if (error instanceof AcrossApiError) {
    acrossApiError = error;
  }
  // Handle other errors
  else {
    acrossApiError = new AcrossApiError(
      {
        message: (error as Error).message,
        status: HttpErrorToStatusCode.INTERNAL_SERVER_ERROR,
      },
      { cause: error }
    );
  }

  const logLevel = acrossApiError.status >= 500 ? "error" : "warn";
  logger[logLevel]({
    at: endpoint,
    code: acrossApiError.code,
    message: `Status ${acrossApiError.status} - ${acrossApiError.message}`,
    cause: acrossApiError.cause,
  });

  if (span) {
    span.recordException(acrossApiError);
    span.setAttribute(ATTR_HTTP_RESPONSE_STATUS_CODE, acrossApiError.status);
    span.setStatus({
      code: SpanStatusCode.ERROR,
      message: acrossApiError.message,
    });
  }

  return response.status(acrossApiError.status).json(acrossApiError);
}

export function resolveEthersError(err: unknown) {
  if (!typeguards.isEthersError(err)) {
    return new AcrossApiError(
      {
        message: err instanceof Error ? err.message : "Unknown error",
        status: HttpErrorToStatusCode.INTERNAL_SERVER_ERROR,
        code: AcrossErrorCode.UPSTREAM_RPC_ERROR,
      },
      { cause: err }
    );
  }

  const { reason, code } = err;
  const method = "method" in err ? (err.method as string) : undefined;
  const transaction =
    "transaction" in err
      ? (err.transaction as EthersErrorTransaction)
      : undefined;

  // Simulation errors
  if (
    transaction &&
    method === "estimateGas" &&
    (code === ethers.utils.Logger.errors.UNPREDICTABLE_GAS_LIMIT ||
      code === ethers.utils.Logger.errors.CALL_EXCEPTION)
  ) {
    const rpcErrorMessageMatch = reason
      .replace(/\\/g, "")
      .match(/"message":"((?:[^"\\]|\\.)*)"/);
    const rpcErrorMessage = rpcErrorMessageMatch
      ? rpcErrorMessageMatch[1]
      : reason;

    return new SimulationError(
      {
        message: rpcErrorMessage,
        transaction: transaction,
      },
      { cause: err }
    );
  }

  return new AcrossApiError(
    {
      message: `${err.reason}: ${err.code} - ${err.error}`,
      status: HttpErrorToStatusCode.INTERNAL_SERVER_ERROR,
      code: AcrossErrorCode.UPSTREAM_RPC_ERROR,
    },
    { cause: err }
  );
}<|MERGE_RESOLUTION|>--- conflicted
+++ resolved
@@ -37,11 +37,8 @@
   AMOUNT_TOO_LOW: "AMOUNT_TOO_LOW",
   AMOUNT_TOO_HIGH: "AMOUNT_TOO_HIGH",
   ROUTE_NOT_ENABLED: "ROUTE_NOT_ENABLED",
-<<<<<<< HEAD
   SWAP_QUOTE_UNAVAILABLE: "SWAP_QUOTE_UNAVAILABLE",
-=======
   ABI_ENCODING_ERROR: "ABI_ENCODING_ERROR",
->>>>>>> 72f6f328
 
   // Status: 50X
   UPSTREAM_RPC_ERROR: "UPSTREAM_RPC_ERROR",
