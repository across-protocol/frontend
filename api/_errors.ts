--- conflicted
+++ resolved
@@ -76,12 +76,6 @@
 
 export class TokenNotFoundError extends AcrossApiError {
   constructor(args: { address: string; chainId: number; opts?: ErrorOptions }) {
-<<<<<<< HEAD
-    super({
-      message: `Unable to find tokenDetails for address: ${args.address}, on chain with id: ${args.chainId}`,
-      status: HttpErrorToStatusCode.NOT_FOUND,
-    });
-=======
     super(
       {
         message: `Unable to find tokenDetails for address: ${args.address}, on chain with id: ${args.chainId}`,
@@ -89,7 +83,6 @@
       },
       args.opts
     );
->>>>>>> 51edaedf
   }
 }
 
