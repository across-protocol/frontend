--- conflicted
+++ resolved
@@ -330,10 +330,6 @@
     bridgeOutputAmount: bridgeQuote.outputAmount,
   });
 
-<<<<<<< HEAD
-  // Convert slippage tolerance (expressed as 0 < slippage < 100, e.g. 1 = 1%) set by user to bps
-  const maxUserSlippageBps = Math.floor(crossSwap.slippageTolerance * 100);
-=======
   // Convert slippage tolerance to bps (slippageTolerance is a decimal, e.g., 0.5 = 0.5% = 50 bps)
   const maxUserSlippageBps = Math.floor(
     getSlippage({
@@ -343,7 +339,6 @@
       originOrDestination: "origin",
     }) * 100
   );
->>>>>>> e4ac8c6c
 
   // Build signed quote with signature
   const { quote, signature } = buildSponsoredOFTQuote({
