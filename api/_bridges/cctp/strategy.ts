import { BigNumber, ethers, utils } from "ethers";
import * as sdk from "@across-protocol/sdk";
import { TokenMessengerMinterV2Client } from "@across-protocol/contracts";
import {
  address,
  generateKeyPairSigner,
  getBase64EncodedWireTransaction,
  appendTransactionMessageInstruction,
  createNoopSigner,
  partiallySignTransaction,
  compileTransaction,
} from "@solana/kit";
import { getAddMemoInstruction } from "@solana-program/memo";

import {
  BridgeStrategy,
  GetExactInputBridgeQuoteParams,
  BridgeCapabilities,
  GetOutputBridgeQuoteParams,
} from "../types";
import { CrossSwap, CrossSwapQuotes } from "../../_dexes/types";
import { AppFee, CROSS_SWAP_TYPE } from "../../_dexes/utils";
import { Token } from "../../_dexes/types";
import { InvalidParamError } from "../../_errors";
import { ConvertDecimals } from "../../_utils";
import {
  assertValidIntegratorId,
  SWAP_CALLDATA_MARKER,
  tagIntegratorId,
  tagSwapApiMarker,
} from "../../_integrator-id";
import { getSVMRpc } from "../../_providers";
import {
  CCTP_SUPPORTED_CHAINS,
  CCTP_SUPPORTED_TOKENS,
  CCTP_FINALITY_THRESHOLDS,
  CCTP_FILL_TIME_ESTIMATES,
  getCctpTokenMessengerAddress,
  getCctpMessageTransmitterAddress,
  getCctpDomainId,
  encodeDepositForBurn,
} from "./utils/constants";
import {
  buildCctpTxHyperEvmToHyperCore,
  isHyperEvmToHyperCoreRoute,
} from "./utils/hypercore";

const name = "cctp";

const capabilities: BridgeCapabilities = {
  ecosystems: ["evm", "svm"],
  supports: {
    A2A: false,
    A2B: false,
    B2A: false,
    B2B: true, // Only USDC-USDC routes are supported
    B2BI: false,
    crossChainMessage: false,
  },
};

/**
 * CCTP (Cross-Chain Transfer Protocol) bridge strategy for native USDC transfers.
 * Supports Circle's CCTP for burning USDC on source chain.
 */
export function getCctpBridgeStrategy(): BridgeStrategy {
  const getEstimatedFillTime = (originChainId: number): number => {
    // CCTP fill time is determined by the origin chain attestation process
    return CCTP_FILL_TIME_ESTIMATES[originChainId] || 19 * 60; // Default to 19 minutes
  };

  const isRouteSupported = (params: {
    inputToken: Token;
    outputToken: Token;
  }) => {
    // Check if input and output tokens are CCTP-supported
    const isInputTokenSupported = CCTP_SUPPORTED_TOKENS.some(
      (supportedToken) =>
        supportedToken.addresses[params.inputToken.chainId]?.toLowerCase() ===
        params.inputToken.address.toLowerCase()
    );
    const isOutputTokenSupported = CCTP_SUPPORTED_TOKENS.some(
      (supportedToken) =>
        supportedToken.addresses[params.outputToken.chainId]?.toLowerCase() ===
        params.outputToken.address.toLowerCase()
    );
    if (!isInputTokenSupported || !isOutputTokenSupported) {
      return false;
    }

    // Check if both chains are CCTP-supported
    const isOriginChainSupported = CCTP_SUPPORTED_CHAINS.includes(
      params.inputToken.chainId
    );
    const isDestinationChainSupported = CCTP_SUPPORTED_CHAINS.includes(
      params.outputToken.chainId
    );
    if (!isOriginChainSupported || !isDestinationChainSupported) {
      return false;
    }

    return true;
  };

  const assertSupportedRoute = (params: {
    inputToken: Token;
    outputToken: Token;
  }) => {
    if (!isRouteSupported(params)) {
      throw new InvalidParamError({
        message: `CCTP: Route ${params.inputToken.symbol} -> ${params.outputToken.symbol} is not supported`,
      });
    }
  };

  return {
    name,
    capabilities,

    originTxNeedsAllowance: true, // CCTP requires allowance for token burning

    getCrossSwapTypes: (params: {
      inputToken: Token;
      outputToken: Token;
      isInputNative: boolean;
      isOutputNative: boolean;
    }) => {
      if (
        isRouteSupported({
          inputToken: params.inputToken,
          outputToken: params.outputToken,
        })
      ) {
        return [CROSS_SWAP_TYPE.BRIDGEABLE_TO_BRIDGEABLE];
      }
      return [];
    },

    getBridgeQuoteRecipient: (crossSwap: CrossSwap) => {
      return crossSwap.recipient;
    },

    getBridgeQuoteMessage: (_crossSwap: CrossSwap, _appFee?: AppFee) => {
      return "0x";
    },

    getQuoteForExactInput: async ({
      inputToken,
      outputToken,
      exactInputAmount,
      recipient: _recipient,
      message: _message,
    }: GetExactInputBridgeQuoteParams) => {
      assertSupportedRoute({ inputToken, outputToken });

      const outputAmount = ConvertDecimals(
        inputToken.decimals,
        outputToken.decimals
      )(exactInputAmount);

      return {
        bridgeQuote: {
          inputToken,
          outputToken,
          inputAmount: exactInputAmount,
          outputAmount,
          minOutputAmount: outputAmount,
          estimatedFillTimeSec: getEstimatedFillTime(inputToken.chainId),
          provider: name,
          fees: getCctpBridgeFees(inputToken),
        },
      };
    },

    getQuoteForOutput: async ({
      inputToken,
      outputToken,
      minOutputAmount,
      forceExactOutput: _forceExactOutput,
      recipient: _recipient,
      message: _message,
    }: GetOutputBridgeQuoteParams) => {
      assertSupportedRoute({ inputToken, outputToken });

      const inputAmount = ConvertDecimals(
        outputToken.decimals,
        inputToken.decimals
      )(minOutputAmount);

      return {
        bridgeQuote: {
          inputToken,
          outputToken,
          inputAmount,
          outputAmount: minOutputAmount,
          minOutputAmount,
          estimatedFillTimeSec: getEstimatedFillTime(inputToken.chainId),
          provider: name,
          fees: getCctpBridgeFees(inputToken),
        },
      };
    },

    buildTxForAllowanceHolder: async (params: {
      quotes: CrossSwapQuotes;
      integratorId?: string;
    }) => {
      const {
        crossSwap,
        originSwapQuote,
        destinationSwapQuote,
        appFee,
        bridgeQuote,
      } = params.quotes;

      // CCTP validations
      if (appFee?.feeAmount.gt(0)) {
        throw new InvalidParamError({
          message: "App fee is not supported for CCTP bridge transfers",
        });
      }

      if (originSwapQuote || destinationSwapQuote) {
        throw new InvalidParamError({
          message:
            "Origin/destination swaps are not supported for CCTP bridge transfers",
        });
      }

      const originChainId = crossSwap.inputToken.chainId;
      const destinationChainId = crossSwap.outputToken.chainId;
<<<<<<< HEAD

      if (
        isHyperEvmToHyperCoreRoute({
          inputToken: crossSwap.inputToken,
          outputToken: crossSwap.outputToken,
        })
      ) {
        return buildCctpTxHyperEvmToHyperCore(params);
      }

      // Get CCTP contract address for origin chain
      const tokenMessengerAddress = getCctpTokenMessengerAddress(originChainId);

      // Get CCTP domain IDs
=======
>>>>>>> b5255162
      const destinationDomain = getCctpDomainId(destinationChainId);
      const tokenMessenger = getCctpTokenMessengerAddress(originChainId);

      // depositForBurn input parameters
      const depositForBurnParams = {
        amount: bridgeQuote.inputAmount,
        destinationDomain,
        mintRecipient: crossSwap.recipient,
        destinationCaller: ethers.constants.AddressZero, // Anyone can finalize the message on domain when this is set to bytes32(0)
        maxFee: BigNumber.from(0), // maxFee set to 0 so this will be a "standard" speed transfer
        minFinalityThreshold: CCTP_FINALITY_THRESHOLDS.standard, // Hardcoded minFinalityThreshold value for standard transfer
      };

      if (crossSwap.isOriginSvm) {
        return _buildCctpTxForAllowanceHolderSvm({
          crossSwapQuotes: params.quotes,
          integratorId: params.integratorId,
          originChainId,
          destinationChainId,
          tokenMessenger,
          depositForBurnParams,
        });
      } else {
        return _buildCctpTxForAllowanceHolderEvm({
          crossSwapQuotes: params.quotes,
          integratorId: params.integratorId,
          originChainId,
          destinationChainId,
          tokenMessenger,
          depositForBurnParams,
        });
      }
    },

    isRouteSupported,
  };
}

function getCctpBridgeFees(inputToken: Token) {
  const zeroBN = BigNumber.from(0);
  return {
    totalRelay: {
      pct: zeroBN,
      total: zeroBN,
      token: inputToken,
    },
    relayerCapital: {
      pct: zeroBN,
      total: zeroBN,
      token: inputToken,
    },
    relayerGas: {
      pct: zeroBN,
      total: zeroBN,
      token: inputToken,
    },
    lp: {
      pct: zeroBN,
      total: zeroBN,
      token: inputToken,
    },
    bridgeFee: {
      pct: zeroBN,
      total: zeroBN,
      token: inputToken,
    },
  };
}

/**
 * Builds CCTP deposit transaction for EVM chains
 */
async function _buildCctpTxForAllowanceHolderEvm(params: {
  crossSwapQuotes: CrossSwapQuotes;
  integratorId?: string;
  originChainId: number;
  destinationChainId: number;
  tokenMessenger: string;
  depositForBurnParams: {
    amount: BigNumber;
    destinationDomain: number;
    mintRecipient: string;
    destinationCaller: string;
    maxFee: BigNumber;
    minFinalityThreshold: number;
  };
}) {
  const {
    crossSwapQuotes,
    integratorId,
    originChainId,
    tokenMessenger,
    depositForBurnParams,
  } = params;
  const { crossSwap } = crossSwapQuotes;
  const burnTokenAddress = crossSwap.inputToken.address;

  // Encode the depositForBurn call
  const callData = encodeDepositForBurn({
    ...depositForBurnParams,
    burnToken: burnTokenAddress,
  });

  // Handle integrator ID and swap API marker tagging
  const callDataWithIntegratorId = integratorId
    ? tagIntegratorId(integratorId, callData)
    : callData;
  const callDataWithMarkers = tagSwapApiMarker(callDataWithIntegratorId);

  return {
    chainId: originChainId,
    from: crossSwap.depositor,
    to: tokenMessenger,
    data: callDataWithMarkers,
    value: BigNumber.from(0),
    ecosystem: "evm" as const,
  };
}

/**
 * Builds CCTP deposit transaction for Solana
 */
async function _buildCctpTxForAllowanceHolderSvm(params: {
  crossSwapQuotes: CrossSwapQuotes;
  integratorId?: string;
  originChainId: number;
  destinationChainId: number;
  tokenMessenger: string;
  depositForBurnParams: {
    amount: BigNumber;
    destinationDomain: number;
    mintRecipient: string;
    destinationCaller: string;
    maxFee: BigNumber;
    minFinalityThreshold: number;
  };
}) {
  if (params.integratorId) {
    assertValidIntegratorId(params.integratorId);
  }

  const {
    crossSwapQuotes,
    integratorId,
    originChainId,
    destinationChainId,
    tokenMessenger,
    depositForBurnParams,
  } = params;
  const { crossSwap } = crossSwapQuotes;

  // Get message transmitter address
  const messageTransmitter = getCctpMessageTransmitterAddress(originChainId);

  // Convert addresses to Solana Kit address format for instruction parameters.
  const depositor = sdk.utils.toAddressType(crossSwap.depositor, originChainId);
  const mintRecipient = sdk.utils.toAddressType(
    depositForBurnParams.mintRecipient,
    destinationChainId
  );
  const destinationCaller = sdk.utils.toAddressType(
    depositForBurnParams.destinationCaller,
    destinationChainId
  );
  const tokenMint = sdk.utils.toAddressType(
    crossSwap.inputToken.address,
    originChainId
  );

  // Address class handles intermediate conversions internally (e.g., EVM address -> bytes32 -> base58).
  const mintRecipientAddress = address(mintRecipient.toBase58());
  const destinationCallerAddress = address(destinationCaller.toBase58());
  const tokenMessengerAddress = address(tokenMessenger);
  const messageTransmitterAddress = address(messageTransmitter);
  const tokenMintAddress = address(tokenMint.toBase58());
  const depositorAddress = address(depositor.toBase58());

  // Get depositor's USDC token account
  const depositorTokenAccount = await sdk.arch.svm.getAssociatedTokenAddress(
    depositor.forceSvmAddress(),
    tokenMint.forceSvmAddress()
  );

  // Generate a keypair for the MessageSent event account (CCTP V2 requirement).
  // Unlike EVM chains that use event logs, Solana CCTP stores events in on-chain accounts for persistence.
  // This account costs ~0.0038 SOL in rent (paid by depositor), reclaimable after 5 days via reclaim_event_account.
  // We partially sign the transaction with this keypair and the depositor adds their signature before submission.
  // Docs: https://developers.circle.com/cctp/solana-programs#tokenmessengerminterv2
  const eventDataKeypair = await generateKeyPairSigner();

  // Get CCTP deposit accounts
  const cctpAccounts = await sdk.arch.svm.getCCTPDepositAccounts(
    originChainId,
    depositForBurnParams.destinationDomain,
    tokenMessengerAddress,
    messageTransmitterAddress
  );

  // Create signers
  const depositorSigner = createNoopSigner(depositorAddress);

  // Use the TokenMessenger client to build the instruction
  const depositInstruction =
    await TokenMessengerMinterV2Client.getDepositForBurnInstructionAsync({
      owner: depositorSigner,
      eventRentPayer: depositorSigner,
      senderAuthorityPda: cctpAccounts.tokenMessengerMinterSenderAuthority,
      burnTokenAccount: depositorTokenAccount,
      messageTransmitter: cctpAccounts.messageTransmitter,
      tokenMessenger: cctpAccounts.tokenMessenger,
      remoteTokenMessenger: cctpAccounts.remoteTokenMessenger,
      tokenMinter: cctpAccounts.tokenMinter,
      localToken: cctpAccounts.localToken,
      burnTokenMint: tokenMintAddress,
      messageSentEventData: eventDataKeypair,
      eventAuthority: cctpAccounts.cctpEventAuthority,
      program: tokenMessengerAddress,
      amount: BigInt(depositForBurnParams.amount.toString()),
      destinationDomain: depositForBurnParams.destinationDomain,
      mintRecipient: mintRecipientAddress,
      destinationCaller: destinationCallerAddress,
      maxFee: BigInt(depositForBurnParams.maxFee.toString()),
      minFinalityThreshold: depositForBurnParams.minFinalityThreshold,
    });

  // Build the transaction message using SDK helper
  const rpcClient = getSVMRpc(originChainId);
  let tx = await sdk.arch.svm.createDefaultTransaction(
    rpcClient,
    depositorSigner
  );

  // Add the deposit instruction
  tx = appendTransactionMessageInstruction(depositInstruction, tx);

  // Add integrator memo if provided and Swap API marker
  tx = appendTransactionMessageInstruction(
    getAddMemoInstruction({
      memo: integratorId
        ? utils.hexConcat([integratorId, SWAP_CALLDATA_MARKER])
        : SWAP_CALLDATA_MARKER,
    }),
    tx
  );

  // Compile the transaction message
  const compiledTx = compileTransaction(tx);

  // Partially sign the transaction with only the event data keypair
  // The depositor will also sign before submitting
  const partiallySignedTx = await partiallySignTransaction(
    [eventDataKeypair.keyPair],
    compiledTx
  );

  // Encode the partially signed transaction
  const base64EncodedTx = getBase64EncodedWireTransaction(partiallySignedTx);

  return {
    chainId: originChainId,
    to: tokenMessengerAddress,
    data: base64EncodedTx,
    ecosystem: "svm" as const,
  };
}<|MERGE_RESOLUTION|>--- conflicted
+++ resolved
@@ -229,7 +229,6 @@
 
       const originChainId = crossSwap.inputToken.chainId;
       const destinationChainId = crossSwap.outputToken.chainId;
-<<<<<<< HEAD
 
       if (
         isHyperEvmToHyperCoreRoute({
@@ -240,12 +239,7 @@
         return buildCctpTxHyperEvmToHyperCore(params);
       }
 
-      // Get CCTP contract address for origin chain
-      const tokenMessengerAddress = getCctpTokenMessengerAddress(originChainId);
-
       // Get CCTP domain IDs
-=======
->>>>>>> b5255162
       const destinationDomain = getCctpDomainId(destinationChainId);
       const tokenMessenger = getCctpTokenMessengerAddress(originChainId);
 
