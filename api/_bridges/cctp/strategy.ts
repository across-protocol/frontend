--- conflicted
+++ resolved
@@ -323,11 +323,6 @@
 
       const originChainId = crossSwap.inputToken.chainId;
       const destinationChainId = crossSwap.outputToken.chainId;
-<<<<<<< HEAD
-      const destinationDomain = getCctpDomainId(destinationChainId);
-      const tokenMessenger = getCctpTokenMessengerAddress(originChainId);
-
-=======
 
       // Handle HyperEVM → HyperCore with special CoreWallet flow
       if (
@@ -354,20 +349,14 @@
       // Get the appropriate finality threshold for the destination
       const minFinalityThreshold = getFinalityThreshold(destinationChainId);
 
->>>>>>> be0612e7
       // depositForBurn input parameters
       const depositForBurnParams = {
         amount: bridgeQuote.inputAmount,
         destinationDomain,
         mintRecipient: crossSwap.recipient,
         destinationCaller: ethers.constants.AddressZero, // Anyone can finalize the message on domain when this is set to bytes32(0)
-<<<<<<< HEAD
-        maxFee: BigNumber.from(0), // maxFee set to 0 so this will be a "standard" speed transfer
-        minFinalityThreshold: CCTP_FINALITY_THRESHOLDS.standard, // Hardcoded minFinalityThreshold value for standard transfer
-=======
         maxFee,
         minFinalityThreshold,
->>>>>>> be0612e7
       };
 
       if (crossSwap.isOriginSvm) {
@@ -375,12 +364,8 @@
           crossSwapQuotes: params.quotes,
           integratorId: params.integratorId,
           originChainId,
-<<<<<<< HEAD
-          destinationChainId,
-=======
           destinationChainId, // Actual destination
           intermediaryChainId: destinationChainIdForCctp, // Intermediary chain for routes that use a forwarder
->>>>>>> be0612e7
           tokenMessenger,
           depositForBurnParams,
         });
@@ -389,12 +374,8 @@
           crossSwapQuotes: params.quotes,
           integratorId: params.integratorId,
           originChainId,
-<<<<<<< HEAD
-          destinationChainId,
-=======
           destinationChainId, // Actual destination
           intermediaryChainId: destinationChainIdForCctp, // Intermediary chain for routes that use a forwarder
->>>>>>> be0612e7
           tokenMessenger,
           depositForBurnParams,
         });
@@ -433,11 +414,7 @@
     },
     bridgeFee: {
       pct: zeroBN,
-<<<<<<< HEAD
-      total: zeroBN,
-=======
       total: maxFee,
->>>>>>> be0612e7
       token: inputToken,
     },
   };
@@ -446,19 +423,12 @@
 /**
  * Builds CCTP deposit transaction for EVM chains
  */
-<<<<<<< HEAD
-async function _buildCctpTxForAllowanceHolderEvm(params: {
-=======
 export async function _buildCctpTxForAllowanceHolderEvm(params: {
->>>>>>> be0612e7
   crossSwapQuotes: CrossSwapQuotes;
   integratorId?: string;
   originChainId: number;
   destinationChainId: number;
-<<<<<<< HEAD
-=======
   intermediaryChainId: number;
->>>>>>> be0612e7
   tokenMessenger: string;
   depositForBurnParams: {
     amount: BigNumber;
@@ -473,24 +443,13 @@
     crossSwapQuotes,
     integratorId,
     originChainId,
-<<<<<<< HEAD
-=======
     intermediaryChainId,
->>>>>>> be0612e7
     tokenMessenger,
     depositForBurnParams,
   } = params;
   const { crossSwap } = crossSwapQuotes;
   const burnTokenAddress = crossSwap.inputToken.address;
 
-<<<<<<< HEAD
-  // Encode the depositForBurn call
-  const callData = encodeDepositForBurn({
-    ...depositForBurnParams,
-    burnToken: burnTokenAddress,
-  });
-
-=======
   // Check if this is an EVM → HyperCore route (needs depositForBurnWithHook)
   const isEvmToHyperCore = isEvmToHyperCoreRoute({
     inputToken: crossSwap.inputToken,
@@ -546,7 +505,6 @@
     });
   }
 
->>>>>>> be0612e7
   // Handle integrator ID and swap API marker tagging
   const callDataWithIntegratorId = integratorId
     ? tagIntegratorId(integratorId, callData)
@@ -571,10 +529,7 @@
   integratorId?: string;
   originChainId: number;
   destinationChainId: number;
-<<<<<<< HEAD
-=======
   intermediaryChainId: number;
->>>>>>> be0612e7
   tokenMessenger: string;
   depositForBurnParams: {
     amount: BigNumber;
@@ -594,43 +549,24 @@
     integratorId,
     originChainId,
     destinationChainId,
-<<<<<<< HEAD
-=======
     intermediaryChainId,
->>>>>>> be0612e7
     tokenMessenger,
     depositForBurnParams,
   } = params;
   const { crossSwap } = crossSwapQuotes;
 
-<<<<<<< HEAD
-=======
   const destinationIsHyperCore = isToHyperCore(destinationChainId);
 
->>>>>>> be0612e7
   // Get message transmitter address
   const messageTransmitter = getCctpMessageTransmitterAddress(originChainId);
 
   // Convert addresses to Solana Kit address format for instruction parameters.
   const depositor = sdk.utils.toAddressType(crossSwap.depositor, originChainId);
-<<<<<<< HEAD
-  const mintRecipient = sdk.utils.toAddressType(
-    depositForBurnParams.mintRecipient,
-    destinationChainId
-  );
-  const destinationCaller = sdk.utils.toAddressType(
-    depositForBurnParams.destinationCaller,
-    destinationChainId
-  );
-=======
->>>>>>> be0612e7
   const tokenMint = sdk.utils.toAddressType(
     crossSwap.inputToken.address,
     originChainId
   );
 
-<<<<<<< HEAD
-=======
   // Determine mint recipient and destination caller
   // When going to HyperCore, route through the CCTP Forwarder contract on the intermediary chain (HyperEVM)
   let mintRecipient: sdk.utils.Address;
@@ -657,7 +593,6 @@
     );
   }
 
->>>>>>> be0612e7
   // Address class handles intermediate conversions internally (e.g., EVM address -> bytes32 -> base58).
   const mintRecipientAddress = address(mintRecipient.toBase58());
   const destinationCallerAddress = address(destinationCaller.toBase58());
@@ -690,31 +625,6 @@
   // Create signers
   const depositorSigner = createNoopSigner(depositorAddress);
 
-<<<<<<< HEAD
-  // Use the TokenMessenger client to build the instruction
-  const depositInstruction =
-    await TokenMessengerMinterV2Client.getDepositForBurnInstructionAsync({
-      owner: depositorSigner,
-      eventRentPayer: depositorSigner,
-      senderAuthorityPda: cctpAccounts.tokenMessengerMinterSenderAuthority,
-      burnTokenAccount: depositorTokenAccount,
-      messageTransmitter: cctpAccounts.messageTransmitter,
-      tokenMessenger: cctpAccounts.tokenMessenger,
-      remoteTokenMessenger: cctpAccounts.remoteTokenMessenger,
-      tokenMinter: cctpAccounts.tokenMinter,
-      localToken: cctpAccounts.localToken,
-      burnTokenMint: tokenMintAddress,
-      messageSentEventData: eventDataKeypair,
-      eventAuthority: cctpAccounts.cctpEventAuthority,
-      program: tokenMessengerAddress,
-      amount: BigInt(depositForBurnParams.amount.toString()),
-      destinationDomain: depositForBurnParams.destinationDomain,
-      mintRecipient: mintRecipientAddress,
-      destinationCaller: destinationCallerAddress,
-      maxFee: BigInt(depositForBurnParams.maxFee.toString()),
-      minFinalityThreshold: depositForBurnParams.minFinalityThreshold,
-    });
-=======
   // Common parameters for both depositForBurn and depositForBurnWithHook
   const depositInstructionParams = {
     owner: depositorSigner,
@@ -754,7 +664,6 @@
     : await TokenMessengerMinterV2Client.getDepositForBurnInstructionAsync(
         depositInstructionParams
       );
->>>>>>> be0612e7
 
   // Build the transaction message using SDK helper
   const rpcClient = getSVMRpc(originChainId);
