import { BigNumber, ethers, utils } from "ethers";
import * as sdk from "@across-protocol/sdk";
import { TokenMessengerMinterV2Client } from "@across-protocol/contracts";
import {
  address,
  generateKeyPairSigner,
  getBase64EncodedWireTransaction,
  appendTransactionMessageInstruction,
  createNoopSigner,
  partiallySignTransaction,
  compileTransaction,
} from "@solana/kit";
import { getAddMemoInstruction } from "@solana-program/memo";

import {
  BridgeStrategy,
  GetExactInputBridgeQuoteParams,
  BridgeCapabilities,
  GetOutputBridgeQuoteParams,
} from "../types";
import { CrossSwap, CrossSwapQuotes } from "../../_dexes/types";
import { AppFee, CROSS_SWAP_TYPE } from "../../_dexes/utils";
import { Token } from "../../_dexes/types";
import { InvalidParamError } from "../../_errors";
import { ConvertDecimals } from "../../_utils";
import {
  assertValidIntegratorId,
  SWAP_CALLDATA_MARKER,
  tagIntegratorId,
  tagSwapApiMarker,
} from "../../_integrator-id";
import { getSVMRpc } from "../../_providers";
import {
  CCTP_SUPPORTED_CHAINS,
  CCTP_SUPPORTED_TOKENS,
  CCTP_FILL_TIME_ESTIMATES,
  CCTP_FINALITY_THRESHOLDS,
  getCctpTokenMessengerAddress,
  getCctpMessageTransmitterAddress,
  getCctpDomainId,
  getCctpForwarderAddress,
  encodeDepositForBurn,
  encodeDepositForBurnWithHook,
} from "./utils/constants";
import { CHAIN_IDs } from "../../_constants";
import {
  buildCctpTxHyperEvmToHyperCore,
  getAmountToHyperCore,
  isHyperEvmToHyperCoreRoute,
  isEvmToHyperCoreRoute,
  isToHyperCore,
  encodeForwardHookData,
  getCctpFees,
} from "./utils/hypercore";

const name = "cctp";

const capabilities: BridgeCapabilities = {
  ecosystems: ["evm", "svm"],
  supports: {
    A2A: false,
    A2B: false,
    B2A: false,
    B2B: true, // Only USDC-USDC routes are supported
    B2BI: false,
    crossChainMessage: false,
  },
};

/**
 * CCTP (Cross-Chain Transfer Protocol) bridge strategy for native USDC transfers.
 * Supports Circle's CCTP for burning USDC on source chain.
 */
export function getCctpBridgeStrategy(): BridgeStrategy {
  const getEstimatedFillTime = (originChainId: number): number => {
    // CCTP fill time is determined by the origin chain attestation process
    return CCTP_FILL_TIME_ESTIMATES[originChainId] || 19 * 60; // Default to 19 minutes
  };

  const isRouteSupported = (params: {
    inputToken: Token;
    outputToken: Token;
  }) => {
    // Check if input and output tokens are CCTP-supported
    const isInputTokenSupported = CCTP_SUPPORTED_TOKENS.some(
      (supportedToken) =>
        supportedToken.addresses[params.inputToken.chainId]?.toLowerCase() ===
        params.inputToken.address.toLowerCase()
    );
    const isOutputTokenSupported = CCTP_SUPPORTED_TOKENS.some(
      (supportedToken) =>
        supportedToken.addresses[params.outputToken.chainId]?.toLowerCase() ===
        params.outputToken.address.toLowerCase()
    );
    if (!isInputTokenSupported || !isOutputTokenSupported) {
      return false;
    }

    // Check if both chains are CCTP-supported
    const isOriginChainSupported = CCTP_SUPPORTED_CHAINS.includes(
      params.inputToken.chainId
    );
    const isDestinationChainSupported = CCTP_SUPPORTED_CHAINS.includes(
      params.outputToken.chainId
    );
    if (!isOriginChainSupported || !isDestinationChainSupported) {
      return false;
    }

    return true;
  };

  const assertSupportedRoute = (params: {
    inputToken: Token;
    outputToken: Token;
  }) => {
    if (!isRouteSupported(params)) {
      throw new InvalidParamError({
        message: `CCTP: Route ${params.inputToken.symbol} -> ${params.outputToken.symbol} is not supported`,
      });
    }
  };

  /**
   * Determines the appropriate CCTP finality threshold for a route.
   * When going to HyperCore we use fast finality, all others use standard.
   */
  const getFinalityThreshold = (destinationChainId: number): number => {
    return isToHyperCore(destinationChainId)
      ? CCTP_FINALITY_THRESHOLDS.fast
      : CCTP_FINALITY_THRESHOLDS.standard;
  };

  return {
    name,
    capabilities,

    originTxNeedsAllowance: true, // CCTP requires allowance for token burning

    getCrossSwapTypes: (params: {
      inputToken: Token;
      outputToken: Token;
      isInputNative: boolean;
      isOutputNative: boolean;
    }) => {
      if (
        isRouteSupported({
          inputToken: params.inputToken,
          outputToken: params.outputToken,
        })
      ) {
        return [CROSS_SWAP_TYPE.BRIDGEABLE_TO_BRIDGEABLE];
      }
      return [];
    },

    getBridgeQuoteRecipient: (crossSwap: CrossSwap) => {
      return crossSwap.recipient;
    },

    getBridgeQuoteMessage: (_crossSwap: CrossSwap, _appFee?: AppFee) => {
      return "0x";
    },

    getQuoteForExactInput: async ({
      inputToken,
      outputToken,
      exactInputAmount,
      recipient,
      message: _message,
    }: GetExactInputBridgeQuoteParams) => {
      assertSupportedRoute({ inputToken, outputToken });

      let maxFee = BigNumber.from(0);
      let outputAmount: BigNumber;
      if (isToHyperCore(outputToken.chainId)) {
        // Query CCTP fee configuration for HyperCore destinations
        const minFinalityThreshold = getFinalityThreshold(outputToken.chainId);
        const { transferFeeBps, forwardFee } = await getCctpFees({
          inputToken,
          outputToken,
          minFinalityThreshold,
        });

        // Calculate actual fee:
        // transferFee = input * (bps / 10000)
        // maxFee = transferFee + forwardFee
        const transferFee = exactInputAmount.mul(transferFeeBps).div(10000);
        maxFee = transferFee.add(forwardFee);

        // First subtract the CCTP fee from input
        const remainingInputAmount = exactInputAmount.sub(maxFee);

        // Then calculate HyperCore output (accounting for account creation fee if needed)
        outputAmount = await getAmountToHyperCore({
          inputToken,
          outputToken,
          inputOrOutput: "input",
          amount: remainingInputAmount,
          recipient,
        });
      } else {
        // Standard conversion after fees
        const inputAfterFee = exactInputAmount.sub(maxFee);
        outputAmount = ConvertDecimals(
          inputToken.decimals,
          outputToken.decimals
        )(inputAfterFee);
      }

      return {
        bridgeQuote: {
          inputToken,
          outputToken,
          inputAmount: exactInputAmount,
          outputAmount,
          minOutputAmount: outputAmount,
          estimatedFillTimeSec: getEstimatedFillTime(inputToken.chainId),
          provider: name,
          fees: getCctpBridgeFees(inputToken, maxFee),
        },
      };
    },

    getQuoteForOutput: async ({
      inputToken,
      outputToken,
      minOutputAmount,
      forceExactOutput: _forceExactOutput,
      recipient,
      message: _message,
    }: GetOutputBridgeQuoteParams) => {
      assertSupportedRoute({ inputToken, outputToken });

      const destinationIsHyperCore = isToHyperCore(outputToken.chainId);

      // Calculate how much needs to arrive on destination after HyperCore account creation fee (if applicable)
      // For HyperCore: minOutputAmount + accountCreationFee (if needed)
      // For other chains: just minOutputAmount
      const amountToArriveOnDestination = destinationIsHyperCore
        ? await getAmountToHyperCore({
            inputToken,
            outputToken,
            inputOrOutput: "output",
            amount: minOutputAmount,
            recipient,
          })
        : ConvertDecimals(
            outputToken.decimals,
            inputToken.decimals
          )(minOutputAmount);

      // Calculate how much to send from origin to cover CCTP fees
      let inputAmount: BigNumber;
      let maxFee = BigNumber.from(0);

      if (destinationIsHyperCore) {
        const minFinalityThreshold = getFinalityThreshold(outputToken.chainId);
        const { transferFeeBps, forwardFee } = await getCctpFees({
          inputToken,
          outputToken,
          minFinalityThreshold,
        });

        // Solve for required input based on the following equation:
        // inputAmount - (inputAmount * bps / 10000) - forwardFee = amountToArriveOnDestination
        // Rearranging: inputAmount * (1 - bps/10000) = amountToArriveOnDestination + forwardFee
        // Therefore: inputAmount = (amountToArriveOnDestination + forwardFee) * 10000 / (10000 - bps)
        // Note: 10000 converts basis points to the same scale as amounts (1 bps = 1/10000 of the total)
        const bpsFactor = BigNumber.from(10000).sub(transferFeeBps);
        inputAmount = amountToArriveOnDestination
          .add(forwardFee)
          .mul(10000)
          .div(bpsFactor);

        // Calculate total CCTP fee (transfer fee + forward fee)
        const transferFee = inputAmount.mul(transferFeeBps).div(10000);
        maxFee = transferFee.add(forwardFee);
      } else {
        // Standard non-HyperCore route (no CCTP fees for now)
        inputAmount = amountToArriveOnDestination;
      }

      return {
        bridgeQuote: {
          inputToken,
          outputToken,
          inputAmount,
          outputAmount: minOutputAmount,
          minOutputAmount,
          estimatedFillTimeSec: getEstimatedFillTime(inputToken.chainId),
          provider: name,
          fees: getCctpBridgeFees(inputToken, maxFee),
        },
      };
    },

    buildTxForAllowanceHolder: async (params: {
      quotes: CrossSwapQuotes;
      integratorId?: string;
    }) => {
      const {
        crossSwap,
        originSwapQuote,
        destinationSwapQuote,
        appFee,
        bridgeQuote,
      } = params.quotes;

      // CCTP validations
      if (appFee?.feeAmount.gt(0)) {
        throw new InvalidParamError({
          message: "App fee is not supported for CCTP bridge transfers",
        });
      }

      if (originSwapQuote || destinationSwapQuote) {
        throw new InvalidParamError({
          message:
            "Origin/destination swaps are not supported for CCTP bridge transfers",
        });
      }

      const originChainId = crossSwap.inputToken.chainId;
      const destinationChainId = crossSwap.outputToken.chainId;
<<<<<<< HEAD

      // Handle HyperEVM → HyperCore with special CoreWallet flow
      if (
        isHyperEvmToHyperCoreRoute({
          inputToken: crossSwap.inputToken,
          outputToken: crossSwap.outputToken,
        })
      ) {
        return buildCctpTxHyperEvmToHyperCore(params);
      }

      // When going to HyperCore, we need to route through HyperEVM's CCTP domain
      const isDestinationHyperCore = isToHyperCore(destinationChainId);
      const destinationChainIdForCctp = isDestinationHyperCore
        ? CHAIN_IDs.HYPEREVM
        : destinationChainId;

      // Get CCTP domain IDs and addresses
      const destinationDomain = getCctpDomainId(destinationChainIdForCctp);
      const tokenMessenger = getCctpTokenMessengerAddress(originChainId);

      // Read CCTP fees from the bridge quote (pre-calculated during quote generation)
      const maxFee = bridgeQuote.fees.bridgeFee.total;
      // Get the appropriate finality threshold for the destination
      const minFinalityThreshold = getFinalityThreshold(destinationChainId);

=======
      const destinationDomain = getCctpDomainId(destinationChainId);
      const tokenMessenger = getCctpTokenMessengerAddress(originChainId);

>>>>>>> bd268386
      // depositForBurn input parameters
      const depositForBurnParams = {
        amount: bridgeQuote.inputAmount,
        destinationDomain,
        mintRecipient: crossSwap.recipient,
        destinationCaller: ethers.constants.AddressZero, // Anyone can finalize the message on domain when this is set to bytes32(0)
<<<<<<< HEAD
        maxFee,
        minFinalityThreshold,
=======
        maxFee: BigNumber.from(0), // maxFee set to 0 so this will be a "standard" speed transfer
        minFinalityThreshold: CCTP_FINALITY_THRESHOLDS.standard, // Hardcoded minFinalityThreshold value for standard transfer
>>>>>>> bd268386
      };

      if (crossSwap.isOriginSvm) {
        return _buildCctpTxForAllowanceHolderSvm({
          crossSwapQuotes: params.quotes,
          integratorId: params.integratorId,
          originChainId,
<<<<<<< HEAD
          destinationChainId, // Actual destination
          intermediaryChainId: destinationChainIdForCctp, // Intermediary chain for routes that use a forwarder
=======
          destinationChainId,
>>>>>>> bd268386
          tokenMessenger,
          depositForBurnParams,
        });
      } else {
        return _buildCctpTxForAllowanceHolderEvm({
          crossSwapQuotes: params.quotes,
          integratorId: params.integratorId,
          originChainId,
<<<<<<< HEAD
          destinationChainId, // Actual destination
          intermediaryChainId: destinationChainIdForCctp, // Intermediary chain for routes that use a forwarder
=======
          destinationChainId,
>>>>>>> bd268386
          tokenMessenger,
          depositForBurnParams,
        });
      }
    },

    isRouteSupported,
  };
}

function getCctpBridgeFees(
  inputToken: Token,
  maxFee: BigNumber = BigNumber.from(0)
) {
  const zeroBN = BigNumber.from(0);
  return {
    totalRelay: {
      pct: zeroBN,
      total: zeroBN,
      token: inputToken,
    },
    relayerCapital: {
      pct: zeroBN,
      total: zeroBN,
      token: inputToken,
    },
    relayerGas: {
      pct: zeroBN,
      total: zeroBN,
      token: inputToken,
    },
    lp: {
      pct: zeroBN,
      total: zeroBN,
      token: inputToken,
    },
    bridgeFee: {
      pct: zeroBN,
<<<<<<< HEAD
      total: maxFee,
=======
      total: zeroBN,
>>>>>>> bd268386
      token: inputToken,
    },
  };
}

/**
 * Builds CCTP deposit transaction for EVM chains
 */
<<<<<<< HEAD
async function _buildCctpTxForAllowanceHolderEvm(params: {
=======
export async function _buildCctpTxForAllowanceHolderEvm(params: {
>>>>>>> bd268386
  crossSwapQuotes: CrossSwapQuotes;
  integratorId?: string;
  originChainId: number;
  destinationChainId: number;
<<<<<<< HEAD
  intermediaryChainId: number;
=======
>>>>>>> bd268386
  tokenMessenger: string;
  depositForBurnParams: {
    amount: BigNumber;
    destinationDomain: number;
    mintRecipient: string;
    destinationCaller: string;
    maxFee: BigNumber;
    minFinalityThreshold: number;
  };
}) {
  const {
    crossSwapQuotes,
    integratorId,
    originChainId,
<<<<<<< HEAD
    intermediaryChainId,
=======
>>>>>>> bd268386
    tokenMessenger,
    depositForBurnParams,
  } = params;
  const { crossSwap } = crossSwapQuotes;
  const burnTokenAddress = crossSwap.inputToken.address;
<<<<<<< HEAD

  // Check if this is an EVM → HyperCore route (needs depositForBurnWithHook)
  const isEvmToHyperCore = isEvmToHyperCoreRoute({
    inputToken: crossSwap.inputToken,
    outputToken: crossSwap.outputToken,
  });

  let callData: string;

  if (isEvmToHyperCore) {
    // For EVM → HyperCore: use depositForBurnWithHook with CCTP Forwarder
    // Use intermediaryChainId (HyperEVM) to get the forwarder address
    const forwarderAddress = getCctpForwarderAddress(intermediaryChainId);
    const hookData = encodeForwardHookData(crossSwap.recipient);

    callData = encodeDepositForBurnWithHook({
      amount: depositForBurnParams.amount,
      destinationDomain: depositForBurnParams.destinationDomain,
      mintRecipient: forwarderAddress,
      burnToken: burnTokenAddress,
      destinationCaller: forwarderAddress,
      maxFee: depositForBurnParams.maxFee,
      minFinalityThreshold: depositForBurnParams.minFinalityThreshold,
      hookData,
    });
  } else {
    // Standard CCTP route: use depositForBurn
    callData = encodeDepositForBurn({
      ...depositForBurnParams,
      burnToken: burnTokenAddress,
    });
  }

=======
  const destinationChainId = crossSwap.outputToken.chainId;

  // For transfers going to Solana, mintRecipient must be the recipient's token account, not their wallet
  let mintRecipient = depositForBurnParams.mintRecipient;

  if (crossSwap.isDestinationSvm) {
    // Derive the recipient's token account address for the destination token
    const recipientWallet = sdk.utils.toAddressType(
      depositForBurnParams.mintRecipient,
      destinationChainId
    );
    const destinationTokenMint = sdk.utils.toAddressType(
      crossSwap.outputToken.address,
      destinationChainId
    );
    const recipientTokenAccount = await sdk.arch.svm.getAssociatedTokenAddress(
      recipientWallet.forceSvmAddress(),
      destinationTokenMint.forceSvmAddress()
    );
    mintRecipient = recipientTokenAccount;
  }

  // Encode the depositForBurn call
  const callData = encodeDepositForBurn({
    ...depositForBurnParams,
    mintRecipient,
    burnToken: burnTokenAddress,
  });

>>>>>>> bd268386
  // Handle integrator ID and swap API marker tagging
  const callDataWithIntegratorId = integratorId
    ? tagIntegratorId(integratorId, callData)
    : callData;
  const callDataWithMarkers = tagSwapApiMarker(callDataWithIntegratorId);

  return {
    chainId: originChainId,
    from: crossSwap.depositor,
    to: tokenMessenger,
    data: callDataWithMarkers,
    value: BigNumber.from(0),
    ecosystem: "evm" as const,
  };
}

/**
 * Builds CCTP deposit transaction for Solana
 */
async function _buildCctpTxForAllowanceHolderSvm(params: {
  crossSwapQuotes: CrossSwapQuotes;
  integratorId?: string;
  originChainId: number;
  destinationChainId: number;
<<<<<<< HEAD
  intermediaryChainId: number;
=======
>>>>>>> bd268386
  tokenMessenger: string;
  depositForBurnParams: {
    amount: BigNumber;
    destinationDomain: number;
    mintRecipient: string;
    destinationCaller: string;
    maxFee: BigNumber;
    minFinalityThreshold: number;
  };
}) {
  if (params.integratorId) {
    assertValidIntegratorId(params.integratorId);
  }

  const {
    crossSwapQuotes,
    integratorId,
    originChainId,
    destinationChainId,
<<<<<<< HEAD
    intermediaryChainId,
=======
>>>>>>> bd268386
    tokenMessenger,
    depositForBurnParams,
  } = params;
  const { crossSwap } = crossSwapQuotes;

<<<<<<< HEAD
  const destinationIsHyperCore = isToHyperCore(destinationChainId);

=======
>>>>>>> bd268386
  // Get message transmitter address
  const messageTransmitter = getCctpMessageTransmitterAddress(originChainId);

  // Convert addresses to Solana Kit address format for instruction parameters.
  const depositor = sdk.utils.toAddressType(crossSwap.depositor, originChainId);
<<<<<<< HEAD
=======
  const mintRecipient = sdk.utils.toAddressType(
    depositForBurnParams.mintRecipient,
    destinationChainId
  );
  const destinationCaller = sdk.utils.toAddressType(
    depositForBurnParams.destinationCaller,
    destinationChainId
  );
>>>>>>> bd268386
  const tokenMint = sdk.utils.toAddressType(
    crossSwap.inputToken.address,
    originChainId
  );

<<<<<<< HEAD
  // Determine mint recipient and destination caller
  // When going to HyperCore, route through the CCTP Forwarder contract on the intermediary chain (HyperEVM)
  let mintRecipient: sdk.utils.Address;
  let destinationCaller: sdk.utils.Address;

  if (destinationIsHyperCore) {
    const forwarderAddress = getCctpForwarderAddress(intermediaryChainId);
    mintRecipient = sdk.utils.toAddressType(
      forwarderAddress,
      intermediaryChainId
    );
    destinationCaller = sdk.utils.toAddressType(
      forwarderAddress,
      intermediaryChainId
    );
  } else {
    mintRecipient = sdk.utils.toAddressType(
      depositForBurnParams.mintRecipient,
      destinationChainId
    );
    destinationCaller = sdk.utils.toAddressType(
      depositForBurnParams.destinationCaller,
      destinationChainId
    );
  }

=======
>>>>>>> bd268386
  // Address class handles intermediate conversions internally (e.g., EVM address -> bytes32 -> base58).
  const mintRecipientAddress = address(mintRecipient.toBase58());
  const destinationCallerAddress = address(destinationCaller.toBase58());
  const tokenMessengerAddress = address(tokenMessenger);
  const messageTransmitterAddress = address(messageTransmitter);
  const tokenMintAddress = address(tokenMint.toBase58());
  const depositorAddress = address(depositor.toBase58());

  // Get depositor's USDC token account
  const depositorTokenAccount = await sdk.arch.svm.getAssociatedTokenAddress(
    depositor.forceSvmAddress(),
    tokenMint.forceSvmAddress()
  );

  // Generate a keypair for the MessageSent event account (CCTP V2 requirement).
  // Unlike EVM chains that use event logs, Solana CCTP stores events in on-chain accounts for persistence.
  // This account costs ~0.0038 SOL in rent (paid by depositor), reclaimable after 5 days via reclaim_event_account.
  // We partially sign the transaction with this keypair and the depositor adds their signature before submission.
  // Docs: https://developers.circle.com/cctp/solana-programs#tokenmessengerminterv2
  const eventDataKeypair = await generateKeyPairSigner();

  // Get CCTP deposit accounts
  const cctpAccounts = await sdk.arch.svm.getCCTPDepositAccounts(
    originChainId,
    depositForBurnParams.destinationDomain,
    tokenMessengerAddress,
    messageTransmitterAddress
  );

  // Create signers
  const depositorSigner = createNoopSigner(depositorAddress);

<<<<<<< HEAD
  // Common parameters for both depositForBurn and depositForBurnWithHook
  const depositInstructionParams = {
    owner: depositorSigner,
    eventRentPayer: depositorSigner,
    senderAuthorityPda: cctpAccounts.tokenMessengerMinterSenderAuthority,
    burnTokenAccount: depositorTokenAccount,
    messageTransmitter: cctpAccounts.messageTransmitter,
    tokenMessenger: cctpAccounts.tokenMessenger,
    remoteTokenMessenger: cctpAccounts.remoteTokenMessenger,
    tokenMinter: cctpAccounts.tokenMinter,
    localToken: cctpAccounts.localToken,
    burnTokenMint: tokenMintAddress,
    messageSentEventData: eventDataKeypair,
    eventAuthority: cctpAccounts.cctpEventAuthority,
    program: tokenMessengerAddress,
    amount: BigInt(depositForBurnParams.amount.toString()),
    destinationDomain: depositForBurnParams.destinationDomain,
    mintRecipient: mintRecipientAddress,
    destinationCaller: destinationCallerAddress,
    maxFee: BigInt(depositForBurnParams.maxFee.toString()),
    minFinalityThreshold: depositForBurnParams.minFinalityThreshold,
  };

  // Use the TokenMessenger client to build the instruction
  const depositInstruction = destinationIsHyperCore
    ? await TokenMessengerMinterV2Client.getDepositForBurnWithHookInstructionAsync(
        {
          ...depositInstructionParams,
          hookData: new Uint8Array(
            Buffer.from(
              encodeForwardHookData(crossSwap.recipient).slice(2),
              "hex"
            )
          ),
        }
      )
    : await TokenMessengerMinterV2Client.getDepositForBurnInstructionAsync(
        depositInstructionParams
      );
=======
  // Use the TokenMessenger client to build the instruction
  const depositInstruction =
    await TokenMessengerMinterV2Client.getDepositForBurnInstructionAsync({
      owner: depositorSigner,
      eventRentPayer: depositorSigner,
      senderAuthorityPda: cctpAccounts.tokenMessengerMinterSenderAuthority,
      burnTokenAccount: depositorTokenAccount,
      messageTransmitter: cctpAccounts.messageTransmitter,
      tokenMessenger: cctpAccounts.tokenMessenger,
      remoteTokenMessenger: cctpAccounts.remoteTokenMessenger,
      tokenMinter: cctpAccounts.tokenMinter,
      localToken: cctpAccounts.localToken,
      burnTokenMint: tokenMintAddress,
      messageSentEventData: eventDataKeypair,
      eventAuthority: cctpAccounts.cctpEventAuthority,
      program: tokenMessengerAddress,
      amount: BigInt(depositForBurnParams.amount.toString()),
      destinationDomain: depositForBurnParams.destinationDomain,
      mintRecipient: mintRecipientAddress,
      destinationCaller: destinationCallerAddress,
      maxFee: BigInt(depositForBurnParams.maxFee.toString()),
      minFinalityThreshold: depositForBurnParams.minFinalityThreshold,
    });
>>>>>>> bd268386

  // Build the transaction message using SDK helper
  const rpcClient = getSVMRpc(originChainId);
  let tx = await sdk.arch.svm.createDefaultTransaction(
    rpcClient,
    depositorSigner
  );

  // Add the deposit instruction
  tx = appendTransactionMessageInstruction(depositInstruction, tx);

  // Add integrator memo if provided and Swap API marker
  tx = appendTransactionMessageInstruction(
    getAddMemoInstruction({
      memo: integratorId
        ? utils.hexConcat([integratorId, SWAP_CALLDATA_MARKER])
        : SWAP_CALLDATA_MARKER,
    }),
    tx
  );

  // Compile the transaction message
  const compiledTx = compileTransaction(tx);

  // Partially sign the transaction with only the event data keypair
  // The depositor will also sign before submitting
  const partiallySignedTx = await partiallySignTransaction(
    [eventDataKeypair.keyPair],
    compiledTx
  );

  // Encode the partially signed transaction
  const base64EncodedTx = getBase64EncodedWireTransaction(partiallySignedTx);

  return {
    chainId: originChainId,
    to: tokenMessengerAddress,
    data: base64EncodedTx,
    ecosystem: "svm" as const,
  };
}<|MERGE_RESOLUTION|>--- conflicted
+++ resolved
@@ -323,7 +323,6 @@
 
       const originChainId = crossSwap.inputToken.chainId;
       const destinationChainId = crossSwap.outputToken.chainId;
-<<<<<<< HEAD
 
       // Handle HyperEVM → HyperCore with special CoreWallet flow
       if (
@@ -350,24 +349,14 @@
       // Get the appropriate finality threshold for the destination
       const minFinalityThreshold = getFinalityThreshold(destinationChainId);
 
-=======
-      const destinationDomain = getCctpDomainId(destinationChainId);
-      const tokenMessenger = getCctpTokenMessengerAddress(originChainId);
-
->>>>>>> bd268386
       // depositForBurn input parameters
       const depositForBurnParams = {
         amount: bridgeQuote.inputAmount,
         destinationDomain,
         mintRecipient: crossSwap.recipient,
         destinationCaller: ethers.constants.AddressZero, // Anyone can finalize the message on domain when this is set to bytes32(0)
-<<<<<<< HEAD
         maxFee,
         minFinalityThreshold,
-=======
-        maxFee: BigNumber.from(0), // maxFee set to 0 so this will be a "standard" speed transfer
-        minFinalityThreshold: CCTP_FINALITY_THRESHOLDS.standard, // Hardcoded minFinalityThreshold value for standard transfer
->>>>>>> bd268386
       };
 
       if (crossSwap.isOriginSvm) {
@@ -375,12 +364,8 @@
           crossSwapQuotes: params.quotes,
           integratorId: params.integratorId,
           originChainId,
-<<<<<<< HEAD
           destinationChainId, // Actual destination
           intermediaryChainId: destinationChainIdForCctp, // Intermediary chain for routes that use a forwarder
-=======
-          destinationChainId,
->>>>>>> bd268386
           tokenMessenger,
           depositForBurnParams,
         });
@@ -389,12 +374,8 @@
           crossSwapQuotes: params.quotes,
           integratorId: params.integratorId,
           originChainId,
-<<<<<<< HEAD
           destinationChainId, // Actual destination
           intermediaryChainId: destinationChainIdForCctp, // Intermediary chain for routes that use a forwarder
-=======
-          destinationChainId,
->>>>>>> bd268386
           tokenMessenger,
           depositForBurnParams,
         });
@@ -433,11 +414,7 @@
     },
     bridgeFee: {
       pct: zeroBN,
-<<<<<<< HEAD
       total: maxFee,
-=======
-      total: zeroBN,
->>>>>>> bd268386
       token: inputToken,
     },
   };
@@ -446,19 +423,12 @@
 /**
  * Builds CCTP deposit transaction for EVM chains
  */
-<<<<<<< HEAD
-async function _buildCctpTxForAllowanceHolderEvm(params: {
-=======
 export async function _buildCctpTxForAllowanceHolderEvm(params: {
->>>>>>> bd268386
   crossSwapQuotes: CrossSwapQuotes;
   integratorId?: string;
   originChainId: number;
   destinationChainId: number;
-<<<<<<< HEAD
   intermediaryChainId: number;
-=======
->>>>>>> bd268386
   tokenMessenger: string;
   depositForBurnParams: {
     amount: BigNumber;
@@ -473,16 +443,12 @@
     crossSwapQuotes,
     integratorId,
     originChainId,
-<<<<<<< HEAD
     intermediaryChainId,
-=======
->>>>>>> bd268386
     tokenMessenger,
     depositForBurnParams,
   } = params;
   const { crossSwap } = crossSwapQuotes;
   const burnTokenAddress = crossSwap.inputToken.address;
-<<<<<<< HEAD
 
   // Check if this is an EVM → HyperCore route (needs depositForBurnWithHook)
   const isEvmToHyperCore = isEvmToHyperCoreRoute({
@@ -509,44 +475,36 @@
       hookData,
     });
   } else {
+    // For transfers going to Solana, mintRecipient must be the recipient's token account, not their wallet
+    let mintRecipient = depositForBurnParams.mintRecipient;
+
+    if (crossSwap.isDestinationSvm) {
+      const destinationChainId = crossSwap.outputToken.chainId;
+      // Derive the recipient's token account address for the destination token
+      const recipientWallet = sdk.utils.toAddressType(
+        depositForBurnParams.mintRecipient,
+        destinationChainId
+      );
+      const destinationTokenMint = sdk.utils.toAddressType(
+        crossSwap.outputToken.address,
+        destinationChainId
+      );
+      const recipientTokenAccount =
+        await sdk.arch.svm.getAssociatedTokenAddress(
+          recipientWallet.forceSvmAddress(),
+          destinationTokenMint.forceSvmAddress()
+        );
+      mintRecipient = recipientTokenAccount;
+    }
+
     // Standard CCTP route: use depositForBurn
     callData = encodeDepositForBurn({
       ...depositForBurnParams,
+      mintRecipient,
       burnToken: burnTokenAddress,
     });
   }
 
-=======
-  const destinationChainId = crossSwap.outputToken.chainId;
-
-  // For transfers going to Solana, mintRecipient must be the recipient's token account, not their wallet
-  let mintRecipient = depositForBurnParams.mintRecipient;
-
-  if (crossSwap.isDestinationSvm) {
-    // Derive the recipient's token account address for the destination token
-    const recipientWallet = sdk.utils.toAddressType(
-      depositForBurnParams.mintRecipient,
-      destinationChainId
-    );
-    const destinationTokenMint = sdk.utils.toAddressType(
-      crossSwap.outputToken.address,
-      destinationChainId
-    );
-    const recipientTokenAccount = await sdk.arch.svm.getAssociatedTokenAddress(
-      recipientWallet.forceSvmAddress(),
-      destinationTokenMint.forceSvmAddress()
-    );
-    mintRecipient = recipientTokenAccount;
-  }
-
-  // Encode the depositForBurn call
-  const callData = encodeDepositForBurn({
-    ...depositForBurnParams,
-    mintRecipient,
-    burnToken: burnTokenAddress,
-  });
-
->>>>>>> bd268386
   // Handle integrator ID and swap API marker tagging
   const callDataWithIntegratorId = integratorId
     ? tagIntegratorId(integratorId, callData)
@@ -571,10 +529,7 @@
   integratorId?: string;
   originChainId: number;
   destinationChainId: number;
-<<<<<<< HEAD
   intermediaryChainId: number;
-=======
->>>>>>> bd268386
   tokenMessenger: string;
   depositForBurnParams: {
     amount: BigNumber;
@@ -594,42 +549,24 @@
     integratorId,
     originChainId,
     destinationChainId,
-<<<<<<< HEAD
     intermediaryChainId,
-=======
->>>>>>> bd268386
     tokenMessenger,
     depositForBurnParams,
   } = params;
   const { crossSwap } = crossSwapQuotes;
 
-<<<<<<< HEAD
   const destinationIsHyperCore = isToHyperCore(destinationChainId);
 
-=======
->>>>>>> bd268386
   // Get message transmitter address
   const messageTransmitter = getCctpMessageTransmitterAddress(originChainId);
 
   // Convert addresses to Solana Kit address format for instruction parameters.
   const depositor = sdk.utils.toAddressType(crossSwap.depositor, originChainId);
-<<<<<<< HEAD
-=======
-  const mintRecipient = sdk.utils.toAddressType(
-    depositForBurnParams.mintRecipient,
-    destinationChainId
-  );
-  const destinationCaller = sdk.utils.toAddressType(
-    depositForBurnParams.destinationCaller,
-    destinationChainId
-  );
->>>>>>> bd268386
   const tokenMint = sdk.utils.toAddressType(
     crossSwap.inputToken.address,
     originChainId
   );
 
-<<<<<<< HEAD
   // Determine mint recipient and destination caller
   // When going to HyperCore, route through the CCTP Forwarder contract on the intermediary chain (HyperEVM)
   let mintRecipient: sdk.utils.Address;
@@ -656,8 +593,6 @@
     );
   }
 
-=======
->>>>>>> bd268386
   // Address class handles intermediate conversions internally (e.g., EVM address -> bytes32 -> base58).
   const mintRecipientAddress = address(mintRecipient.toBase58());
   const destinationCallerAddress = address(destinationCaller.toBase58());
@@ -690,7 +625,6 @@
   // Create signers
   const depositorSigner = createNoopSigner(depositorAddress);
 
-<<<<<<< HEAD
   // Common parameters for both depositForBurn and depositForBurnWithHook
   const depositInstructionParams = {
     owner: depositorSigner,
@@ -730,31 +664,6 @@
     : await TokenMessengerMinterV2Client.getDepositForBurnInstructionAsync(
         depositInstructionParams
       );
-=======
-  // Use the TokenMessenger client to build the instruction
-  const depositInstruction =
-    await TokenMessengerMinterV2Client.getDepositForBurnInstructionAsync({
-      owner: depositorSigner,
-      eventRentPayer: depositorSigner,
-      senderAuthorityPda: cctpAccounts.tokenMessengerMinterSenderAuthority,
-      burnTokenAccount: depositorTokenAccount,
-      messageTransmitter: cctpAccounts.messageTransmitter,
-      tokenMessenger: cctpAccounts.tokenMessenger,
-      remoteTokenMessenger: cctpAccounts.remoteTokenMessenger,
-      tokenMinter: cctpAccounts.tokenMinter,
-      localToken: cctpAccounts.localToken,
-      burnTokenMint: tokenMintAddress,
-      messageSentEventData: eventDataKeypair,
-      eventAuthority: cctpAccounts.cctpEventAuthority,
-      program: tokenMessengerAddress,
-      amount: BigInt(depositForBurnParams.amount.toString()),
-      destinationDomain: depositForBurnParams.destinationDomain,
-      mintRecipient: mintRecipientAddress,
-      destinationCaller: destinationCallerAddress,
-      maxFee: BigInt(depositForBurnParams.maxFee.toString()),
-      minFinalityThreshold: depositForBurnParams.minFinalityThreshold,
-    });
->>>>>>> bd268386
 
   // Build the transaction message using SDK helper
   const rpcClient = getSVMRpc(originChainId);
