--- conflicted
+++ resolved
@@ -323,7 +323,6 @@
 
       const originChainId = crossSwap.inputToken.chainId;
       const destinationChainId = crossSwap.outputToken.chainId;
-<<<<<<< HEAD
 
       // Handle HyperEVM → HyperCore with special CoreWallet flow
       if (
@@ -346,28 +345,18 @@
       const tokenMessenger = getCctpTokenMessengerAddress(originChainId);
 
       // Read CCTP fees from the bridge quote (pre-calculated during quote generation)
-      const maxFee = bridgeQuote.fees.bridgeFee.total;
+      const maxFee = bridgeQuote.fees.amount;
       // Get the appropriate finality threshold for the destination
       const minFinalityThreshold = getFinalityThreshold(destinationChainId);
 
-=======
-      const destinationDomain = getCctpDomainId(destinationChainId);
-      const tokenMessenger = getCctpTokenMessengerAddress(originChainId);
-
->>>>>>> 215dbb31
       // depositForBurn input parameters
       const depositForBurnParams = {
         amount: bridgeQuote.inputAmount,
         destinationDomain,
         mintRecipient: crossSwap.recipient,
         destinationCaller: ethers.constants.AddressZero, // Anyone can finalize the message on domain when this is set to bytes32(0)
-<<<<<<< HEAD
         maxFee,
         minFinalityThreshold,
-=======
-        maxFee: BigNumber.from(0), // maxFee set to 0 so this will be a "standard" speed transfer
-        minFinalityThreshold: CCTP_FINALITY_THRESHOLDS.standard, // Hardcoded minFinalityThreshold value for standard transfer
->>>>>>> 215dbb31
       };
 
       if (crossSwap.isOriginSvm) {
@@ -375,12 +364,8 @@
           crossSwapQuotes: params.quotes,
           integratorId: params.integratorId,
           originChainId,
-<<<<<<< HEAD
           destinationChainId, // Actual destination
           intermediaryChainId: destinationChainIdForCctp, // Intermediary chain for routes that use a forwarder
-=======
-          destinationChainId,
->>>>>>> 215dbb31
           tokenMessenger,
           depositForBurnParams,
         });
@@ -389,12 +374,8 @@
           crossSwapQuotes: params.quotes,
           integratorId: params.integratorId,
           originChainId,
-<<<<<<< HEAD
           destinationChainId, // Actual destination
           intermediaryChainId: destinationChainIdForCctp, // Intermediary chain for routes that use a forwarder
-=======
-          destinationChainId,
->>>>>>> 215dbb31
           tokenMessenger,
           depositForBurnParams,
         });
@@ -411,37 +392,9 @@
 ) {
   const zeroBN = BigNumber.from(0);
   return {
-<<<<<<< HEAD
-    totalRelay: {
-      pct: zeroBN,
-      total: zeroBN,
-      token: inputToken,
-    },
-    relayerCapital: {
-      pct: zeroBN,
-      total: zeroBN,
-      token: inputToken,
-    },
-    relayerGas: {
-      pct: zeroBN,
-      total: zeroBN,
-      token: inputToken,
-    },
-    lp: {
-      pct: zeroBN,
-      total: zeroBN,
-      token: inputToken,
-    },
-    bridgeFee: {
-      pct: zeroBN,
-      total: maxFee,
-      token: inputToken,
-    },
-=======
     pct: zeroBN,
-    amount: zeroBN,
+    amount: maxFee,
     token: inputToken,
->>>>>>> 215dbb31
   };
 }
 
@@ -453,10 +406,7 @@
   integratorId?: string;
   originChainId: number;
   destinationChainId: number;
-<<<<<<< HEAD
   intermediaryChainId: number;
-=======
->>>>>>> 215dbb31
   tokenMessenger: string;
   depositForBurnParams: {
     amount: BigNumber;
@@ -471,16 +421,12 @@
     crossSwapQuotes,
     integratorId,
     originChainId,
-<<<<<<< HEAD
     intermediaryChainId,
-=======
->>>>>>> 215dbb31
     tokenMessenger,
     depositForBurnParams,
   } = params;
   const { crossSwap } = crossSwapQuotes;
   const burnTokenAddress = crossSwap.inputToken.address;
-<<<<<<< HEAD
 
   // Check if this is an EVM → HyperCore route (needs depositForBurnWithHook)
   const isEvmToHyperCore = isEvmToHyperCoreRoute({
@@ -537,37 +483,6 @@
     });
   }
 
-=======
-  const destinationChainId = crossSwap.outputToken.chainId;
-
-  // For transfers going to Solana, mintRecipient must be the recipient's token account, not their wallet
-  let mintRecipient = depositForBurnParams.mintRecipient;
-
-  if (crossSwap.isDestinationSvm) {
-    // Derive the recipient's token account address for the destination token
-    const recipientWallet = sdk.utils.toAddressType(
-      depositForBurnParams.mintRecipient,
-      destinationChainId
-    );
-    const destinationTokenMint = sdk.utils.toAddressType(
-      crossSwap.outputToken.address,
-      destinationChainId
-    );
-    const recipientTokenAccount = await sdk.arch.svm.getAssociatedTokenAddress(
-      recipientWallet.forceSvmAddress(),
-      destinationTokenMint.forceSvmAddress()
-    );
-    mintRecipient = recipientTokenAccount;
-  }
-
-  // Encode the depositForBurn call
-  const callData = encodeDepositForBurn({
-    ...depositForBurnParams,
-    mintRecipient,
-    burnToken: burnTokenAddress,
-  });
-
->>>>>>> 215dbb31
   // Handle integrator ID and swap API marker tagging
   const callDataWithIntegratorId = integratorId
     ? tagIntegratorId(integratorId, callData)
@@ -592,10 +507,7 @@
   integratorId?: string;
   originChainId: number;
   destinationChainId: number;
-<<<<<<< HEAD
   intermediaryChainId: number;
-=======
->>>>>>> 215dbb31
   tokenMessenger: string;
   depositForBurnParams: {
     amount: BigNumber;
@@ -615,42 +527,24 @@
     integratorId,
     originChainId,
     destinationChainId,
-<<<<<<< HEAD
     intermediaryChainId,
-=======
->>>>>>> 215dbb31
     tokenMessenger,
     depositForBurnParams,
   } = params;
   const { crossSwap } = crossSwapQuotes;
 
-<<<<<<< HEAD
   const destinationIsHyperCore = isToHyperCore(destinationChainId);
 
-=======
->>>>>>> 215dbb31
   // Get message transmitter address
   const messageTransmitter = getCctpMessageTransmitterAddress(originChainId);
 
   // Convert addresses to Solana Kit address format for instruction parameters.
   const depositor = sdk.utils.toAddressType(crossSwap.depositor, originChainId);
-<<<<<<< HEAD
-=======
-  const mintRecipient = sdk.utils.toAddressType(
-    depositForBurnParams.mintRecipient,
-    destinationChainId
-  );
-  const destinationCaller = sdk.utils.toAddressType(
-    depositForBurnParams.destinationCaller,
-    destinationChainId
-  );
->>>>>>> 215dbb31
   const tokenMint = sdk.utils.toAddressType(
     crossSwap.inputToken.address,
     originChainId
   );
 
-<<<<<<< HEAD
   // Determine mint recipient and destination caller
   // When going to HyperCore, route through the CCTP Forwarder contract on the intermediary chain (HyperEVM)
   let mintRecipient: sdk.utils.Address;
@@ -677,8 +571,6 @@
     );
   }
 
-=======
->>>>>>> 215dbb31
   // Address class handles intermediate conversions internally (e.g., EVM address -> bytes32 -> base58).
   const mintRecipientAddress = address(mintRecipient.toBase58());
   const destinationCallerAddress = address(destinationCaller.toBase58());
@@ -711,7 +603,6 @@
   // Create signers
   const depositorSigner = createNoopSigner(depositorAddress);
 
-<<<<<<< HEAD
   // Common parameters for both depositForBurn and depositForBurnWithHook
   const depositInstructionParams = {
     owner: depositorSigner,
@@ -751,31 +642,6 @@
     : await TokenMessengerMinterV2Client.getDepositForBurnInstructionAsync(
         depositInstructionParams
       );
-=======
-  // Use the TokenMessenger client to build the instruction
-  const depositInstruction =
-    await TokenMessengerMinterV2Client.getDepositForBurnInstructionAsync({
-      owner: depositorSigner,
-      eventRentPayer: depositorSigner,
-      senderAuthorityPda: cctpAccounts.tokenMessengerMinterSenderAuthority,
-      burnTokenAccount: depositorTokenAccount,
-      messageTransmitter: cctpAccounts.messageTransmitter,
-      tokenMessenger: cctpAccounts.tokenMessenger,
-      remoteTokenMessenger: cctpAccounts.remoteTokenMessenger,
-      tokenMinter: cctpAccounts.tokenMinter,
-      localToken: cctpAccounts.localToken,
-      burnTokenMint: tokenMintAddress,
-      messageSentEventData: eventDataKeypair,
-      eventAuthority: cctpAccounts.cctpEventAuthority,
-      program: tokenMessengerAddress,
-      amount: BigInt(depositForBurnParams.amount.toString()),
-      destinationDomain: depositForBurnParams.destinationDomain,
-      mintRecipient: mintRecipientAddress,
-      destinationCaller: destinationCallerAddress,
-      maxFee: BigInt(depositForBurnParams.maxFee.toString()),
-      minFinalityThreshold: depositForBurnParams.minFinalityThreshold,
-    });
->>>>>>> 215dbb31
 
   // Build the transaction message using SDK helper
   const rpcClient = getSVMRpc(originChainId);
