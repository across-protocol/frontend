--- conflicted
+++ resolved
@@ -194,7 +194,6 @@
     params.maxFee,
     params.minFinalityThreshold,
   ]);
-<<<<<<< HEAD
 };
 
 // CCTP TokenMessengerV2 depositForBurnWithHook ABI
@@ -271,38 +270,4 @@
     params.minFinalityThreshold,
     params.hookData,
   ]);
-};
-
-// CCTP estimated fill times in seconds
-// Source: https://developers.circle.com/cctp/required-block-confirmations
-export const CCTP_FILL_TIME_ESTIMATES: {
-  fast: Record<number, number>;
-  standard: Record<number, number>;
-} = {
-  standard: {
-    [CHAIN_IDs.MAINNET]: 19 * 60,
-    [CHAIN_IDs.ARBITRUM]: 19 * 60,
-    [CHAIN_IDs.BASE]: 19 * 60,
-    [CHAIN_IDs.HYPEREVM]: 5,
-    [CHAIN_IDs.INK]: 30 * 60,
-    [CHAIN_IDs.OPTIMISM]: 19 * 60,
-    [CHAIN_IDs.POLYGON]: 8,
-    [CHAIN_IDs.SOLANA]: 25,
-    [CHAIN_IDs.UNICHAIN]: 19 * 60,
-    [CHAIN_IDs.WORLD_CHAIN]: 19 * 60,
-  },
-  fast: {
-    [CHAIN_IDs.MAINNET]: 20,
-    [CHAIN_IDs.ARBITRUM]: 8,
-    [CHAIN_IDs.BASE]: 8,
-    [CHAIN_IDs.HYPEREVM]: 5,
-    [CHAIN_IDs.INK]: 8,
-    [CHAIN_IDs.OPTIMISM]: 8,
-    [CHAIN_IDs.POLYGON]: 8,
-    [CHAIN_IDs.SOLANA]: 8,
-    [CHAIN_IDs.UNICHAIN]: 8,
-    [CHAIN_IDs.WORLD_CHAIN]: 8,
-  },
-=======
->>>>>>> 9180e512
 };