--- conflicted
+++ resolved
@@ -16,17 +16,12 @@
 import { InvalidParamError } from "../../_errors";
 import { ConvertDecimals, getProvider } from "../../_utils";
 import { tagIntegratorId, tagSwapApiMarker } from "../../_integrator-id";
-<<<<<<< HEAD
-import { getNativeTokenInfo } from "../../swap/_utils";
-=======
 import { getNativeTokenInfo } from "../../_token-info";
->>>>>>> 215dbb31
 import {
   getOftMessengerForToken,
   createSendParamStruct,
   OFT_ABI,
   OFT_MESSENGERS,
-<<<<<<< HEAD
   HYPEREVM_OFT_COMPOSER_ADDRESSES,
 } from "./utils/constants";
 import {
@@ -36,14 +31,6 @@
   getQuote,
   roundAmountToSharedDecimals,
 } from "./utils/shared";
-=======
-  OFT_SHARED_DECIMALS,
-  V2_ENDPOINTS,
-  HYPEREVM_OFT_COMPOSER_ADDRESSES,
-} from "./utils/constants";
-import * as chainConfigs from "../../../scripts/chain-configs";
-import { CHAIN_IDs } from "@across-protocol/constants";
->>>>>>> 215dbb31
 
 const name = "oft" as const;
 
@@ -95,28 +82,8 @@
     });
   }
 
-<<<<<<< HEAD
   const originChainId = crossSwap.inputToken.chainId;
   const destinationChainId = crossSwap.outputToken.chainId;
-=======
-/**
- * Fetches the number of required DVN signatures for a specific OFT route
- * @param originChainId source chain ID
- * @param destinationChainId destination chain ID
- * @param tokenSymbol token being bridged
- * @returns total number of required DVN signatures (requiredDVNs + optionalThreshold)
- */
-export async function getRequiredDVNCount(
-  originChainId: number,
-  destinationChainId: number,
-  tokenSymbol: string
-): Promise<number> {
-  try {
-    const endpointAddress = V2_ENDPOINTS[originChainId];
-    if (!endpointAddress) {
-      return DEFAULT_OFT_REQUIRED_DVNS;
-    }
->>>>>>> 215dbb31
 
   // Get OFT contract address for origin chain
   const oftMessengerAddress = getOftMessengerForToken(
@@ -234,7 +201,6 @@
 }
 
 /**
-<<<<<<< HEAD
  * Asserts that a route is supported for OFT bridging.
  * Throws an error if the route is not supported.
  *
@@ -244,21 +210,6 @@
  * @throws {InvalidParamError} If the route is not supported.
  */
 function assertSupportedRoute(params: {
-=======
- * Internal helper to get OFT quote from contracts.
- * @note This function is designed for input-based quotes (specify input amount, get output amount).
- * Currently works for both input-based and output-based flows because supported tokens (USDT, WBTC) have 0 OFT fees.
- * If we ever add tokens with non-zero OFT fees, we need to refactor this function to handle output-based quotes.
- *
- * @param params The parameters for getting the quote.
- * @param params.inputToken The input token.
- * @param params.outputToken The output token.
- * @param params.inputAmount The input amount.
- * @param params.recipient The recipient address.
- * @returns A promise that resolves with the quote data, including input amount, output amount, native fee, and OFT fee amount.
- */
-export async function getQuote(params: {
->>>>>>> 215dbb31
   inputToken: Token;
   outputToken: Token;
 }) {
@@ -313,48 +264,9 @@
     inputToken.symbol,
     inputToken.decimals
   );
-<<<<<<< HEAD
   assertMinOutputAmount(outputAmount, roundedMinOutputAmount);
 
   const nativeToken = getNativeTokenInfo(inputToken.chainId);
-=======
-  const { toAddress, composeMsg, extraOptions } =
-    outputToken.chainId === CHAIN_IDs.HYPERCORE
-      ? getHyperLiquidComposerMessage(recipient, outputToken.symbol)
-      : { toAddress: recipient, composeMsg: "0x", extraOptions: "0x" };
-  // Create SendParam struct for quoting
-  const sendParam = createSendParamStruct({
-    // If sending to Hypercore, the destinationChainId in the SendParam is always HyperEVM
-    destinationChainId:
-      outputToken.chainId === CHAIN_IDs.HYPERCORE
-        ? CHAIN_IDs.HYPEREVM
-        : outputToken.chainId,
-    toAddress,
-    amountLD: roundedInputAmount,
-    minAmountLD: roundedInputAmount,
-    composeMsg,
-    extraOptions,
-  });
-  // Get quote from OFT contract
-  const [messagingFee, oftQuoteResult] = await Promise.all([
-    oftMessengerContract.quoteSend(sendParam, false), // false = pay in native token
-    oftMessengerContract.quoteOFT(sendParam),
-  ]);
-  const [, , oftReceipt] = oftQuoteResult;
-  const nativeFee = BigNumber.from(messagingFee.nativeFee);
-
-  // LD = Local Decimals - amounts in the input token's decimal precision
-  const amountReceivedLD = BigNumber.from(oftReceipt.amountReceivedLD);
-  // Convert amountReceivedLD to output token decimals
-  const outputAmount = ConvertDecimals(
-    inputToken.decimals,
-    outputToken.decimals
-  )(amountReceivedLD);
-
-  // Calculate OFT fees (difference between sent and received in input token decimals)
-  const amountSentLD = BigNumber.from(oftReceipt.amountSentLD);
-  const oftFeeAmount = amountSentLD.sub(amountReceivedLD);
->>>>>>> 215dbb31
 
   return {
     bridgeQuote: {
@@ -375,7 +287,6 @@
 }
 
 /**
-<<<<<<< HEAD
  * Determines the cross-swap type for an OFT bridge transfer.
  * For OFT, the only supported type is `BRIDGEABLE_TO_BRIDGEABLE`, which means that the tokens are the same on both the origin and destination chains.
  *
@@ -464,384 +375,6 @@
  */
 export function getOftBridgeStrategy(): BridgeStrategy {
   return {
-=======
- * Builds the transaction data for an OFT bridge transfer.
- * This function takes the quotes and other parameters and constructs the transaction data for sending an OFT.
- * It also handles the special case of sending to Hyperliquid, where a custom message is composed.
- *
- * @param params The parameters for building the transaction.
- * @param params.quotes The quotes for the cross-swap, including the bridge quote.
- * @param params.integratorId The ID of the integrator.
- * @returns A promise that resolves with the transaction data.
- */
-export async function buildOftTx(params: {
-  quotes: CrossSwapQuotes;
-  integratorId?: string;
-}) {
-  const {
-    bridgeQuote,
-    crossSwap,
-    originSwapQuote,
-    destinationSwapQuote,
-    appFee,
-  } = params.quotes;
-
-  // OFT validations
-  if (appFee?.feeAmount.gt(0)) {
-    throw new InvalidParamError({
-      message: "App fee is not supported for OFT bridge transfers",
-    });
-  }
-
-  if (originSwapQuote || destinationSwapQuote) {
-    throw new InvalidParamError({
-      message:
-        "Origin/destination swaps are not supported for OFT bridge transfers",
-    });
-  }
-
-  const originChainId = crossSwap.inputToken.chainId;
-  const destinationChainId = crossSwap.outputToken.chainId;
-
-  // Get OFT contract address for origin chain
-  const oftMessengerAddress = getOftMessengerForToken(
-    crossSwap.inputToken.symbol,
-    originChainId
-  );
-
-  // Get recipient address
-  // If sending to Hyperliquid, compose the special message to contact the Hyperliquid Composer
-  // This includes setting the toAddress to the Composer contract address and creating the composeMsg and extraOptions
-  const { toAddress, composeMsg, extraOptions } =
-    destinationChainId === CHAIN_IDs.HYPERCORE
-      ? getHyperLiquidComposerMessage(
-          crossSwap.recipient!,
-          crossSwap.outputToken.symbol
-        )
-      : {
-          toAddress: crossSwap.recipient!,
-          composeMsg: "0x",
-          extraOptions: "0x",
-        };
-
-  const roundedInputAmount = roundAmountToSharedDecimals(
-    bridgeQuote.inputAmount,
-    bridgeQuote.inputToken.symbol,
-    bridgeQuote.inputToken.decimals
-  );
-
-  // Create SendParam struct
-  const sendParam = createSendParamStruct({
-    destinationChainId:
-      destinationChainId === CHAIN_IDs.HYPERCORE
-        ? CHAIN_IDs.HYPEREVM
-        : destinationChainId,
-    toAddress,
-    amountLD: roundedInputAmount,
-    minAmountLD: roundedInputAmount,
-    composeMsg,
-    extraOptions,
-  });
-
-  // Get messaging fee quote
-  const provider = getProvider(originChainId);
-  const oftMessengerContract = new Contract(
-    oftMessengerAddress,
-    OFT_ABI,
-    provider
-  );
-  const messagingFee = await oftMessengerContract.quoteSend(sendParam, false);
-  // Encode the send call
-  const iface = new ethers.utils.Interface(OFT_ABI);
-  const callData = iface.encodeFunctionData("send", [
-    sendParam,
-    messagingFee, // MessagingFee struct
-    crossSwap.refundAddress ?? crossSwap.depositor, // refundAddress
-  ]);
-
-  // Handle integrator ID and swap API marker tagging
-  const callDataWithIntegratorId = params.integratorId
-    ? tagIntegratorId(params.integratorId, callData)
-    : callData;
-  const callDataWithMarkers = tagSwapApiMarker(callDataWithIntegratorId);
-  return {
-    chainId: originChainId,
-    from: crossSwap.depositor,
-    to: oftMessengerAddress,
-    data: callDataWithMarkers,
-    value: BigNumber.from(messagingFee.nativeFee), // Must include native fee as value
-    ecosystem: "evm" as const,
-  };
-}
-
-/**
- * Estimates the fill time for an OFT bridge transfer.
- * The estimation is based on the origin and destination chain block times, the number of origin confirmations, and the number of required DVN signatures.
- * The formula is: `(originBlockTime * originConfirmations) + (destinationBlockTime * (2 + numberOfDVNs))`
- * See: https://docs.layerzero.network/v2/faq#what-is-the-estimated-delivery-time-for-a-layerzero-message
- *
- * @param originChainId The origin chain ID.
- * @param destinationChainId The destination chain ID.
- * @param tokenSymbol The symbol of the token being bridged.
- * @returns A promise that resolves with the estimated fill time in seconds.
- */
-export async function getEstimatedFillTime(
-  originChainId: number,
-  destinationChainId: number,
-  tokenSymbol: string
-): Promise<number> {
-  const DEFAULT_BLOCK_TIME_SECONDS = 5;
-
-  // Get source chain required confirmations
-  const originConfirmations = getOftOriginConfirmations(originChainId);
-
-  // Get dynamic DVN count for this specific route
-  const requiredDVNs = await getRequiredDVNCount(
-    originChainId,
-    destinationChainId,
-    tokenSymbol
-  );
-
-  // Get origin and destination block times from chain configs
-  const originChainConfig = Object.values(chainConfigs).find(
-    (config) => config.chainId === originChainId
-  );
-  const destinationChainConfig = Object.values(chainConfigs).find(
-    (config) => config.chainId === destinationChainId
-  );
-  const originBlockTime =
-    originChainConfig?.blockTimeSeconds ?? DEFAULT_BLOCK_TIME_SECONDS;
-  const destinationBlockTime =
-    destinationChainConfig?.blockTimeSeconds ?? DEFAULT_BLOCK_TIME_SECONDS;
-
-  // Total time ≈ (originBlockTime × originConfirmations) + (destinationBlockTime × (2 + numberOfDVNs))
-  // Source: https://docs.layerzero.network/v2/faq#what-is-the-estimated-delivery-time-for-a-layerzero-message
-  const originTime = originBlockTime * originConfirmations;
-  const destinationTime = destinationBlockTime * (2 + requiredDVNs);
-  const totalTime = originTime + destinationTime;
-
-  return totalTime;
-}
-
-/**
- * Checks if a route is supported for OFT bridging.
- * A route is supported if the input and output tokens are the same, and the token is configured for OFT on both the origin and destination chains.
- * It also checks for the special case of bridging to Hyperliquid, where the output token is on the Hypercore chain.
- *
- * @param params The parameters for checking the route.
- * @param params.inputToken The input token.
- * @param params.outputToken The output token.
- * @returns True if the route is supported, false otherwise.
- */
-export function isRouteSupported(params: {
-  inputToken: Token;
-  outputToken: Token;
-}) {
-  // Both tokens must be the same
-  if (
-    params.inputToken.symbol !== params.outputToken.symbol &&
-    params.outputToken.symbol !== `${params.inputToken.symbol}-SPOT`
-  ) {
-    return false;
-  }
-
-  // Token must be supported by OFT
-  const oftMessengerContract = OFT_MESSENGERS[params.inputToken.symbol];
-
-  if (oftMessengerContract[params.inputToken.chainId]) {
-    if (oftMessengerContract[params.outputToken.chainId]) {
-      // Both chains must have OFT contracts configured for the token
-      return true;
-    }
-    const oftComposerContract =
-      HYPEREVM_OFT_COMPOSER_ADDRESSES[params.outputToken.symbol];
-    if (
-      params.outputToken.chainId === CHAIN_IDs.HYPERCORE &&
-      oftComposerContract
-    ) {
-      // The oft transfer is sending OFT directly to hyperCore via the composer contract
-      return true;
-    }
-  }
-  return false;
-}
-
-/**
- * Asserts that a route is supported for OFT bridging.
- * Throws an error if the route is not supported.
- *
- * @param params The parameters for checking the route.
- * @param params.inputToken The input token.
- * @param params.outputToken The output token.
- * @throws {InvalidParamError} If the route is not supported.
- */
-function assertSupportedRoute(params: {
-  inputToken: Token;
-  outputToken: Token;
-}) {
-  if (!isRouteSupported(params)) {
-    throw new InvalidParamError({
-      message: `OFT: Route ${params.inputToken.symbol} -> ${params.outputToken.symbol} is not supported for bridging from ${params.inputToken.chainId} to ${params.outputToken.chainId}`,
-    });
-  }
-}
-
-/**
- * Gets a quote for an OFT bridge transfer with a specified output amount.
- * This function is used when the user wants to receive a specific amount of tokens on the destination chain.
- *
- * @param params The parameters for getting the quote.
- * @param params.inputToken The input token.
- * @param params.outputToken The output token.
- * @param params.minOutputAmount The minimum output amount.
- * @param params.recipient The recipient address.
- * @returns A promise that resolves with the quote data.
- */
-async function getOftQuoteForOutput(params: GetOutputBridgeQuoteParams) {
-  const { inputToken, outputToken, minOutputAmount } = params;
-  assertSupportedRoute({ inputToken, outputToken });
-
-  // Convert minOutputAmount to input token decimals
-  const minOutputInInputDecimals = ConvertDecimals(
-    outputToken.decimals,
-    inputToken.decimals
-  )(minOutputAmount);
-
-  // Get quote from OFT contracts and estimated fill time in parallel
-  const [{ inputAmount, outputAmount, nativeFee }, estimatedFillTimeSec] =
-    await Promise.all([
-      getQuote({
-        inputToken,
-        outputToken,
-        inputAmount: minOutputInInputDecimals,
-        recipient: params.recipient!,
-      }),
-      getEstimatedFillTime(
-        inputToken.chainId,
-        outputToken.chainId,
-        inputToken.symbol
-      ),
-    ]);
-
-  // OFT precision limitations may prevent delivering the exact minimum amount
-  // We validate against the rounded amount (maximum possible given shared decimals)
-  const roundedMinOutputAmount = roundAmountToSharedDecimals(
-    minOutputAmount,
-    inputToken.symbol,
-    inputToken.decimals
-  );
-  assertMinOutputAmount(outputAmount, roundedMinOutputAmount);
-
-  const nativeToken = getNativeTokenInfo(inputToken.chainId);
-
-  return {
-    bridgeQuote: {
-      inputToken,
-      outputToken,
-      inputAmount,
-      outputAmount,
-      minOutputAmount,
-      estimatedFillTimeSec,
-      provider: name,
-      fees: getOftBridgeFees({
-        inputToken,
-        nativeFee,
-        nativeToken,
-      }),
-    },
-  };
-}
-
-/**
- * Determines the cross-swap type for an OFT bridge transfer.
- * For OFT, the only supported type is `BRIDGEABLE_TO_BRIDGEABLE`, which means that the tokens are the same on both the origin and destination chains.
- *
- * @param params The parameters for determining the cross-swap type.
- * @param params.inputToken The input token.
- * @param params.outputToken The output token.
- * @param params.isInputNative A boolean indicating if the input token is native.
- * @param params.isOutputNative A boolean indicating if the output token is native.
- * @returns An array of supported cross-swap types.
- */
-export function getOftCrossSwapTypes(params: {
-  inputToken: Token;
-  outputToken: Token;
-  isInputNative: boolean;
-  isOutputNative: boolean;
-}) {
-  return isRouteSupported({
-    inputToken: params.inputToken,
-    outputToken: params.outputToken,
-  })
-    ? [CROSS_SWAP_TYPE.BRIDGEABLE_TO_BRIDGEABLE]
-    : [];
-}
-
-/**
- * Gets a quote for an OFT bridge transfer with a specified exact input amount.
- * This function is used when the user wants to send a specific amount of tokens from the origin chain.
- *
- * @param params The parameters for getting the quote.
- * @param params.inputToken The input token.
- * @param params.outputToken The output token.
- * @param params.exactInputAmount The exact input amount.
- * @param params.recipient The recipient address.
- * @param params.message An optional message to be sent with the transfer.
- * @returns A promise that resolves with the quote data.
- */
-export async function getOftQuoteForExactInput({
-  inputToken,
-  outputToken,
-  exactInputAmount,
-  recipient,
-  message: _message,
-}: GetExactInputBridgeQuoteParams) {
-  assertSupportedRoute({ inputToken, outputToken });
-
-  const [{ inputAmount, outputAmount, nativeFee }, estimatedFillTimeSec] =
-    await Promise.all([
-      getQuote({
-        inputToken,
-        outputToken,
-        inputAmount: exactInputAmount,
-        recipient: recipient!,
-      }),
-      getEstimatedFillTime(
-        inputToken.chainId,
-        outputToken.chainId,
-        inputToken.symbol
-      ),
-    ]);
-
-  const nativeToken = getNativeTokenInfo(inputToken.chainId);
-
-  return {
-    bridgeQuote: {
-      inputToken,
-      outputToken,
-      inputAmount,
-      outputAmount,
-      minOutputAmount: outputAmount,
-      estimatedFillTimeSec,
-      provider: name,
-      fees: getOftBridgeFees({
-        inputToken,
-        nativeFee,
-        nativeToken,
-      }),
-    },
-  };
-}
-
-/**
- * Gets the OFT bridge strategy.
- * This function returns the bridge strategy object for OFT, which includes all the necessary functions for quoting, building transactions, and checking for supported routes.
- *
- * @returns The OFT bridge strategy.
- */
-export function getOftBridgeStrategy(): BridgeStrategy {
-  return {
->>>>>>> 215dbb31
     name,
     capabilities,
     originTxNeedsAllowance: true,
@@ -857,120 +390,4 @@
     buildTxForAllowanceHolder: buildOftTx,
     isRouteSupported,
   };
-<<<<<<< HEAD
-=======
-}
-
-/**
- * Gets the OFT bridge fees.
- * For OFT transfers, the fees are simple. There is only a bridge fee, which is the native fee for the messaging layer.
- *
- * @param params The parameters for getting the fees.
- * @param params.inputToken The input token.
- * @param params.nativeFee The native fee.
- * @param params.nativeToken The native token.
- * @returns The OFT bridge fees.
- */
-function getOftBridgeFees(params: {
-  inputToken: Token;
-  nativeFee: BigNumber;
-  nativeToken: Token;
-}) {
-  const { nativeFee, nativeToken } = params;
-  const zeroBN = BigNumber.from(0);
-  return {
-    pct: zeroBN,
-    amount: nativeFee,
-    token: nativeToken,
-  };
-}
-
-/**
- * Composes the message for a Hyperliquid transfer.
- * This function creates the `composeMsg` and `extraOptions` for a Hyperliquid transfer.
- * The `composeMsg` is the payload for the HyperLiquidComposer, and the `extraOptions` is a custom-packed struct required by the legacy V1-style integration that the Hyperliquid Composer uses.
- * See: https://docs.layerzero.network/v2/developers/hyperliquid/hyperliquid-concepts
- *
- * @param recipient The recipient address on Hyperliquid.
- * @param tokenSymbol The symbol of the token being transferred.
- * @returns An object containing the `composeMsg`, `toAddress`, and `extraOptions`.
- */
-export function getHyperLiquidComposerMessage(
-  recipient: string,
-  tokenSymbol: string
-): {
-  composeMsg: string;
-  toAddress: string;
-  extraOptions: string;
-} {
-  // The `composeMsg` is the payload for the HyperLiquidComposer.
-  // The composer contract's `decodeMessage` function expects: abi.decode(_composeMessage, (uint256, address))
-  // See: https://github.com/LayerZero-Labs/devtools/blob/ed399e9e57e00848910628a2f89b958c11f63162/packages/hyperliquid-composer/contracts/HyperLiquidComposer.sol#L104
-  const composeMsg = ethers.utils.defaultAbiCoder.encode(
-    ["uint256", "address"],
-    [
-      0, // `minMsgValue` is 0 as we are not sending native HYPE tokens.
-      recipient, // `to` is the final user's address on Hyperliquid L1.
-    ]
-  );
-  if (!HYPEREVM_OFT_COMPOSER_ADDRESSES[tokenSymbol]) {
-    throw new InvalidParamError({
-      message: `OFT: No Hyperliquid Composer contract configured for token ${tokenSymbol}`,
-    });
-  }
-  // When composing a message for Hyperliquid, the recipient of the OFT `send` call
-  // is always the Hyperliquid Composer contract on HyperEVM.
-  const toAddress = HYPEREVM_OFT_COMPOSER_ADDRESSES[tokenSymbol];
-
-  /**
-   * @notice Explanation of the custom `extraOptions` payload for the Hyperliquid Composer.
-   *
-   * ## What is `extraOptions`?
-   *
-   * The `extraOptions` parameter is a concept from the LayerZero protocol. It's a `bytes` string used to pass
-   * special instructions and, most importantly, pre-pay for the gas required to execute a transaction on the
-   * destination chain.
-   *
-   * One can think of it as a "secret handshake" or a special delivery form. A standard transaction might fail, but one
-   * with the correct `extraOptions` is recognized and processed by the destination contract.
-   *
-   * ## Why This Specific Value: `0x00030100130300000000000000000000000000000000ea60`
-   *
-   * This value is not a standard gas payment; it's a custom-packed 26-byte struct required by the
-   * integration that the Hyperliquid Composer uses. On-chain analysis of successful transactions proves this is the
-   * only format the contract will accept.
-   * Examples here: https://polygonscan.com/tx/0x3b96ab9962692d173cd6851fc8308fce3ff0eb56209298a632cef9333cfe3f3f
-   * and here: https://arbiscan.io/tx/0x9a71d06971e7b52b7896b82e04e1129a123406e08bb016ed57c77a94cb46f979
-   *
-   * The structure is composed of three distinct parts:
-   *
-   * 1.  **Magic Prefix (`bytes6`):** `0x000301001303`
-   * - This acts as a unique identifier or "handshake," signaling to the LayerZero network and the Composer that
-   * this is a specific type of Hyperliquid-bound message.
-   *
-   * 2.  **Zero Padding (`bytes16`):** `0x00000000000000000000000000000000`
-   * - A fixed block of 16 empty bytes required to maintain the struct's correct layout.
-   *
-   * 3.  **Gas Amount (`uint32`):** `0x0000ea60`
-   * - This is the gas amount (in wei) being airdropped for the destination transaction on HyperEVM.
-   * - The hex value `ea60` is equal to the decimal value **60,000**.
-   *
-   * Any deviation from this 26-byte structure will cause the destination transaction to fail with a parsing error,
-   * as the Composer will not recognize the "handshake."
-   *
-   * ## Proof and Documentation
-   *
-   * - **On-Chain Proof:** The necessity of this exact format is proven by analyzing the input data of successful
-   * `send` transactions on block explorers that bridge to the Hyperliquid Composer. The working example we analyzed
-   * is the primary evidence.
-   *
-   * - **Conceptual Documentation:** While the *specific* value is custom to Hyperliquid, the *concept* of using
-   * `extraOptions` to provide gas comes from the LayerZero protocol's "Adapter Parameters."
-   * See Docs: https://docs.layerzero.network/v2/tools/sdks/options
-   *
-   */
-  const extraOptions = "0x00030100130300000000000000000000000000000000ea60";
-
-  return { composeMsg, toAddress, extraOptions };
->>>>>>> 215dbb31
 }