--- conflicted
+++ resolved
@@ -34,11 +34,7 @@
 
 export const routableBridgeStrategies = [
   getAcrossBridgeStrategy(),
-<<<<<<< HEAD
   getCctpBridgeStrategy(),
-=======
-  // TODO: Add CCTP bridge strategy when ready
->>>>>>> bf4a3050
 ];
 
 export async function getBridgeStrategy({
@@ -51,8 +47,6 @@
   recipient,
   depositor,
 }: GetBridgeStrategyParams): Promise<BridgeStrategy> {
-<<<<<<< HEAD
-=======
   const inputTokenOverride =
     bridgeStrategies.inputTokens?.[inputToken.symbol]?.[originChainId]?.[
       destinationChainId
@@ -61,7 +55,6 @@
     return inputTokenOverride;
   }
 
->>>>>>> bf4a3050
   const fromToChainOverride =
     bridgeStrategies.fromToChains?.[originChainId]?.[destinationChainId];
   if (fromToChainOverride) {
