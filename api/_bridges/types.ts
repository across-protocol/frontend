--- conflicted
+++ resolved
@@ -144,7 +144,6 @@
   originChainId: number;
   destinationChainId: number;
   routingPreference?: string;
-<<<<<<< HEAD
 } & BridgeStrategyDataParams;
 
 export type RoutingRule<TEligibilityData> = {
@@ -156,7 +155,4 @@
 
 export type RouteStrategyFunction = (
   params: BridgeStrategyDataParams
-) => Promise<BridgeStrategy | null>;
-=======
-} & BridgeStrategyDataParams;
->>>>>>> 9180e512
+) => Promise<BridgeStrategy | null>;