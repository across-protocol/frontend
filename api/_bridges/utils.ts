--- conflicted
+++ resolved
@@ -7,14 +7,11 @@
   BridgeStrategyData,
   BridgeStrategyDataParams,
 } from "../_bridges/types";
-<<<<<<< HEAD
 import { Token } from "../_dexes/types";
-=======
 import {
   CCTP_FILL_TIME_ESTIMATES,
   getTransferMode,
 } from "./cctp/utils/fill-times";
->>>>>>> 9180e512
 
 const ACROSS_THRESHOLD = 10_000; // 10K USD
 // https://developers.circle.com/cctp/evm-smart-contracts#tokenmessengerv2
