import { BigNumber, providers } from "ethers";
<<<<<<< HEAD
import { toAddress as _toAddress } from "@across-protocol/sdk/dist/esm/utils/AddressUtils";
import { EVMBlockFinder } from "@across-protocol/sdk/dist/esm/arch/evm/BlockUtils";
export { SVMBlockFinder } from "@across-protocol/sdk/dist/esm/arch/svm/BlockUtils";
=======
import { EVMBlockFinder } from "@across-protocol/sdk/dist/esm/arch/evm/BlockUtils";
import { toEvmAddress as _toAddress } from "@across-protocol/sdk/dist/esm/utils/AddressUtils";
>>>>>>> f669625e

export { isDefined } from "@across-protocol/sdk/dist/esm/utils/TypeGuards";
export {
  bnUint256Max,
  bnUint32Max,
  bnZero,
} from "@across-protocol/sdk/dist/esm/utils/BigNumberUtils";
export { mapAsync } from "@across-protocol/sdk/dist/esm/utils/ArrayUtils";
export { getCurrentTime } from "@across-protocol/sdk/dist/esm/utils/TimeUtils";
export {
  isBridgedUsdc,
  isStablecoin,
} from "@across-protocol/sdk/dist/esm/utils/TokenUtils";
export { BRIDGED_USDC_SYMBOLS } from "@across-protocol/sdk/dist/esm/constants";
export {
  toBytes32,
  compareAddressesSimple,
<<<<<<< HEAD
  toAddress,
  isContractDeployedToAddress,
  toAddressType,
=======
>>>>>>> f669625e
} from "@across-protocol/sdk/dist/esm/utils/AddressUtils";
export {
  getNativeTokenSymbol,
  chainIsSvm,
  chainIsEvm,
} from "@across-protocol/sdk/dist/esm/utils/NetworkUtils";
export { getMessageHash } from "@across-protocol/sdk/dist/esm/utils/SpokeUtils";
export { SvmCpiEventsClient } from "@across-protocol/sdk/dist/esm/arch/svm/eventsClient";
export { findFillEvent } from "@across-protocol/sdk/dist/esm/arch/svm/SpokeUtils";
export { bigToU8a32 } from "@across-protocol/sdk/dist/esm/arch/svm/utils";

export function getUpdateV3DepositTypedData(
  depositId: string,
  originChainId: number,
  updatedOutputAmount: BigNumber,
  updatedRecipient: string,
  updatedMessage: string
) {
  return {
    types: {
      UpdateDepositDetails: [
        { name: "depositId", type: "uint256" },
        { name: "originChainId", type: "uint256" },
        { name: "updatedOutputAmount", type: "uint256" },
        { name: "updatedRecipient", type: "address" },
        { name: "updatedMessage", type: "bytes" },
      ],
    },
    primaryType: "UpdateDepositDetails",
    domain: {
      name: "ACROSS-V2",
      version: "1.0.0",
      chainId: originChainId,
    },
    message: {
      depositId: BigNumber.from(depositId),
      originChainId: originChainId,
      updatedOutputAmount: updatedOutputAmount,
      updatedRecipient: updatedRecipient,
      updatedMessage: updatedMessage,
    },
  };
}

export async function getBlockForTimestamp(
  provider: providers.JsonRpcProvider,
  timestamp: number
) {
  const blockFinder = new EVMBlockFinder(provider);
  const { number: blockNumberForTimestamp } =
    await blockFinder.getBlockForTimestamp(timestamp);
  return blockNumberForTimestamp;
}

export function toAddressSafe(address: string) {
  try {
    return _toAddress(address);
  } catch (e) {
    return address;
  }
}<|MERGE_RESOLUTION|>--- conflicted
+++ resolved
@@ -1,13 +1,8 @@
 import { BigNumber, providers } from "ethers";
-<<<<<<< HEAD
-import { toAddress as _toAddress } from "@across-protocol/sdk/dist/esm/utils/AddressUtils";
 import { EVMBlockFinder } from "@across-protocol/sdk/dist/esm/arch/evm/BlockUtils";
+import { toAddressType as _toAddressType } from "@across-protocol/sdk/dist/esm/utils/AddressUtils";
+
 export { SVMBlockFinder } from "@across-protocol/sdk/dist/esm/arch/svm/BlockUtils";
-=======
-import { EVMBlockFinder } from "@across-protocol/sdk/dist/esm/arch/evm/BlockUtils";
-import { toEvmAddress as _toAddress } from "@across-protocol/sdk/dist/esm/utils/AddressUtils";
->>>>>>> f669625e
-
 export { isDefined } from "@across-protocol/sdk/dist/esm/utils/TypeGuards";
 export {
   bnUint256Max,
@@ -24,12 +19,8 @@
 export {
   toBytes32,
   compareAddressesSimple,
-<<<<<<< HEAD
-  toAddress,
   isContractDeployedToAddress,
   toAddressType,
-=======
->>>>>>> f669625e
 } from "@across-protocol/sdk/dist/esm/utils/AddressUtils";
 export {
   getNativeTokenSymbol,
@@ -84,9 +75,9 @@
   return blockNumberForTimestamp;
 }
 
-export function toAddressSafe(address: string) {
+export function toAddressSafe(address: string, chainId: number) {
   try {
-    return _toAddress(address);
+    return _toAddressType(address, chainId);
   } catch (e) {
     return address;
   }
