import axios from "axios";
import { ChainId, vercelApiBaseUrl, chainIsSvm } from "utils";
import { BridgeLimitInterface } from "../types";
import { BigNumber, utils } from "ethers";

export async function retrieveLimits(
  inputToken: string,
  outputToken: string,
  fromChainId: string | ChainId,
  toChainId: string | ChainId
): Promise<BridgeLimitInterface> {
<<<<<<< HEAD
  if ([ChainId.SOLANA, ChainId.SOLANA_DEVNET].includes(Number(fromChainId))) {
=======
  // @TODO: remove this once /limits is updated to support SVM
  if (chainIsSvm(Number(fromChainId))) {
>>>>>>> d16c2169
    return retrieveLimitsForSVM(
      inputToken,
      outputToken,
      fromChainId,
      toChainId
    );
  }

  const { data } = await axios.get<BridgeLimitInterface>(
    `${vercelApiBaseUrl}/api/limits`,
    {
      params: {
        inputToken,
        outputToken,
        originChainId: fromChainId,
        destinationChainId: toChainId,
        allowUnmatchedDecimals: true,
      },
    }
  );
  return data;
}

export async function retrieveLimitsForSVM(
<<<<<<< HEAD
  inputToken: string,
  outputToken: string,
  fromChainId: string | ChainId,
  toChainId: string | ChainId
=======
  _inputToken: string,
  _outputToken: string,
  _fromChainId: string | ChainId,
  _toChainId: string | ChainId
>>>>>>> d16c2169
): Promise<BridgeLimitInterface> {
  const maxDeposit = utils.parseUnits("100", 6);

  return {
    maxDeposit,
    maxDepositInstant: maxDeposit,
    maxDepositShortDelay: maxDeposit,
    minDeposit: BigNumber.from(0),
  };
}<|MERGE_RESOLUTION|>--- conflicted
+++ resolved
@@ -9,12 +9,8 @@
   fromChainId: string | ChainId,
   toChainId: string | ChainId
 ): Promise<BridgeLimitInterface> {
-<<<<<<< HEAD
-  if ([ChainId.SOLANA, ChainId.SOLANA_DEVNET].includes(Number(fromChainId))) {
-=======
   // @TODO: remove this once /limits is updated to support SVM
   if (chainIsSvm(Number(fromChainId))) {
->>>>>>> d16c2169
     return retrieveLimitsForSVM(
       inputToken,
       outputToken,
@@ -39,17 +35,10 @@
 }
 
 export async function retrieveLimitsForSVM(
-<<<<<<< HEAD
-  inputToken: string,
-  outputToken: string,
-  fromChainId: string | ChainId,
-  toChainId: string | ChainId
-=======
   _inputToken: string,
   _outputToken: string,
   _fromChainId: string | ChainId,
   _toChainId: string | ChainId
->>>>>>> d16c2169
 ): Promise<BridgeLimitInterface> {
   const maxDeposit = utils.parseUnits("100", 6);
 
