--- conflicted
+++ resolved
@@ -1,10 +1,6 @@
 import { ethers } from "ethers";
-<<<<<<< HEAD
 import { ChainId, rewardProgramTypes } from "./constants";
-=======
-import { ChainId } from "./constants";
 import { DepositStatusFilter } from "views/Transactions/types";
->>>>>>> 34a0177f
 
 /**
  * Generates query keys for react-query `useQuery` hook, used in the `useLatestBlock` hook.
