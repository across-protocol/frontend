import assert from "assert";
import { BigNumber, ethers, providers } from "ethers";
import {
  CHAIN_IDs,
  PUBLIC_NETWORKS,
  TOKEN_SYMBOLS_MAP,
} from "@across-protocol/constants";
import * as superstruct from "superstruct";

import { parseEtherLike } from "./format";
import { isBridgedUsdc, isDefined } from "./sdk";

import unknownLogo from "assets/icons/question-circle.svg";
import { ReactComponent as unknownLogoSvg } from "assets/icons/question-circle.svg";
import OPCloudBackground from "assets/bg-banners/op-cloud-rebate.svg";
import ARBCloudBackground from "assets/bg-banners/arb-cloud-rebate.svg";

// all routes should be pre imported to be able to switch based on chain id
import MainnetRoutes from "data/routes_1_0xc186fA914353c44b2E33eBE05f21846F1048bEda.json";
import MainnetUniversalSwapRoutes from "data/universal-swap-routes_1.json";
import SepoliaRoutes from "data/routes_11155111_0x14224e63716afAcE30C9a417E0542281869f7d9e.json";
import { Deposit } from "hooks/useDeposits";

import {
  ChainId,
  ChainInfo,
  ChainInfoList,
  ChainInfoTable,
  chainInfoList,
  chainInfoTable,
} from "../constants/chains";
import {
  TokenInfo,
  TokenInfoList,
  orderedTokenLogos,
  interchangeableTokensMap,
  similarTokensMap,
} from "../constants/tokens";
import { ExternalLPTokenList, externalLPsForStaking } from "../constants/pools";
import { externConfigs } from "../constants/chains/configs";

export type {
  TokenInfo,
  TokenInfoList,
  ExternalLPTokenList,
  ChainInfo,
  ChainInfoList,
  ChainInfoTable,
};
export {
  TOKEN_SYMBOLS_MAP,
  externalLPsForStaking,
  chainInfoList,
  chainInfoTable,
  ChainId,
  interchangeableTokensMap,
  similarTokensMap,
};

/* Colors and Media Queries section */
export const BREAKPOINTS = {
  tabletMin: 550,
  laptopMin: 1100,
  desktopMin: 1500,
};
export const QUERIES = {
  tabletAndUp: `(min-width: ${BREAKPOINTS.tabletMin / 16}rem)`,
  laptopAndUp: `(min-width: ${BREAKPOINTS.laptopMin / 16}rem)`,
  desktopAndUp: `(min-width: ${BREAKPOINTS.desktopMin / 16}rem)`,
  tabletAndDown: `(max-width: ${(BREAKPOINTS.laptopMin - 1) / 16}rem)`,
  mobileAndDown: `(max-width: ${(BREAKPOINTS.tabletMin - 1) / 16}rem)`,
};

export const defaultBlockPollingInterval =
  Number(process.env.REACT_APP_DEFAULT_BLOCK_POLLING_INTERVAL_S || 15) * 1000;
export const hubPoolChainId = Number(
  process.env.REACT_APP_HUBPOOL_CHAINID || 1
);

export const tokenList = [
  ...Object.entries(orderedTokenLogos).flatMap(([symbol, logoURI]) => {
    const tokenInfo =
      TOKEN_SYMBOLS_MAP[symbol as keyof typeof TOKEN_SYMBOLS_MAP];

    if (!tokenInfo) {
      console.warn("No token info found for symbol: " + symbol);
      return [];
    }

    let name = tokenInfo.name;
    let displaySymbol = symbol;
    // Override for GHO and WGHO until reflected in the constants
    if (symbol === "GHO") {
      name = "GHO Token";
      displaySymbol = "GHO";
    } else if (symbol === "WGHO") {
      name = "Lens Wrapped GHO";
      displaySymbol = "LGHO";
    }

    return {
      ...tokenInfo,
      name,
      displaySymbol,
      logoURI,
      mainnetAddress: isBridgedUsdc(tokenInfo.symbol)
        ? TOKEN_SYMBOLS_MAP.USDC.addresses[hubPoolChainId]
        : tokenInfo.addresses[hubPoolChainId],
    };
  }),
  ...externalLPsForStaking[hubPoolChainId],
];

export type rewardProgramTypes = "op-rebates" | "arb-rebates";
export type rewardProgramValues = {
  programName: string;
  primaryColor: keyof typeof COLORS;
  url: string;
  rewardTokenSymbol: string;
  backgroundUrl: string;
  highestPct: number;
  claimableTooltipBody: string;
  ctaBody?: (chainId: number) => string;
  enabledChains: ChainId[];
};
export const rewardPrograms: Record<rewardProgramTypes, rewardProgramValues> = {
  "op-rebates": {
    programName: "OP Rewards Program",
    primaryColor: "op-red",
    url: "/rewards/optimism-grant-program",
    rewardTokenSymbol: "OP",
    backgroundUrl: OPCloudBackground,
    highestPct: 0.95,
    ctaBody: (chainId: number) =>
      `Bridge to ${getChainInfo(chainId).name} and earn on every transaction.`,
    claimableTooltipBody:
      "OP rewards earned during the month can be claimed at the end of the following month.",
    enabledChains: [
      ChainId.ZORA,
      ChainId.REDSTONE,
      ChainId.OPTIMISM,
      ChainId.MODE,
      ChainId.BASE,
      ChainId.INK,
      ChainId.WORLD_CHAIN,
      ChainId.LISK,
      ChainId.SONEIUM,
    ],
  },
  "arb-rebates": {
    programName: "Arbitrum Rewards Program",
    primaryColor: "arb-blue",
    url: "/rewards/arbitrum-grant-program",
    rewardTokenSymbol: "ARB",
    backgroundUrl: ARBCloudBackground,
    highestPct: 0.95,
    ctaBody: () => "Bridge to Arbitrum and earn on every transaction.",
    claimableTooltipBody:
      "Arbitrum rewards earned during the month can be claimed at the end of the following month.",
    enabledChains: [],
  },
};

export const chainIdToRewardsProgramName = Object.entries(
  rewardPrograms
).reduce(
  (acc, [key, { enabledChains }]) => {
    enabledChains.forEach((chainId) => {
      acc[chainId] = key as rewardProgramTypes;
    });
    return acc;
  },
  {} as Record<ChainId, rewardProgramTypes>
);

// process.env variables
export const rewardsApiUrl =
  process.env.REACT_APP_REWARDS_API_URL || "https://api.across.to";
export const airdropWindowIndex = Number(
  process.env.REACT_APP_AIRDROP_WINDOW_INDEX || 0
);
export const referralsStartWindowIndex = Number(
  process.env.REACT_APP_REFERRALS_START_WINDOW_INDEX || airdropWindowIndex + 1
);
export const mediumUrl = process.env.REACT_APP_MEDIUM_URL;
export const disableDeposits = process.env.REACT_APP_DISABLE_DEPOSITS;
export const enableReactQueryDevTools =
  process.env.REACT_APP_ENABLE_REACT_QUERY_DEV_TOOLS;
export const infuraId =
  process.env.REACT_APP_PUBLIC_INFURA_ID || "e34138b2db5b496ab5cc52319d2f0299"; // Include this constant for testing
export const confirmations =
  Number(process.env.REACT_APP_PUBLIC_CONFIRMATIONS) || 1;
export const onboardApiKey = process.env.REACT_APP_PUBLIC_ONBOARD_API_KEY;
export const walletConnectProjectId =
  process.env.REACT_APP_WALLET_CONNECT_PROJECT_ID!;
export const debug = Boolean(process.env.REACT_APP_DEBUG);
export const isProductionBuild = process.env.NODE_ENV === "production";
export const isAmplitudeLoggingEnabled =
  process.env.REACT_APP_AMPLITUDE_DEBUG_LOGGING === "true";
export const rewardProgramsAvailable: (keyof typeof rewardPrograms)[] = (
  String(process.env.REACT_APP_REBATE_PROGRAMS_AVAILABLE || "")
    .toLowerCase()
    .split(",") as (keyof typeof rewardPrograms)[]
).filter((v) => v);
export const rewardsBannerWarning =
  process.env.REACT_APP_REWARDS_BANNER_WARNING;

export const MAX_APPROVAL_AMOUNT = ethers.constants.MaxUint256;
export const FEE_ESTIMATION = ".004";
export const MAX_RELAY_FEE_PERCENT = Number(
  process.env.REACT_APP_MAX_RELAY_FEE_PERCENT || 50
);
export const SHOW_ACX_NAV_TOKEN =
  process.env.REACT_APP_SHOW_ACX_NAV_TOKEN === "true";
export const AddressZero = ethers.constants.AddressZero;

assert(
  isSupportedChainId(hubPoolChainId),
  "Hubpool chain is not supported: " + hubPoolChainId
);
export function isSupportedChainId(chainId: number) {
  return Object.values(CHAIN_IDs).includes(chainId);
}

export function getChainInfo(chainId: number): ChainInfo {
  let chainInfo = chainInfoTable[chainId];

  if (!chainInfo) {
    let { name } = providers.getNetwork(chainId);
    name = name === "unknown" ? `Unknown (${chainId})` : name;

    chainInfo = {
      name,
      fullName: name,
      chainId,
      logoURI: unknownLogo,
      grayscaleLogoURI: unknownLogo,
      logoSvg: unknownLogoSvg,
      grayscaleLogoSvg: unknownLogoSvg,
      explorerUrl: "https://blockscan.com/",
      constructExplorerLink: (txHash: string) =>
        `https://blockscan.com/tx/${txHash}`,
      nativeCurrencySymbol: "ETH",
      pollingInterval: defaultBlockPollingInterval,
      rpcUrl: "https://rpc.com",
      customRpcUrl: "https://rpc.com",
    };
  }

  return chainInfo;
}

export const chainEndpointToId = Object.fromEntries(
  chainInfoList.map((chain) => {
    const projects = Object.values(externConfigs).filter(
      ({ intermediaryChain }) => intermediaryChain === chain.chainId
    );
    return [
      chain.name.toLowerCase().replaceAll(" ", ""),
      {
        chainId: chain.chainId,
        associatedProjectIds: projects.map(({ projectId }) => projectId),
      },
    ];
  }, [])
);

// For destination chains with no native ETH support, we will send WETH even if the receiver is an EOA
<<<<<<< HEAD
export const nonEthChains = [
  ChainId.POLYGON,
  ChainId.POLYGON_AMOY,
  ChainId.ALEPH_ZERO,
  ChainId.LENS_SEPOLIA,
  ChainId.SOLANA_DEVNET,
  ChainId.SOLANA,
];
=======
export const nonEthChains = Object.entries(PUBLIC_NETWORKS)
  .filter(([_, chain]) => chain.nativeToken !== "ETH")
  .map(([chainId]) => Number(chainId));

export function isNonEthChain(chainId: number | undefined | null): boolean {
  return isDefined(chainId) ? nonEthChains.includes(chainId) : false;
}
>>>>>>> 51edaedf

export const tokenTable = Object.fromEntries(
  tokenList.map((token) => {
    return [token.symbol.toUpperCase(), token];
  })
);

export const getToken = (symbol: string): TokenInfo => {
  const token = tokenTable[symbol.toUpperCase()];
  assert(token, "No token found for symbol: " + symbol);
  return token;
};

export const getRewardToken = (deposit: Deposit): TokenInfo | undefined => {
  if (!deposit.rewards) {
    return undefined;
  }
  const rewardType = deposit.rewards.type;
  const symbol =
    rewardType === "op-rebates"
      ? "OP"
      : rewardType === "arb-rebates"
        ? "ARB"
        : "ACX";
  return getToken(symbol);
};

/**
 * Resolves a token by address. This is useful for tokens that have multiple addresses on different chains.
 * @param address An address of a token
 * @returns The token info for the token with the given address
 */
export const getTokenByAddress = (address: string): TokenInfo => {
  const token = Object.values(tokenTable).find(
    (token) =>
      Object.values(token?.addresses ?? {}).includes(address) ||
      token?.mainnetAddress === address
  );
  assert(token, "No token found for address: " + address);
  return getToken(token.symbol);
};

const RouteSS = superstruct.object({
  fromChain: superstruct.number(),
  toChain: superstruct.number(),
  fromTokenAddress: superstruct.string(),
  fromSpokeAddress: superstruct.string(),
  fromTokenSymbol: superstruct.string(),
  toTokenAddress: superstruct.string(),
  toTokenSymbol: superstruct.string(),
  isNative: superstruct.boolean(),
  l1TokenAddress: superstruct.string(),
  externalProjectId: superstruct.optional(superstruct.string()),
});
const RoutesSS = superstruct.array(RouteSS);
const SwapRouteSS = superstruct.assign(
  RouteSS,
  superstruct.object({
    swapTokenAddress: superstruct.string(),
    swapTokenSymbol: superstruct.string(),
    swapTokenL1TokenAddress: superstruct.string(),
  })
);
const SwapRoutesSS = superstruct.array(SwapRouteSS);
const UniversalSwapRouteSS = superstruct.assign(
  RouteSS,
  superstruct.object({
    type: superstruct.string(),
  })
);
const UniversalSwapRoutesSS = superstruct.array(UniversalSwapRouteSS);
const PoolSS = superstruct.object({
  tokenSymbol: superstruct.string(),
  isNative: superstruct.boolean(),
});
const SpokePoolVerifierSS = superstruct.object({
  enabledChains: superstruct.array(superstruct.number()),
  address: superstruct.string(),
});
const SwapAndBridgeAddressesSS = superstruct.record(
  superstruct.string(),
  superstruct.record(superstruct.string(), superstruct.string())
);
const PoolsSS = superstruct.array(PoolSS);
const RouteConfigSS = superstruct.type({
  routes: RoutesSS,
  swapRoutes: SwapRoutesSS,
  universalSwapRoutes: UniversalSwapRoutesSS,
  pools: PoolsSS,
  spokePoolVerifier: SpokePoolVerifierSS,
  hubPoolWethAddress: superstruct.string(),
  hubPoolChain: superstruct.number(),
  hubPoolAddress: superstruct.string(),
  acrossTokenAddress: superstruct.optional(superstruct.string()),
  acceleratingDistributorAddress: superstruct.optional(superstruct.string()),
  merkleDistributorAddress: superstruct.optional(superstruct.string()),
  claimAndStakeAddress: superstruct.optional(superstruct.string()),
  configStoreAddress: superstruct.optional(superstruct.string()),
  swapAndBridgeAddresses: superstruct.optional(SwapAndBridgeAddressesSS),
});
export type RouteConfig = superstruct.Infer<typeof RouteConfigSS>;
export type Route = superstruct.Infer<typeof RouteSS>;
export type Routes = superstruct.Infer<typeof RoutesSS>;
export type SwapRoute = superstruct.Infer<typeof SwapRouteSS>;
export type SwapRoutes = superstruct.Infer<typeof SwapRoutesSS>;
export type UniversalSwapRoute = superstruct.Infer<typeof UniversalSwapRouteSS>;
export type UniversalSwapRoutes = superstruct.Infer<
  typeof UniversalSwapRoutesSS
>;
export type Pool = superstruct.Infer<typeof PoolSS>;
export type Pools = superstruct.Infer<typeof PoolsSS>;
export type SpokePoolVerifier = superstruct.Infer<typeof SpokePoolVerifierSS>;
export function getRoutes(chainId: ChainId): RouteConfig {
  if (chainId === ChainId.MAINNET) {
    superstruct.assert(
      {
        ...MainnetRoutes,
        universalSwapRoutes: MainnetUniversalSwapRoutes,
      },
      RouteConfigSS
    );
    return {
      ...MainnetRoutes,
      universalSwapRoutes: MainnetUniversalSwapRoutes,
    };
  }
  if (chainId === ChainId.SEPOLIA) {
    superstruct.assert(SepoliaRoutes, RouteConfigSS);
    return {
      ...SepoliaRoutes,
      universalSwapRoutes: [],
    };
  }
  throw new Error("No routes defined for chainId: " + chainId);
}

export const routeConfig = getRoutes(hubPoolChainId);
export const hubPoolAddress = routeConfig.hubPoolAddress;
export const migrationPoolV2Warning =
  process.env.REACT_APP_MIGRATION_POOL_V2_WARNING === "true";
export const enableMigration = process.env.REACT_APP_ENABLE_MIGRATION;
export const generalMaintenanceMessage =
  process.env.REACT_APP_GENERAL_MAINTENANCE_MESSAGE;

export const bridgeDisabled = process.env.REACT_APP_BRIDGE_DISABLED === "true";

// Note: this address is used as the from address for simulated relay transactions on Optimism and Arbitrum since
// gas estimates require a live estimate and not a pre-configured gas amount. This address should be pre-loaded with
// a USDC approval for the _current_ spoke pools on Optimism (0x6f26Bf09B1C792e3228e5467807a900A503c0281) and Arbitrum
// (0xe35e9842fceaCA96570B734083f4a58e8F7C5f2A). It also has a small amount of USDC ($0.10) used for estimations.
// If this address lacks either of these, estimations will fail and relays to optimism and arbitrum will hang when
// estimating gas. Defaults to 0x893d0d70ad97717052e3aa8903d9615804167759 so the app can technically run without this.
export const dummyFromAddress =
  process.env.REACT_APP_DUMMY_FROM_ADDRESS ||
  "0x893d0d70ad97717052e3aa8903d9615804167759";

export const fixedPointAdjustment = parseEtherLike("1.0");

export const referrerDelimiterHex = "0xd00dfeeddeadbeef";

/**
 * The cushion applied to the total available liquidity when calculating the max amount of a token to relay.
 * This is to account for slippage and other factors that may cause the relay to fail.
 * This map takes the following format:
 * {
 *    "DAI": "100000",
 *    "DAI:1:10": "100001",
 * }
 * The key is the token symbol, and the value is the cushion in wei. If the key is a token symbol followed by a colon,
 * followed by an origin chain ID, followed by a colon, followed by a destination chain ID, then the cushion will only
 * apply to that specific route. For example, the key "DAI:1:10" will only apply to the DAI route from mainnet to
 * optimism.
 */
export const lpCushionMap: {
  [symbol: string]: string;
} = process.env.REACT_APP_LP_CUSHION_MAP
  ? JSON.parse(process.env.REACT_APP_LP_CUSHION_MAP)
  : {};

export function stringValueInArray(value: string, arr: string[]) {
  return arr.indexOf(value) !== -1;
}
export const maxRelayFee = 0.25; // 25%
export const minRelayFee = 0.0001; // 0.01%

export const mockServerlessAPI =
  process.env.REACT_APP_MOCK_SERVERLESS === "true";

export const discordClientId = process.env.REACT_APP_DISCORD_CLIENT_ID ?? "";

// Configures the V2 breakpoints
export const BREAKPOINTS_V2 = {
  xs: 421,
  sm: 576,
  tb: 1024,
};
const breakpoint = (width: number) => ({
  andDown: `(max-width: ${width}px)`,
  andUp: `(min-width: ${width}px)`,
});
export const QUERIESV2 = {
  xs: breakpoint(BREAKPOINTS_V2.xs),
  sm: breakpoint(BREAKPOINTS_V2.sm),
  tb: breakpoint(BREAKPOINTS_V2.tb),
};

// See src/components/GlobalStyles/GlobalStyles.tsx for the CSS variables
export const COLORS = {
  red: "var(--color-interface-red)",
  "op-red": "var(--color-interface-op-red)",
  "op-red-5": "var(--color-interface-op-red-5)",
  "op-red-15": "var(--color-interface-op-red-15)",
  "arb-blue": "var(--color-interface-arb-blue)",
  "arb-blue-5": "var(--color-interface-arb-blue-5)",
  "arb-blue-15": "var(--color-interface-arb-blue-15)",
  yellow: "var(--color-interface-yellow)",
  aqua: "var(--color-interface-aqua)",
  "aqua-0": "var(--color-interface-aqua-0)",
  "aqua-5": "var(--color-interface-aqua-5)",
  "aqua-15": "var(--color-interface-aqua-15)",
  teal: "var(--color-interface-teal)",
  "teal-0": "var(--color-interface-teal-0)",
  "teal-5": "var(--color-interface-teal-5)",
  "teal-15": "var(--color-interface-teal-15)",
  "black-700": "var(--color-neutrals-black-700)",
  "black-800": "var(--color-neutrals-black-800)",
  "black-900": "var(--color-neutrals-black-900)",
  "grey-400": "var(--color-neutrals-grey-400)",
  "grey-400-15": "var(--color-neutrals-grey-400-15)",
  "grey-400-5": "var(--color-neutrals-grey-400-5)",
  "grey-500": "var(--color-neutrals-grey-500)",
  "grey-600": "var(--color-neutrals-grey-600)",
  "grey-650": "var(--color-neutrals-grey-650)",
  "light-100": "var(--color-neutrals-light-100)",
  "light-200": "var(--color-neutrals-light-200)",
  "light-300": "var(--color-neutrals-light-300)",
  "light-blue-200": "var(--color-neutrals-blue-200)",
  "white-70": "var(--tints-shades-white-70)",
  "white-88": "var(--tints-shades-white-88)",
  "white-100": "var(--tints-shades-white-100)",
  "white-200": "var(--tints-shades-white-200)",

  // Aliases
  primary: "var(--color-interface-aqua)",
  brand: "var(--color-interface-aqua)",
  error: "var(--color-interface-red)",
  warning: "var(--color-interface-yellow)",
  white: "var(--color-interface-white)",
  "dark-grey": "var(--color-neutrals-black-800)",
};

export const insideStorybookRuntime = Boolean(process.env.STORYBOOK);

export const secondsPerYear = 31557600;
export const secondsPerDay = 86400; // 60 sec/min * 60 min/hr * 24 hr/day

export const gasMultiplierPerChain: Record<string, number> = process.env
  .REACT_APP_GAS_ESTIMATION_MULTIPLIER_PER_CHAIN
  ? JSON.parse(process.env.REACT_APP_GAS_ESTIMATION_MULTIPLIER_PER_CHAIN)
  : {};

export const suggestedFeesDeviationBufferMultiplier = !Number.isNaN(
  Number(
    process.env.REACT_APP_SUGGESTED_FEES_DEVIATION_BUFFER_MULTIPLIER ||
      undefined
  )
)
  ? Number(process.env.REACT_APP_SUGGESTED_FEES_DEVIATION_BUFFER_MULTIPLIER)
  : 1.25;

export const defaultRefetchInterval = 15_000;

export const fallbackSuggestedRelayerFeePct = ethers.utils.parseEther("0.0001");

export const amplitudeAPIKey = process.env.REACT_APP_AMPLITUDE_KEY
  ? process.env.REACT_APP_AMPLITUDE_KEY
  : undefined;

export const amplitudeServerUrl = process.env.REACT_APP_AMPLITUDE_SERVER_URL
  ? process.env.REACT_APP_AMPLITUDE_SERVER_URL
  : undefined;

export const currentGitCommitHash = process.env.REACT_APP_GIT_COMMIT_HASH ?? "";

export const CACHED_WALLET_KEY = "previous-wallet-service";

export const sentryEnv = process.env.REACT_APP_SENTRY_ENV;
export const sentryDsn = process.env.REACT_APP_SENTRY_DSN;
export const isSentryEnabled = Boolean(
  process.env.REACT_APP_ENABLE_SENTRY === "true"
);

export const defaultBridgeFromChainId = hubPoolChainId;
export const defaultBridgeToChainId = hubPoolChainId === 1 ? 10 : 5;

export const disabledBridgeTokens = String(
  process.env.REACT_APP_DISABLED_BRIDGE_TOKENS || ""
)
  .split(",")
  .map((symbol) => symbol.toUpperCase());

// Format: "<fromChainId>:<toChainId>:<fromTokenSymbol>:<toTokenSymbol>"
export const disabledBridgeRoutes = String(
  process.env.REACT_APP_DISABLED_BRIDGE_ROUTES || ""
)
  // Lens: disable WGHO routes
  .concat(",1:232:WGHO:WGHO,232:1:WGHO:WGHO")
  .split(",")
  .map((route) => {
    const [fromChainId, toChainId, fromTokenSymbol, toTokenSymbol] =
      route.split(":");
    return {
      fromChainId: Number(fromChainId),
      toChainId: Number(toChainId),
      fromTokenSymbol,
      toTokenSymbol,
    };
  });

export const disabledChainIds = (
  process.env.REACT_APP_DISABLED_CHAINS || ""
).split(",");

export const disabledChainIdsForAvailableRoutes = (
  process.env.REACT_APP_DISABLED_CHAINS_FOR_AVAILABLE_ROUTES || ""
).split(",");

export const disabledChainIdsForUI = (
  process.env.REACT_APP_DISABLED_CHAINS_FOR_UI || ""
).split(",");

export const disabledTokensForAvailableRoutes = (
  process.env.REACT_APP_DISABLED_TOKENS_FOR_AVAILABLE_ROUTES || ""
).split(",");

// Pre-computed gas expenditure for deposits used for estimations
export const gasExpenditureDeposit = BigNumber.from(90_000);

// Used to determine whether to show the "delayed" warning in the deposits table
export const pendingStateTimeUntilDelayed = 5 * 60; // 5 mins

export const vercelApiBaseUrl =
  process.env.REACT_APP_VERCEL_API_BASE_URL_OVERRIDE || "";

// Swap slippage in %, 0.5 = 0.5%
export const defaultSwapSlippage = Number(
  process.env.REACT_APP_DEFAULT_SWAP_SLIPPAGE || 0.5
);

export const indexerApiBaseUrl =
  process.env.REACT_APP_INDEXER_BASE_URL || undefined;

export const hyperLiquidBridge2Address =
  "0x2Df1c51E09aECF9cacB7bc98cB1742757f163dF7";

export const acrossPlusMulticallHandler: Record<number, string> = {
  [CHAIN_IDs.ARBITRUM]: "0x924a9f036260DdD5808007E1AA95f08eD08aA569",
};<|MERGE_RESOLUTION|>--- conflicted
+++ resolved
@@ -266,16 +266,6 @@
 );
 
 // For destination chains with no native ETH support, we will send WETH even if the receiver is an EOA
-<<<<<<< HEAD
-export const nonEthChains = [
-  ChainId.POLYGON,
-  ChainId.POLYGON_AMOY,
-  ChainId.ALEPH_ZERO,
-  ChainId.LENS_SEPOLIA,
-  ChainId.SOLANA_DEVNET,
-  ChainId.SOLANA,
-];
-=======
 export const nonEthChains = Object.entries(PUBLIC_NETWORKS)
   .filter(([_, chain]) => chain.nativeToken !== "ETH")
   .map(([chainId]) => Number(chainId));
@@ -283,7 +273,6 @@
 export function isNonEthChain(chainId: number | undefined | null): boolean {
   return isDefined(chainId) ? nonEthChains.includes(chainId) : false;
 }
->>>>>>> 51edaedf
 
 export const tokenTable = Object.fromEntries(
   tokenList.map((token) => {
