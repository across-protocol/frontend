--- conflicted
+++ resolved
@@ -410,17 +410,10 @@
     mainnetAddress: getAddress("0xdAC17F958D2ee523a2206206994597C13D831ec7"),
   },
   {
-<<<<<<< HEAD
     name: "ACX",
     symbol: "ACX",
     decimals: 18,
     logoURI: "/logos/acx-logo.svg",
-=======
-    name: "Across Protocol Token",
-    symbol: "ACX",
-    decimals: 18,
-    logoURI: "/logos/acx-logo.png",
->>>>>>> 275d0684
     mainnetAddress: getAddress("0x44108f0223A3C3028F5Fe7AEC7f9bb2E66beF82F"),
   },
 ];
