import assert from "assert";
import { BigNumber, ethers, providers } from "ethers";
<<<<<<< HEAD
import {
  CHAIN_IDs,
  TOKEN_SYMBOLS_MAP as _TOKEN_SYMBOLS_MAP,
} from "@across-protocol/constants-v2";
=======
import { utils } from "@across-protocol/sdk";
import { CHAIN_IDs, TOKEN_SYMBOLS_MAP } from "@across-protocol/constants";
>>>>>>> a07d9acb
import * as superstruct from "superstruct";

import { parseEtherLike } from "./format";

import ethereumLogo from "assets/ethereum-logo.svg";
import optimismLogo from "assets/optimism-alt-logo.svg";
import wethLogo from "assets/weth-logo.svg";
import arbitrumLogo from "assets/arbitrum-logo.svg";
import bobaLogo from "assets/boba-logo.svg";
import polygonLogo from "assets/polygon-logo.svg";
import zkSyncLogo from "assets/zksync-logo.svg";
import baseLogo from "assets/base-logo.svg";
import lineaLogo from "assets/linea-logo.svg";
import modeLogo from "assets/mode-logo.svg";
import usdcLogo from "assets/usdc.svg";
import daiLogo from "assets/dai.svg";
import wbtcLogo from "assets/wbtc.svg";
import umaLogo from "assets/uma.svg";
import acxLogo from "assets/across.svg";
import balLogo from "assets/bal.svg";
import usdtLogo from "assets/usdt-logo.svg";
import snxLogo from "assets/snx-logo.svg";
import pooltogetherLogo from "assets/pooltogether-logo.svg";
import unknownLogo from "assets/icons/question-24.svg";
import ACXCloudBackground from "assets/bg-banners/cloud-staking.svg";
import OPCloudBackground from "assets/bg-banners/op-cloud-rebate.svg";

// all routes should be pre imported to be able to switch based on chain id
import MainnetRoutes from "data/routes_1_0xc186fA914353c44b2E33eBE05f21846F1048bEda.json";
import SepoliaRoutes from "data/routes_11155111_0x14224e63716afAcE30C9a417E0542281869f7d9e.json";

export { TOKEN_SYMBOLS_MAP };

/* Chains and Tokens section */
export enum ChainId {
  MAINNET = CHAIN_IDs.MAINNET,
  OPTIMISM = CHAIN_IDs.OPTIMISM,
  ARBITRUM = CHAIN_IDs.ARBITRUM,
  POLYGON = CHAIN_IDs.POLYGON,
  ZK_SYNC = CHAIN_IDs.ZK_SYNC,
  BASE = CHAIN_IDs.BASE,
  LINEA = CHAIN_IDs.LINEA,
  MODE = CHAIN_IDs.MODE,
  // testnets
  MUMBAI = CHAIN_IDs.MUMBAI,
  SEPOLIA = CHAIN_IDs.SEPOLIA,
  BASE_SEPOLIA = CHAIN_IDs.BASE_SEPOLIA,
  OPTIMISM_SEPOLIA = CHAIN_IDs.OPTIMISM_SEPOLIA,
  ARBITRUM_SEPOLIA = CHAIN_IDs.ARBITRUM_SEPOLIA,
  MODE_SEPOLIA = CHAIN_IDs.MODE_SEPOLIA,
}

// Maps `ChainId` to an object and inverts the Key/Value
// pair. Ex) { "mainnet": 1 }
export const CanonicalChainName = Object.fromEntries(
  Object.entries(ChainId)
    .filter((v) => Number.isNaN(Number(v[0])))
    .map((v) => [v[0].toLowerCase(), Number(v[1])])
);

/* Colors and Media Queries section */
export const BREAKPOINTS = {
  tabletMin: 550,
  laptopMin: 1100,
  desktopMin: 1500,
};
export const QUERIES = {
  tabletAndUp: `(min-width: ${BREAKPOINTS.tabletMin / 16}rem)`,
  laptopAndUp: `(min-width: ${BREAKPOINTS.laptopMin / 16}rem)`,
  desktopAndUp: `(min-width: ${BREAKPOINTS.desktopMin / 16}rem)`,
  tabletAndDown: `(max-width: ${(BREAKPOINTS.laptopMin - 1) / 16}rem)`,
  mobileAndDown: `(max-width: ${(BREAKPOINTS.tabletMin - 1) / 16}rem)`,
};

export type ChainInfo = {
  name: string;
  fullName?: string;
  chainId: ChainId;
  logoURI: string;
  rpcUrl?: string;
  customRpcUrl?: string;
  explorerUrl: string;
  constructExplorerLink: (txHash: string) => string;
  pollingInterval: number;
  nativeCurrencySymbol: string;
};

export type ChainInfoList = ChainInfo[];
export type ChainInfoTable = Record<number, ChainInfo>;

export const defaultBlockPollingInterval =
  Number(process.env.REACT_APP_DEFAULT_BLOCK_POLLING_INTERVAL_S || 15) * 1000;
export const hubPoolChainId = Number(
  process.env.REACT_APP_HUBPOOL_CHAINID || 1
);

const defaultConstructExplorerLink =
  (explorerUrl: string) => (txHash: string) =>
    `${explorerUrl}/tx/${txHash}`;

export const chainInfoList: ChainInfoList = [
  {
    name: "Ethereum",
    fullName: "Ethereum Mainnet",
    chainId: ChainId.MAINNET,
    logoURI: ethereumLogo,
    explorerUrl: "https://etherscan.io",
    constructExplorerLink: defaultConstructExplorerLink("https://etherscan.io"),
    nativeCurrencySymbol: "ETH",
    pollingInterval: defaultBlockPollingInterval,
    customRpcUrl: process.env.REACT_APP_CHAIN_1_PROVIDER_URL,
  },
  {
    name: "Arbitrum",
    fullName: "Arbitrum One",
    chainId: ChainId.ARBITRUM,
    logoURI: arbitrumLogo,
    rpcUrl: "https://arb1.arbitrum.io/rpc",
    explorerUrl: "https://arbiscan.io",
    constructExplorerLink: (txHash: string) =>
      `https://arbiscan.io/tx/${txHash}`,
    nativeCurrencySymbol: "AETH",
    pollingInterval: defaultBlockPollingInterval,
    customRpcUrl: process.env.REACT_APP_CHAIN_42161_PROVIDER_URL,
  },
  {
    name: "Optimism",
    chainId: ChainId.OPTIMISM,
    logoURI: optimismLogo,
    rpcUrl: "https://mainnet.optimism.io",
    explorerUrl: "https://optimistic.etherscan.io",
    constructExplorerLink: (txHash: string) =>
      `https://optimistic.etherscan.io/tx/${txHash}`,
    nativeCurrencySymbol: "OETH",
    pollingInterval: defaultBlockPollingInterval,
    customRpcUrl: process.env.REACT_APP_CHAIN_10_PROVIDER_URL,
  },
  {
    name: "Polygon",
    fullName: "Polygon Network",
    chainId: ChainId.POLYGON,
    logoURI: polygonLogo,
    rpcUrl: "https://rpc.ankr.com/polygon",
    explorerUrl: "https://polygonscan.com",
    constructExplorerLink: defaultConstructExplorerLink(
      "https://polygonscan.com"
    ),
    nativeCurrencySymbol: "MATIC",
    pollingInterval: defaultBlockPollingInterval,
    customRpcUrl: process.env.REACT_APP_CHAIN_137_PROVIDER_URL,
  },
  {
    name: "zkSync",
    fullName: "zkSync Era",
    chainId: ChainId.ZK_SYNC,
    logoURI: zkSyncLogo,
    rpcUrl: "https://mainnet.era.zksync.io",
    explorerUrl: "https://explorer.zksync.io",
    constructExplorerLink: defaultConstructExplorerLink(
      "https://explorer.zksync.io"
    ),
    nativeCurrencySymbol: "ETH",
    pollingInterval: 10_000,
    customRpcUrl: process.env.REACT_APP_CHAIN_324_PROVIDER_URL,
  },
  {
    name: "Base",
    fullName: "Base",
    chainId: ChainId.BASE,
    logoURI: baseLogo,
    rpcUrl: "https://mainnet.base.org",
    explorerUrl: "https://basescan.org",
    constructExplorerLink: defaultConstructExplorerLink("https://basescan.org"),
    nativeCurrencySymbol: "ETH",
    pollingInterval: 10_000,
    customRpcUrl: process.env.REACT_APP_CHAIN_8453_PROVIDER_URL,
  },
  {
    name: "Linea",
    fullName: "Linea",
    chainId: ChainId.LINEA,
    logoURI: lineaLogo,
    rpcUrl: "https://rpc.linea.build",
    explorerUrl: "https://lineascan.build",
    constructExplorerLink: defaultConstructExplorerLink(
      "https://lineascan.build"
    ),
    nativeCurrencySymbol: "ETH",
    pollingInterval: 10_000,
    customRpcUrl: process.env.REACT_APP_CHAIN_59144_PROVIDER_URL,
  },
  {
    name: "Mode",
    fullName: "Mode",
    chainId: ChainId.MODE,
    logoURI: modeLogo,
    rpcUrl: "https://mainnet.mode.network",
    explorerUrl: "https://modescan.io",
    constructExplorerLink: defaultConstructExplorerLink("https://modescan.io"),
    nativeCurrencySymbol: "ETH",
    pollingInterval: 10_000,
    customRpcUrl: process.env.REACT_APP_CHAIN_34443_PROVIDER_URL,
  },
  // testnets
  {
    name: "Mumbai",
    chainId: ChainId.MUMBAI,
    logoURI: polygonLogo,
    rpcUrl: "https://matic-mumbai.chainstacklabs.com",
    explorerUrl: "https://mumbai.polygonscan.com",
    constructExplorerLink: defaultConstructExplorerLink(
      "https://mumbai.polygonscan.com"
    ),
    nativeCurrencySymbol: "WMATIC",
    pollingInterval: defaultBlockPollingInterval,
    customRpcUrl: process.env.REACT_APP_CHAIN_80001_PROVIDER_URL,
  },
  {
    name: "Sepolia",
    fullName: "Sepolia",
    chainId: ChainId.SEPOLIA,
    logoURI: ethereumLogo,
    rpcUrl: "https://gateway.tenderly.co/public/sepolia	",
    explorerUrl: "https://sepolia.etherscan.io/",
    constructExplorerLink: defaultConstructExplorerLink(
      "https://sepolia.etherscan.io/"
    ),
    nativeCurrencySymbol: "ETH",
    pollingInterval: defaultBlockPollingInterval,
    customRpcUrl: process.env.REACT_APP_CHAIN_11155111_PROVIDER_URL,
  },
  {
    name: "Base Sepolia",
    fullName: "Base Testnet Sepolia",
    chainId: ChainId.BASE_SEPOLIA,
    logoURI: baseLogo,
    rpcUrl: "https://sepolia.base.org",
    explorerUrl: "https://base-sepolia.blockscout.com/",
    constructExplorerLink: defaultConstructExplorerLink(
      "https://base-sepolia.blockscout.com/"
    ),
    nativeCurrencySymbol: "ETH",
    pollingInterval: defaultBlockPollingInterval,
    customRpcUrl: process.env.REACT_APP_CHAIN_84532_PROVIDER_URL,
  },
  {
    name: "Arbitrum Sepolia",
    fullName: "Arbitrum Testnet Sepolia",
    chainId: ChainId.ARBITRUM_SEPOLIA,
    logoURI: arbitrumLogo,
    rpcUrl: "https://sepolia-rollup.arbitrum.io/rpc",
    explorerUrl: "https://sepolia.arbiscan.io",
    constructExplorerLink: defaultConstructExplorerLink(
      "https://sepolia.arbiscan.io"
    ),
    nativeCurrencySymbol: "ETH",
    pollingInterval: defaultBlockPollingInterval,
    customRpcUrl: process.env.REACT_APP_CHAIN_421614_PROVIDER_URL,
  },
  {
    name: "Optimism Sepolia",
    fullName: "Optimism Testnet Sepolia",
    chainId: ChainId.OPTIMISM_SEPOLIA,
    logoURI: optimismLogo,
    rpcUrl: "https://sepolia.optimism.io",
    explorerUrl: "https://sepolia-optimism.etherscan.io",
    constructExplorerLink: defaultConstructExplorerLink(
      "https://sepolia-optimism.etherscan.io"
    ),
    nativeCurrencySymbol: "ETH",
    pollingInterval: defaultBlockPollingInterval,
    customRpcUrl: process.env.REACT_APP_CHAIN_11155420_PROVIDER_URL,
  },
  {
    name: "Mode Sepolia",
    fullName: "Mode Testnet Sepolia",
    chainId: ChainId.MODE_SEPOLIA,
    logoURI: modeLogo,
    rpcUrl: "https://sepolia.mode.network",
    explorerUrl: "https://testnet.modescan.io",
    constructExplorerLink: defaultConstructExplorerLink(
      "https://testnet.modescan.io"
    ),
    nativeCurrencySymbol: "ETH",
    pollingInterval: 10_000,
    customRpcUrl: process.env.REACT_APP_CHAIN_919_PROVIDER_URL,
  },
];

export const chainInfoTable: ChainInfoTable = Object.fromEntries(
  chainInfoList.map((chain) => {
    return [chain.chainId, chain];
  }, [])
);

export type TokenInfo = {
  name: string;
  symbol: string;
  decimals: number;
  logoURI: string;
  logoURIs?: [string, string];
  // tokens require a mainnet address to do price lookups on coingecko, not used for anything else.
  mainnetAddress?: string;
  // optional display symbol for tokens that have a different symbol on the frontend
  displaySymbol?: string;
  addresses?: Record<number, string>;
};
export type TokenInfoList = TokenInfo[];

export type ExternalLPTokenList = Array<
  TokenInfo & {
    provider: string;
    linkToLP: string;
  }
>;

export const externalLPsForStaking: Record<number, ExternalLPTokenList> = {
  [CHAIN_IDs.MAINNET]: [
    {
      name: "Balancer 50wstETH-50ACX",
      symbol: "50wstETH-50ACX",
      displaySymbol: "50wstETH-50ACX",
      decimals: 18,
      mainnetAddress: "0x36Be1E97eA98AB43b4dEBf92742517266F5731a3",
      logoURI: balLogo,
      provider: "balancer",
      linkToLP:
        "https://app.balancer.fi/#/ethereum/pool/0x36be1e97ea98ab43b4debf92742517266f5731a3000200000000000000000466",
      logoURIs: [
        acxLogo,
        "https://assets.coingecko.com/coins/images/18834/small/wstETH.png?1633565443",
      ],
    },
  ],
  [CHAIN_IDs.GOERLI]: [],
  [CHAIN_IDs.SEPOLIA]: [],
};

export const bridgedUSDCSymbolsMap = {
  [ChainId.ARBITRUM]: "USDC.e",
  [ChainId.OPTIMISM]: "USDC.e",
  [ChainId.POLYGON]: "USDC.e",
  [ChainId.ZK_SYNC]: "USDC.e",
  [ChainId.BASE]: "USDbC",
};
export const bridgedUSDCSymbols = Array.from(
  new Set(Object.values(bridgedUSDCSymbolsMap)).values()
);
export const chainsWithNativeUSDC = Object.keys(bridgedUSDCSymbolsMap).map(
  Number
);
export function isBridgedUsdc(symbol: string) {
  return bridgedUSDCSymbols.includes(symbol);
}

// Order of this map determines the order of the tokens in the token selector
export const orderedTokenSymbolLogoMap = {
  ETH: ethereumLogo,
  WETH: wethLogo,
  MATIC: polygonLogo,
  WMATIC: polygonLogo,
  USDC: usdcLogo,
  "USDC.e": usdcLogo,
  USDbC: usdcLogo,
  USDT: usdtLogo,
  DAI: daiLogo,
  WBTC: wbtcLogo,
  BAL: balLogo,
  UMA: umaLogo,
  ACX: acxLogo,
  SNX: snxLogo,
  POOL: pooltogetherLogo,
  BOBA: bobaLogo,
  OP: optimismLogo,
};

export const tokenList = [
  ...Object.entries(orderedTokenSymbolLogoMap).flatMap(([symbol, logoURI]) => {
    const tokenInfo =
      TOKEN_SYMBOLS_MAP[symbol as keyof typeof TOKEN_SYMBOLS_MAP];

    if (!tokenInfo) {
      return [];
    }

    return {
      ...tokenInfo,
      displaySymbol: symbol,
      logoURI,
      mainnetAddress: isBridgedUsdc(tokenInfo.symbol)
        ? TOKEN_SYMBOLS_MAP.USDC.addresses[hubPoolChainId]
        : tokenInfo.addresses[hubPoolChainId],
    };
  }),
  ...externalLPsForStaking[hubPoolChainId],
];

export type rewardProgramTypes = "referrals" | "op-rebates";
export const rewardPrograms: Record<
  rewardProgramTypes,
  {
    programName: string;
    primaryColor: keyof typeof COLORS;
    url: string;
    rewardTokenSymbol: string;
    backgroundUrl: string;
    highestPct: number;
    claimableTooltipBody: string;
    ctaBody?: string;
  }
> = {
  referrals: {
    programName: "Across Referral Program",
    primaryColor: "aqua",
    url: "/rewards/referrals",
    rewardTokenSymbol: "ACX",
    backgroundUrl: ACXCloudBackground,
    highestPct: 0.8,
    claimableTooltipBody:
      "ACX referral rewards earned during the month are made claimable after the ~15th of the following month",
  },
  "op-rebates": {
    programName: "OP Rewards Program",
    primaryColor: "op-red",
    url: "/rewards/optimism-grant-program",
    rewardTokenSymbol: "OP",
    backgroundUrl: OPCloudBackground,
    highestPct: 0.95,
    ctaBody: "Bridge to Optimism and earn on every transaction.",
    claimableTooltipBody:
      "OP rewards earned during the month are made claimable after the ~15th of the following month",
  },
};

export const chainIdToRewardsProgramName = {
  [ChainId.OPTIMISM]: "op-rebates",
  [ChainId.OPTIMISM_SEPOLIA]: "op-rebates",
} as const;

// process.env variables
export const rewardsApiUrl =
  process.env.REACT_APP_REWARDS_API_URL || "https://api.across.to";
export const airdropWindowIndex = Number(
  process.env.REACT_APP_AIRDROP_WINDOW_INDEX || 0
);
export const referralsStartWindowIndex = Number(
  process.env.REACT_APP_REFERRALS_START_WINDOW_INDEX || airdropWindowIndex + 1
);
export const mediumUrl = process.env.REACT_APP_MEDIUM_URL;
export const disableDeposits = process.env.REACT_APP_DISABLE_DEPOSITS;
export const enableReactQueryDevTools =
  process.env.REACT_APP_ENABLE_REACT_QUERY_DEV_TOOLS;
export const infuraId =
  process.env.REACT_APP_PUBLIC_INFURA_ID || "e34138b2db5b496ab5cc52319d2f0299"; // Include this constant for testing
export const confirmations =
  Number(process.env.REACT_APP_PUBLIC_CONFIRMATIONS) || 1;
export const onboardApiKey = process.env.REACT_APP_PUBLIC_ONBOARD_API_KEY;
export const walletConnectProjectId =
  process.env.REACT_APP_WALLET_CONNECT_PROJECT_ID!;
export const debug = Boolean(process.env.REACT_APP_DEBUG);
export const isProductionBuild = process.env.NODE_ENV === "production";
export const isAmplitudeLoggingEnabled =
  process.env.REACT_APP_AMPLITUDE_DEBUG_LOGGING === "true";
export const rewardProgramsAvailable: (keyof typeof rewardPrograms)[] = [
  // Our referrals program is always available
  "referrals",
  ...(
    String(process.env.REACT_APP_REBATE_PROGRAMS_AVAILABLE || "")
      .toLowerCase()
      .split(",") as (keyof typeof rewardPrograms)[]
  ).filter((v) => v),
];
export const rewardsBannerWarning =
  process.env.REACT_APP_REWARDS_BANNER_WARNING;

export const MAX_APPROVAL_AMOUNT = ethers.constants.MaxUint256;
export const FEE_ESTIMATION = ".004";
export const MAX_RELAY_FEE_PERCENT = Number(
  process.env.REACT_APP_MAX_RELAY_FEE_PERCENT || 50
);
export const SHOW_ACX_NAV_TOKEN =
  process.env.REACT_APP_SHOW_ACX_NAV_TOKEN === "true";
export const AddressZero = ethers.constants.AddressZero;

assert(
  isSupportedChainId(hubPoolChainId),
  "Hubpool chain is not supported: " + hubPoolChainId
);
export function isSupportedChainId(chainId: number): chainId is ChainId {
  return chainId in ChainId;
}

export function getChainInfo(chainId: number): ChainInfo {
  let chainInfo = chainInfoTable[chainId];

  if (!chainInfo) {
    let { name } = providers.getNetwork(chainId);
    name = name === "unknown" ? `Unknown (${chainId})` : name;

    chainInfo = {
      name,
      fullName: name,
      chainId,
      logoURI: unknownLogo,
      explorerUrl: "https://blockscan.com/",
      constructExplorerLink: (txHash: string) =>
        `https://blockscan.com/tx/${txHash}`,
      nativeCurrencySymbol: "ETH",
      pollingInterval: defaultBlockPollingInterval,
    };
  }

  return chainInfo;
}

export const tokenTable = Object.fromEntries(
  tokenList.map((token) => {
    return [token.symbol.toUpperCase(), token];
  })
);

export const getToken = (symbol: string): TokenInfo => {
  const token = tokenTable[symbol.toUpperCase()];
  assert(token, "No token found for symbol: " + symbol);
  return token;
};

/**
 * Resolves a token by address. This is useful for tokens that have multiple addresses on different chains.
 * @param address An address of a token
 * @returns The token info for the token with the given address
 */
export const getTokenByAddress = (address: string): TokenInfo => {
  const token = Object.values(TOKEN_SYMBOLS_MAP).find((token) =>
    Object.values(token.addresses).includes(address)
  );
  assert(token, "No token found for address: " + address);
  return getToken(token.symbol);
};

const RouteSS = superstruct.object({
  fromChain: superstruct.number(),
  toChain: superstruct.number(),
  fromTokenAddress: superstruct.string(),
  fromSpokeAddress: superstruct.string(),
  fromTokenSymbol: superstruct.string(),
  toTokenAddress: superstruct.string(),
  toTokenSymbol: superstruct.string(),
  isNative: superstruct.boolean(),
  l1TokenAddress: superstruct.string(),
});
const RoutesSS = superstruct.array(RouteSS);
const SwapRouteSS = superstruct.assign(
  RouteSS,
  superstruct.object({
    swapTokenAddress: superstruct.string(),
    swapTokenSymbol: superstruct.string(),
    swapTokenL1TokenAddress: superstruct.string(),
  })
);
const SwapRoutesSS = superstruct.array(SwapRouteSS);
const PoolSS = superstruct.object({
  tokenSymbol: superstruct.string(),
  isNative: superstruct.boolean(),
});
const SpokePoolVerifierSS = superstruct.object({
  enabledChains: superstruct.array(superstruct.number()),
  address: superstruct.string(),
});
const SwapAndBridgeAddressesSS = superstruct.record(
  superstruct.string(),
  superstruct.record(superstruct.string(), superstruct.string())
);
const PoolsSS = superstruct.array(PoolSS);
const RouteConfigSS = superstruct.type({
  routes: RoutesSS,
  swapRoutes: SwapRoutesSS,
  pools: PoolsSS,
  spokePoolVerifier: SpokePoolVerifierSS,
  hubPoolWethAddress: superstruct.string(),
  hubPoolChain: superstruct.number(),
  hubPoolAddress: superstruct.string(),
  acrossTokenAddress: superstruct.optional(superstruct.string()),
  acceleratingDistributorAddress: superstruct.optional(superstruct.string()),
  merkleDistributorAddress: superstruct.optional(superstruct.string()),
  claimAndStakeAddress: superstruct.optional(superstruct.string()),
  configStoreAddress: superstruct.optional(superstruct.string()),
  swapAndBridgeAddresses: superstruct.optional(SwapAndBridgeAddressesSS),
});
export type RouteConfig = superstruct.Infer<typeof RouteConfigSS>;
export type Route = superstruct.Infer<typeof RouteSS>;
export type Routes = superstruct.Infer<typeof RoutesSS>;
export type SwapRoute = superstruct.Infer<typeof SwapRouteSS>;
export type SwapRoutes = superstruct.Infer<typeof SwapRoutesSS>;
export type Pool = superstruct.Infer<typeof PoolSS>;
export type Pools = superstruct.Infer<typeof PoolsSS>;
export type SpokePoolVerifier = superstruct.Infer<typeof SpokePoolVerifierSS>;
export function getRoutes(chainId: ChainId): RouteConfig {
  if (chainId === ChainId.MAINNET) {
    superstruct.assert(MainnetRoutes, RouteConfigSS);
    return MainnetRoutes;
  }
  if (chainId === ChainId.SEPOLIA) {
    superstruct.assert(SepoliaRoutes, RouteConfigSS);
    return SepoliaRoutes;
  }
  throw new Error("No routes defined for chainId: " + chainId);
}

export const routeConfig = getRoutes(hubPoolChainId);
export const hubPoolAddress = routeConfig.hubPoolAddress;
export const migrationPoolV2Warning =
  process.env.REACT_APP_MIGRATION_POOL_V2_WARNING === "true";
export const enableMigration = process.env.REACT_APP_ENABLE_MIGRATION;
export const generalMaintenanceMessage =
  process.env.REACT_APP_GENERAL_MAINTENANCE_MESSAGE;

export const bridgeDisabled = process.env.REACT_APP_BRIDGE_DISABLED === "true";

// Note: this address is used as the from address for simulated relay transactions on Optimism and Arbitrum since
// gas estimates require a live estimate and not a pre-configured gas amount. This address should be pre-loaded with
// a USDC approval for the _current_ spoke pools on Optimism (0x6f26Bf09B1C792e3228e5467807a900A503c0281) and Arbitrum
// (0xe35e9842fceaCA96570B734083f4a58e8F7C5f2A). It also has a small amount of USDC ($0.10) used for estimations.
// If this address lacks either of these, estimations will fail and relays to optimism and arbitrum will hang when
// estimating gas. Defaults to 0x893d0d70ad97717052e3aa8903d9615804167759 so the app can technically run without this.
export const dummyFromAddress =
  process.env.REACT_APP_DUMMY_FROM_ADDRESS ||
  "0x893d0d70ad97717052e3aa8903d9615804167759";

export const fixedPointAdjustment = parseEtherLike("1.0");

export const referrerDelimiterHex = "0xd00dfeeddeadbeef";

/**
 * The cushion applied to the total available liquidity when calculating the max amount of a token to relay.
 * This is to account for slippage and other factors that may cause the relay to fail.
 * This map takes the following format:
 * {
 *    "DAI": "100000",
 *    "DAI:1:10": "100001",
 * }
 * The key is the token symbol, and the value is the cushion in wei. If the key is a token symbol followed by a colon,
 * followed by an origin chain ID, followed by a colon, followed by a destination chain ID, then the cushion will only
 * apply to that specific route. For example, the key "DAI:1:10" will only apply to the DAI route from mainnet to
 * optimism.
 */
export const lpCushionMap: {
  [symbol: string]: string;
} = process.env.REACT_APP_LP_CUSHION_MAP
  ? JSON.parse(process.env.REACT_APP_LP_CUSHION_MAP)
  : {};

export function stringValueInArray(value: string, arr: string[]) {
  return arr.indexOf(value) !== -1;
}
export const maxRelayFee = 0.25; // 25%
export const minRelayFee = 0.0001; // 0.01%
// Chains where Blocknative Notify can be used. See https://docs.blocknative.com/notify#initialization
export const supportedNotifyChainIds = [1, 3, 4, 5, 42, 56, 100, 137, 250];

export const mockServerlessAPI =
  process.env.REACT_APP_MOCK_SERVERLESS === "true";

export const discordClientId = process.env.REACT_APP_DISCORD_CLIENT_ID ?? "";

// Configures the V2 breakpoints
export const BREAKPOINTS_V2 = {
  xs: 421,
  sm: 576,
  tb: 1024,
};
const breakpoint = (width: number) => ({
  andDown: `(max-width: ${width}px)`,
  andUp: `(min-width: ${width}px)`,
});
export const QUERIESV2 = {
  xs: breakpoint(BREAKPOINTS_V2.xs),
  sm: breakpoint(BREAKPOINTS_V2.sm),
  tb: breakpoint(BREAKPOINTS_V2.tb),
};

// See src/components/GlobalStyles/GlobalStyles.tsx for the CSS variables
export const COLORS = {
  red: "var(--color-interface-red)",
  "op-red": "var(--color-interface-op-red)",
  "op-red-5": "var(--color-interface-op-red-5)",
  "op-red-15": "var(--color-interface-op-red-15)",
  yellow: "var(--color-interface-yellow)",
  aqua: "var(--color-interface-aqua)",
  "aqua-0": "var(--color-interface-aqua-0)",
  "aqua-5": "var(--color-interface-aqua-5)",
  "aqua-15": "var(--color-interface-aqua-15)",
  teal: "var(--color-interface-teal)",
  "teal-5": "var(--color-interface-teal-5)",
  "teal-15": "var(--color-interface-teal-15)",
  "black-700": "var(--color-neutrals-black-700)",
  "black-800": "var(--color-neutrals-black-800)",
  "black-900": "var(--color-neutrals-black-900)",
  "grey-400": "var(--color-neutrals-grey-400)",
  "grey-400-15": "var(--color-neutrals-grey-400-15)",
  "grey-400-5": "var(--color-neutrals-grey-400-5)",
  "grey-500": "var(--color-neutrals-grey-500)",
  "grey-600": "var(--color-neutrals-grey-600)",
  "light-100": "var(--color-neutrals-light-100)",
  "light-200": "var(--color-neutrals-light-200)",
  "light-300": "var(--color-neutrals-light-300)",
  "light-blue-200": "var(--color-neutrals-blue-200)",
  "white-70": "var(--tints-shades-white-70)",
  "white-88": "var(--tints-shades-white-88)",
  "white-100": "var(--tints-shades-white-100)",
  "white-200": "var(--tints-shades-white-200)",

  // Aliases
  primary: "var(--color-interface-aqua)",
  brand: "var(--color-interface-aqua)",
  error: "var(--color-interface-red)",
  warning: "var(--color-interface-yellow)",
  white: "var(--color-interface-white)",
  "dark-grey": "var(--color-neutrals-black-800)",
};

export const insideStorybookRuntime = Boolean(process.env.STORYBOOK);

export const rewardTiers = [
  {
    title: "Copper tier",
    titleSecondary: "40% referral rate",
    body: "Starting tier with no requirements to join.",
    name: "Copper",
    referralRate: 0.4,
    referrals: 0,
    volume: 0,
  },
  {
    title: "Bronze tier",
    titleSecondary: "50% referral rate",
    body: "Requires over $50,000 of bridge volume or 3 unique referral transfers.",
    name: "Bronze",
    referralRate: 0.5,
    referrals: 3,
    volume: 50000,
  },
  {
    title: "Silver tier",
    titleSecondary: "60% referral rate",
    body: "Requires over $100,000 of bridge volume or 5 unique referral transfers.",
    name: "Silver",
    referralRate: 0.6,
    referrals: 5,
    volume: 100000,
  },
  {
    title: "Gold tier",
    titleSecondary: "70% referral rate",
    body: "Requires over $250,000 of bridge volume or 10 unique referral transfers.",
    name: "Gold",
    referralRate: 0.7,
    referrals: 10,
    volume: 250000,
  },
  {
    title: "Platinum tier",
    titleSecondary: "80% referral rate",
    body: "Requires over $500,000 of bridge volume or 20 unique referral transfers.",
    name: "Platinum",
    referralRate: 0.8,
    referrals: 20,
    volume: 500000,
  },
];

export const secondsPerYear = 31557600;
export const secondsPerDay = 86400; // 60 sec/min * 60 min/hr * 24 hr/day

export const gasMultiplierPerChain: Record<string, number> = process.env
  .REACT_APP_GAS_ESTIMATION_MULTIPLIER_PER_CHAIN
  ? JSON.parse(process.env.REACT_APP_GAS_ESTIMATION_MULTIPLIER_PER_CHAIN)
  : {};

export const suggestedFeesDeviationBufferMultiplier = !Number.isNaN(
  Number(
    process.env.REACT_APP_SUGGESTED_FEES_DEVIATION_BUFFER_MULTIPLIER ||
      undefined
  )
)
  ? Number(process.env.REACT_APP_SUGGESTED_FEES_DEVIATION_BUFFER_MULTIPLIER)
  : 1.25;

export const defaultRefetchInterval = 15_000;

export const fallbackSuggestedRelayerFeePct = ethers.utils.parseEther("0.0001");

export const amplitudeAPIKey = process.env.REACT_APP_AMPLITUDE_KEY
  ? process.env.REACT_APP_AMPLITUDE_KEY
  : undefined;

export const amplitudeServerUrl = process.env.REACT_APP_AMPLITUDE_SERVER_URL
  ? process.env.REACT_APP_AMPLITUDE_SERVER_URL
  : undefined;

export const currentGitCommitHash = process.env.REACT_APP_GIT_COMMIT_HASH ?? "";

export const CACHED_WALLET_KEY = "previous-wallet-service";

export const sentryEnv = process.env.REACT_APP_SENTRY_ENV;
export const sentryDsn = process.env.REACT_APP_SENTRY_DSN;
export const isSentryEnabled = Boolean(
  process.env.REACT_APP_ENABLE_SENTRY === "true"
);

export const defaultBridgeFromChainId = hubPoolChainId;
export const defaultBridgeToChainId = hubPoolChainId === 1 ? 10 : 5;

export const disabledBridgeTokens = String(
  process.env.REACT_APP_DISABLED_BRIDGE_TOKENS || ""
)
  .split(",")
  .map((symbol) => symbol.toUpperCase());

export const disabledChainIds = (
  process.env.REACT_APP_DISABLED_CHAINS || ""
).split(",");

export const disabledChainIdsForAvailableRoutes = (
  process.env.REACT_APP_DISABLED_CHAINS_FOR_AVAILABLE_ROUTES || ""
).split(",");

export const disabledTokensForAvailableRoutes = (
  process.env.REACT_APP_DISABLED_TOKENS_FOR_AVAILABLE_ROUTES || ""
).split(",");

export const walletBlacklist = (process.env.REACT_APP_WALLET_BLACKLIST || "")
  .split(",")
  .map((address) => address.toLowerCase());

// Pre-computed gas expenditure for deposits used for estimations
export const gasExpenditureDeposit = BigNumber.from(90_000);

// Used to determine whether to show the "delayed" warning in the deposits table
export const pendingStateTimeUntilDelayed = 5 * 60; // 5 mins

export const vercelApiBaseUrl =
  process.env.REACT_APP_VERCEL_API_BASE_URL_OVERRIDE || "";

// Swap slippage in %, 0.5 = 0.5%
export const defaultSwapSlippage = Number(
  process.env.REACT_APP_DEFAULT_SWAP_SLIPPAGE || 0.5
);<|MERGE_RESOLUTION|>--- conflicted
+++ resolved
@@ -1,14 +1,6 @@
 import assert from "assert";
 import { BigNumber, ethers, providers } from "ethers";
-<<<<<<< HEAD
-import {
-  CHAIN_IDs,
-  TOKEN_SYMBOLS_MAP as _TOKEN_SYMBOLS_MAP,
-} from "@across-protocol/constants-v2";
-=======
-import { utils } from "@across-protocol/sdk";
 import { CHAIN_IDs, TOKEN_SYMBOLS_MAP } from "@across-protocol/constants";
->>>>>>> a07d9acb
 import * as superstruct from "superstruct";
 
 import { parseEtherLike } from "./format";
