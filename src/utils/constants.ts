import assert from "assert";
import { BigNumber, ethers, providers } from "ethers";
import { utils } from "@across-protocol/sdk-v2";
import { CHAIN_IDs, TOKEN_SYMBOLS_MAP } from "@across-protocol/constants-v2";
import * as superstruct from "superstruct";

import { parseEtherLike } from "./format";

import ethereumLogo from "assets/ethereum-logo.svg";
import optimismLogo from "assets/optimism-alt-logo.svg";
import wethLogo from "assets/weth-logo.svg";
import arbitrumLogo from "assets/arbitrum-logo.svg";
import bobaLogo from "assets/boba-logo.svg";
import polygonLogo from "assets/polygon-logo.svg";
import zkSyncLogo from "assets/zksync-logo.svg";
import baseLogo from "assets/base-logo.svg";
import usdcLogo from "assets/usdc-logo.png";
import daiLogo from "assets/dai.svg";
import wbtcLogo from "assets/wbtc.svg";
import umaLogo from "assets/uma.svg";
import acxLogo from "assets/across.svg";
import balLogo from "assets/bal.svg";
import usdtLogo from "assets/usdt-logo.svg";
import snxLogo from "assets/snx-logo.svg";
import pooltogetherLogo from "assets/pooltogether-logo.svg";
import unknownLogo from "assets/icons/question-24.svg";
import ACXCloudBackground from "assets/bg-banners/cloud-staking.svg";
import OPCloudBackground from "assets/bg-banners/op-cloud-rebate.svg";

// all routes should be pre imported to be able to switch based on chain id
import MainnetRoutes from "data/routes_1_0xc186fA914353c44b2E33eBE05f21846F1048bEda.json";
import GoerliRoutes from "data/routes_5_0x0e2817C49698cc0874204AeDf7c72Be2Bb7fCD5d.json";

/* Chains and Tokens section */
export enum ChainId {
  MAINNET = CHAIN_IDs.MAINNET,
  OPTIMISM = CHAIN_IDs.OPTIMISM,
  ARBITRUM = CHAIN_IDs.ARBITRUM,
  POLYGON = CHAIN_IDs.POLYGON,
  ZK_SYNC = CHAIN_IDs.ZK_SYNC,
  BASE = CHAIN_IDs.BASE,
  // testnets
  ARBITRUM_GOERLI = CHAIN_IDs.ARBITRUM_GOERLI,
  ZK_SYNC_GOERLI = CHAIN_IDs.ZK_SYNC_GOERLI,
  BASE_GOERLI = CHAIN_IDs.BASE_GOERLI,
  GOERLI = CHAIN_IDs.GOERLI,
  MUMBAI = CHAIN_IDs.MUMBAI,
}

// Maps `ChainId` to an object and inverts the Key/Value
// pair. Ex) { "mainnet": 1 }
export const CanonicalChainName = Object.fromEntries(
  Object.entries(ChainId)
    .filter((v) => Number.isNaN(Number(v[0])))
    .map((v) => [v[0].toLowerCase(), Number(v[1])])
);

/* Colors and Media Queries section */
export const BREAKPOINTS = {
  tabletMin: 550,
  laptopMin: 1100,
  desktopMin: 1500,
};
export const QUERIES = {
  tabletAndUp: `(min-width: ${BREAKPOINTS.tabletMin / 16}rem)`,
  laptopAndUp: `(min-width: ${BREAKPOINTS.laptopMin / 16}rem)`,
  desktopAndUp: `(min-width: ${BREAKPOINTS.desktopMin / 16}rem)`,
  tabletAndDown: `(max-width: ${(BREAKPOINTS.laptopMin - 1) / 16}rem)`,
  mobileAndDown: `(max-width: ${(BREAKPOINTS.tabletMin - 1) / 16}rem)`,
};

export type ChainInfo = {
  name: string;
  fullName?: string;
  chainId: ChainId;
  logoURI: string;
  rpcUrl?: string;
  explorerUrl: string;
  constructExplorerLink: (txHash: string) => string;
  pollingInterval: number;
  nativeCurrencySymbol: string;
};

export type ChainInfoList = ChainInfo[];
export type ChainInfoTable = Record<number, ChainInfo>;

export const defaultBlockPollingInterval =
  Number(process.env.REACT_APP_DEFAULT_BLOCK_POLLING_INTERVAL_S || 15) * 1000;
export const hubPoolChainId = Number(
  process.env.REACT_APP_HUBPOOL_CHAINID || 1
);

const defaultConstructExplorerLink =
  (explorerUrl: string) => (txHash: string) =>
    `${explorerUrl}/tx/${txHash}`;

export const chainInfoList: ChainInfoList = [
  {
    name: "Ethereum",
    fullName: "Ethereum Mainnet",
    chainId: ChainId.MAINNET,
    logoURI: ethereumLogo,
    explorerUrl: "https://etherscan.io",
    constructExplorerLink: defaultConstructExplorerLink("https://etherscan.io"),
    nativeCurrencySymbol: "ETH",
    pollingInterval: defaultBlockPollingInterval,
  },
  {
    name: "Arbitrum",
    fullName: "Arbitrum One",
    chainId: ChainId.ARBITRUM,
    logoURI: arbitrumLogo,
    rpcUrl: "https://arb1.arbitrum.io/rpc",
    explorerUrl: "https://arbiscan.io",
    constructExplorerLink: (txHash: string) =>
      `https://arbiscan.io/tx/${txHash}`,
    nativeCurrencySymbol: "AETH",
    pollingInterval: defaultBlockPollingInterval,
  },
  {
    name: "Optimism",
    chainId: ChainId.OPTIMISM,
    logoURI: optimismLogo,
    rpcUrl: "https://mainnet.optimism.io",
    explorerUrl: "https://optimistic.etherscan.io",
    constructExplorerLink: (txHash: string) =>
      `https://optimistic.etherscan.io/tx/${txHash}`,
    nativeCurrencySymbol: "OETH",
    pollingInterval: defaultBlockPollingInterval,
  },
  {
    name: "Polygon",
    fullName: "Polygon Network",
    chainId: ChainId.POLYGON,
    logoURI: polygonLogo,
    rpcUrl: "https://rpc.ankr.com/polygon",
    explorerUrl: "https://polygonscan.com",
    constructExplorerLink: defaultConstructExplorerLink(
      "https://polygonscan.com"
    ),
    nativeCurrencySymbol: "MATIC",
    pollingInterval: defaultBlockPollingInterval,
  },
  {
    name: "zkSync",
    fullName: "zkSync Era",
    chainId: ChainId.ZK_SYNC,
    logoURI: zkSyncLogo,
    rpcUrl: "https://mainnet.era.zksync.io",
    explorerUrl: "https://explorer.zksync.io",
    constructExplorerLink: defaultConstructExplorerLink(
      "https://explorer.zksync.io"
    ),
    nativeCurrencySymbol: "ETH",
    pollingInterval: 10_000,
  },
  {
    name: "Base",
    fullName: "Base",
    chainId: ChainId.BASE,
    logoURI: baseLogo,
    rpcUrl: "https://mainnet.base.org",
    explorerUrl: "https://basescan.org",
    constructExplorerLink: defaultConstructExplorerLink("https://basescan.org"),
    nativeCurrencySymbol: "ETH",
    pollingInterval: 10_000,
  },
  // testnets
  {
    name: "Goerli",
    fullName: "Goerli Testnet",
    chainId: ChainId.GOERLI,
    logoURI: ethereumLogo,
    explorerUrl: "https://goerli.etherscan.io/",
    constructExplorerLink: defaultConstructExplorerLink(
      "https://goerli.etherscan.io/"
    ),
    nativeCurrencySymbol: "ETH",
    pollingInterval: defaultBlockPollingInterval,
  },
  {
    name: "Mumbai",
    chainId: ChainId.MUMBAI,
    logoURI: polygonLogo,
    rpcUrl: "https://matic-mumbai.chainstacklabs.com",
    explorerUrl: "https://mumbai.polygonscan.com",
    constructExplorerLink: defaultConstructExplorerLink(
      "https://mumbai.polygonscan.com"
    ),
    nativeCurrencySymbol: "WMATIC",
    pollingInterval: defaultBlockPollingInterval,
  },
  {
    name: "Arbitrum Goerli",
    fullName: "Arbitrum Testnet Goerli",
    chainId: ChainId.ARBITRUM_GOERLI,
    logoURI: arbitrumLogo,
    explorerUrl: "https://testnet.arbiscan.io",
    constructExplorerLink: (txHash: string) =>
      `https://testnet.arbiscan.io/tx/${txHash}`,
    nativeCurrencySymbol: "ETH",
    pollingInterval: defaultBlockPollingInterval,
  },
  {
    name: "zkSync Goerli",
    fullName: "zkSync Testnet Goerli",
    chainId: ChainId.ZK_SYNC_GOERLI,
    logoURI: zkSyncLogo,
    rpcUrl: "https://testnet.era.zksync.dev",
    explorerUrl: "https://goerli.explorer.zksync.io",
    constructExplorerLink: defaultConstructExplorerLink(
      "https://goerli.explorer.zksync.io"
    ),
    nativeCurrencySymbol: "ETH",
    pollingInterval: defaultBlockPollingInterval,
  },
  {
    name: "Base Goerli",
    fullName: "Base Testnet Goerli",
    chainId: ChainId.BASE_GOERLI,
    logoURI: baseLogo,
    rpcUrl: "https://goerli.base.org",
    explorerUrl: "https://goerli.basescan.org",
    constructExplorerLink: defaultConstructExplorerLink(
      "https://goerli.basescan.org"
    ),
    nativeCurrencySymbol: "ETH",
    pollingInterval: defaultBlockPollingInterval,
  },
];

export const chainInfoTable: ChainInfoTable = Object.fromEntries(
  chainInfoList.map((chain) => {
    return [chain.chainId, chain];
  }, [])
);

export type TokenInfo = {
  name: string;
  symbol: string;
  decimals: number;
  logoURI: string;
  logoURIs?: [string, string];
  // tokens require a mainnet address to do price lookups on coingecko, not used for anything else.
  mainnetAddress?: string;
  // optional display symbol for tokens that have a different symbol on the frontend
  displaySymbol?: string;
};
export type TokenInfoList = TokenInfo[];

export type ExternalLPTokenList = Array<
  TokenInfo & {
    provider: string;
    linkToLP: string;
  }
>;

export const externalLPsForStaking: Record<number, ExternalLPTokenList> = {
  1: [
    {
      name: "Balancer 50wstETH-50ACX",
      symbol: "50wstETH-50ACX",
      displaySymbol: "50wstETH-50ACX",
      decimals: 18,
      mainnetAddress: "0x36Be1E97eA98AB43b4dEBf92742517266F5731a3",
      logoURI: balLogo,
      provider: "balancer",
      linkToLP:
        "https://app.balancer.fi/#/ethereum/pool/0x36be1e97ea98ab43b4debf92742517266f5731a3000200000000000000000466",
      logoURIs: [
        acxLogo,
        "https://assets.coingecko.com/coins/images/18834/small/wstETH.png?1633565443",
      ],
    },
  ],
};

export const bridgedUSDCSymbolsMap = {
  [ChainId.ARBITRUM]: "USDC.e",
  [ChainId.OPTIMISM]: "USDC.e",
  [ChainId.BASE]: "USDbC",
};
export const bridgedUSDCSymbols = Array.from(
  new Set(Object.values(bridgedUSDCSymbolsMap)).values()
);

// Order of this map determines the order of the tokens in the token selector
export const orderedTokenSymbolLogoMap = {
  ETH: ethereumLogo,
  WETH: wethLogo,
  MATIC: polygonLogo,
  WMATIC: polygonLogo,
  USDC: usdcLogo,
  "USDC.e": usdcLogo,
  USDbC: usdcLogo,
  USDT: usdtLogo,
  DAI: daiLogo,
  WBTC: wbtcLogo,
  BAL: balLogo,
  UMA: umaLogo,
  ACX: acxLogo,
  SNX: snxLogo,
  POOL: pooltogetherLogo,
  BOBA: bobaLogo,
  OP: optimismLogo,
};

export const tokenList = [
  ...Object.entries(orderedTokenSymbolLogoMap).flatMap(([symbol, logoURI]) => {
    // NOTE: Handle cases for bridged USDC such as USDC.e or USDbC.
    if (bridgedUSDCSymbols.includes(symbol)) {
      const usdcTokenInfo = TOKEN_SYMBOLS_MAP.USDC;
      return {
        ...usdcTokenInfo,
        logoURI,
        symbol,
        displaySymbol: symbol,
        mainnetAddress: usdcTokenInfo.addresses[hubPoolChainId],
      };
    }

    const tokenInfo =
      TOKEN_SYMBOLS_MAP[symbol as keyof typeof TOKEN_SYMBOLS_MAP];

    if (!tokenInfo) {
      return [];
    }

    return {
      ...tokenInfo,
      logoURI,
      mainnetAddress: tokenInfo.addresses[hubPoolChainId],
    };
  }),
  ...externalLPsForStaking[hubPoolChainId],
];

<<<<<<< HEAD
export type rewardProgramTypes = "referrals" | "op-rebate";
=======
export type rewardProgramTypes = "referrals" | "op-rebates";
>>>>>>> 3d682662

export const rewardPrograms: Record<
  rewardProgramTypes,
  {
    programName: string;
    primaryColor: keyof typeof COLORS;
    url: string;
    rewardTokenSymbol: string;
<<<<<<< HEAD
    backgroundUrl: string;
=======
>>>>>>> 3d682662
  }
> = {
  referrals: {
    programName: "Across Referral Program",
    primaryColor: "aqua",
    url: "/rewards/referrals",
    rewardTokenSymbol: "ACX",
<<<<<<< HEAD
    backgroundUrl: ACXCloudBackground,
  },
  "op-rebate": {
=======
  },
  "op-rebates": {
>>>>>>> 3d682662
    programName: "OP Rewards Program",
    primaryColor: "op-red",
    url: "/rewards/op-rewards",
    rewardTokenSymbol: "OP",
<<<<<<< HEAD
    backgroundUrl: OPCloudBackground,
=======
>>>>>>> 3d682662
  },
};

// process.env variables
export const rewardsApiUrl =
  process.env.REACT_APP_REWARDS_API_URL || "https://api.across.to";
export const airdropWindowIndex = Number(
  process.env.REACT_APP_AIRDROP_WINDOW_INDEX || 0
);
export const referralsStartWindowIndex = Number(
  process.env.REACT_APP_REFERRALS_START_WINDOW_INDEX || airdropWindowIndex + 1
);
export const mediumUrl = process.env.REACT_APP_MEDIUM_URL;
export const disableDeposits = process.env.REACT_APP_DISABLE_DEPOSITS;
export const enableReactQueryDevTools =
  process.env.REACT_APP_ENABLE_REACT_QUERY_DEV_TOOLS;
export const infuraId =
  process.env.REACT_APP_PUBLIC_INFURA_ID || "e34138b2db5b496ab5cc52319d2f0299"; // Include this constant for testing
export const confirmations =
  Number(process.env.REACT_APP_PUBLIC_CONFIRMATIONS) || 1;
export const onboardApiKey = process.env.REACT_APP_PUBLIC_ONBOARD_API_KEY;
export const walletConnectProjectId =
  process.env.REACT_APP_WALLET_CONNECT_PROJECT_ID!;
export const debug = Boolean(process.env.REACT_APP_DEBUG);
export const isProductionBuild = process.env.NODE_ENV === "production";
export const isAmplitudeLoggingEnabled =
  process.env.REACT_APP_AMPLITUDE_DEBUG_LOGGING === "true";
export const rewardProgramsAvailable: (keyof typeof rewardPrograms)[] = [
  // Our referrals program is always available
  "referrals",
  ...(
    String(process.env.REACT_APP_REBATE_PROGRAMS_AVAILABLE || "")
      .toLowerCase()
      .split(",") as (keyof typeof rewardPrograms)[]
  ).filter((v) => v),
];
export const rewardsBannerWarning =
  process.env.REACT_APP_REWARDS_BANNER_WARNING;

export const MAX_APPROVAL_AMOUNT = ethers.constants.MaxUint256;
export const FEE_ESTIMATION = ".004";
export const MAX_RELAY_FEE_PERCENT = Number(
  process.env.REACT_APP_MAX_RELAY_FEE_PERCENT || 50
);
export const SHOW_ACX_NAV_TOKEN =
  process.env.REACT_APP_SHOW_ACX_NAV_TOKEN === "true";
export const AddressZero = ethers.constants.AddressZero;

assert(
  isSupportedChainId(hubPoolChainId),
  "Hubpool chain is not supported: " + hubPoolChainId
);
export function isSupportedChainId(chainId: number): chainId is ChainId {
  return chainId in ChainId;
}

export function getConfigStoreAddress(
  chainId: ChainId = hubPoolChainId
): string {
  const configStoreAddress = utils.getDeployedAddress(
    "AcrossConfigStore",
    chainId
  );
  assert(
    ethers.utils.isAddress(configStoreAddress),
    "Config Store address not set for chain: " + chainId
  );
  return configStoreAddress;
}

export function getChainInfo(chainId: number): ChainInfo {
  let chainInfo = chainInfoTable[chainId];

  if (!chainInfo) {
    let { name } = providers.getNetwork(chainId);
    name = name === "unknown" ? `Unknown (${chainId})` : name;

    chainInfo = {
      name,
      fullName: name,
      chainId,
      logoURI: unknownLogo,
      explorerUrl: "https://blockscan.com/",
      constructExplorerLink: (txHash: string) =>
        `https://blockscan.com/tx/${txHash}`,
      nativeCurrencySymbol: "ETH",
      pollingInterval: defaultBlockPollingInterval,
    };
  }

  return chainInfo;
}

export const tokenTable = Object.fromEntries(
  tokenList.map((token) => {
    return [token.symbol.toUpperCase(), token];
  })
);

export const getToken = (symbol: string): TokenInfo => {
  const token = tokenTable[symbol.toUpperCase()];
  assert(token, "No token found for symbol: " + symbol);
  return token;
};

/**
 * Resolves a token by address. This is useful for tokens that have multiple addresses on different chains.
 * @param address An address of a token
 * @returns The token info for the token with the given address
 */
export const getTokenByAddress = (address: string): TokenInfo => {
  const token = Object.values(TOKEN_SYMBOLS_MAP).find((token) =>
    Object.values(token.addresses).includes(address)
  );
  assert(token, "No token found for address: " + address);
  return getToken(token.symbol);
};

const RouteSS = superstruct.object({
  fromChain: superstruct.number(),
  toChain: superstruct.number(),
  fromTokenAddress: superstruct.string(),
  fromSpokeAddress: superstruct.string(),
  fromTokenSymbol: superstruct.string(),
  isNative: superstruct.boolean(),
  l1TokenAddress: superstruct.string(),
});
const RoutesSS = superstruct.array(RouteSS);
const PoolSS = superstruct.object({
  tokenSymbol: superstruct.string(),
  isNative: superstruct.boolean(),
});
const SpokePoolVerifierSS = superstruct.object({
  enabledChains: superstruct.array(superstruct.number()),
  address: superstruct.string(),
});
const PoolsSS = superstruct.array(PoolSS);
const RouteConfigSS = superstruct.type({
  routes: RoutesSS,
  pools: PoolsSS,
  spokePoolVerifier: SpokePoolVerifierSS,
  hubPoolWethAddress: superstruct.string(),
  hubPoolChain: superstruct.number(),
  hubPoolAddress: superstruct.string(),
  acrossTokenAddress: superstruct.optional(superstruct.string()),
  acceleratingDistributorAddress: superstruct.optional(superstruct.string()),
  merkleDistributorAddress: superstruct.optional(superstruct.string()),
  claimAndStakeAddress: superstruct.optional(superstruct.string()),
});
export type RouteConfig = superstruct.Infer<typeof RouteConfigSS>;
export type Route = superstruct.Infer<typeof RouteSS>;
export type Routes = superstruct.Infer<typeof RoutesSS>;
export type Pool = superstruct.Infer<typeof PoolSS>;
export type Pools = superstruct.Infer<typeof PoolsSS>;
export type SpokePoolVerifier = superstruct.Infer<typeof SpokePoolVerifierSS>;
export function getRoutes(chainId: ChainId): RouteConfig {
  if (chainId === ChainId.MAINNET) {
    superstruct.assert(MainnetRoutes, RouteConfigSS);
    return MainnetRoutes;
  }
  if (chainId === ChainId.GOERLI) {
    superstruct.assert(GoerliRoutes, RouteConfigSS);
    return GoerliRoutes;
  }
  throw new Error("No routes defined for chainId: " + chainId);
}

export const routeConfig = getRoutes(hubPoolChainId);
export const hubPoolAddress = routeConfig.hubPoolAddress;
export const migrationPoolV2Warning =
  process.env.REACT_APP_MIGRATION_POOL_V2_WARNING === "true";
export const enableMigration = process.env.REACT_APP_ENABLE_MIGRATION;
export const generalMaintenanceMessage =
  process.env.REACT_APP_GENERAL_MAINTENANCE_MESSAGE;

export const bridgeDisabled = process.env.REACT_APP_BRIDGE_DISABLED === "true";

// Note: this address is used as the from address for simulated relay transactions on Optimism and Arbitrum since
// gas estimates require a live estimate and not a pre-configured gas amount. This address should be pre-loaded with
// a USDC approval for the _current_ spoke pools on Optimism (0x6f26Bf09B1C792e3228e5467807a900A503c0281) and Arbitrum
// (0xe35e9842fceaCA96570B734083f4a58e8F7C5f2A). It also has a small amount of USDC ($0.10) used for estimations.
// If this address lacks either of these, estimations will fail and relays to optimism and arbitrum will hang when
// estimating gas. Defaults to 0x893d0d70ad97717052e3aa8903d9615804167759 so the app can technically run without this.
export const dummyFromAddress =
  process.env.REACT_APP_DUMMY_FROM_ADDRESS ||
  "0x893d0d70ad97717052e3aa8903d9615804167759";

export const fixedPointAdjustment = parseEtherLike("1.0");

export const referrerDelimiterHex = "0xd00dfeeddeadbeef";

/**
 * The cushion applied to the total available liquidity when calculating the max amount of a token to relay.
 * This is to account for slippage and other factors that may cause the relay to fail.
 * This map takes the following format:
 * {
 *    "DAI": "100000",
 *    "DAI:1:10": "100001",
 * }
 * The key is the token symbol, and the value is the cushion in wei. If the key is a token symbol followed by a colon,
 * followed by an origin chain ID, followed by a colon, followed by a destination chain ID, then the cushion will only
 * apply to that specific route. For example, the key "DAI:1:10" will only apply to the DAI route from mainnet to
 * optimism.
 */
export const lpCushionMap: {
  [symbol: string]: string;
} = process.env.REACT_APP_LP_CUSHION_MAP
  ? JSON.parse(process.env.REACT_APP_LP_CUSHION_MAP)
  : {};

export function stringValueInArray(value: string, arr: string[]) {
  return arr.indexOf(value) !== -1;
}
export const maxRelayFee = 0.25; // 25%
export const minRelayFee = 0.0001; // 0.01%
// Chains where Blocknative Notify can be used. See https://docs.blocknative.com/notify#initialization
export const supportedNotifyChainIds = [1, 3, 4, 5, 42, 56, 100, 137, 250];

export const mockServerlessAPI =
  process.env.REACT_APP_MOCK_SERVERLESS === "true";

export const discordClientId = process.env.REACT_APP_DISCORD_CLIENT_ID ?? "";

// Configures the V2 breakpoints
export const BREAKPOINTS_V2 = {
  xs: 421,
  sm: 576,
  tb: 1024,
};
const breakpoint = (width: number) => ({
  andDown: `(max-width: ${width}px)`,
  andUp: `(min-width: ${width}px)`,
});
export const QUERIESV2 = {
  xs: breakpoint(BREAKPOINTS_V2.xs),
  sm: breakpoint(BREAKPOINTS_V2.sm),
  tb: breakpoint(BREAKPOINTS_V2.tb),
};

// See src/components/GlobalStyles/GlobalStyles.tsx for the CSS variables
export const COLORS = {
  red: "var(--color-interface-red)",
  "op-red": "var(--color-interface-op-red)",
  "op-red-5": "var(--color-interface-op-red-5)",
  "op-red-15": "var(--color-interface-op-red-15)",
  yellow: "var(--color-interface-yellow)",
  aqua: "var(--color-interface-aqua)",
<<<<<<< HEAD
  "aqua-0": "var(--color-interface-aqua-0)",
=======
>>>>>>> 3d682662
  "aqua-5": "var(--color-interface-aqua-5)",
  "aqua-15": "var(--color-interface-aqua-15)",
  teal: "var(--color-interface-teal)",
  "teal-5": "var(--color-interface-teal-5)",
  "teal-15": "var(--color-interface-teal-15)",
  "black-700": "var(--color-neutrals-black-700)",
  "black-800": "var(--color-neutrals-black-800)",
  "black-900": "var(--color-neutrals-black-900)",
  "grey-400": "var(--color-neutrals-grey-400)",
  "grey-400-15": "var(--color-neutrals-grey-400-15)",
  "grey-400-5": "var(--color-neutrals-grey-400-5)",
  "grey-500": "var(--color-neutrals-grey-500)",
  "grey-600": "var(--color-neutrals-grey-600)",
  "light-100": "var(--color-neutrals-light-100)",
  "light-200": "var(--color-neutrals-light-200)",
  "light-300": "var(--color-neutrals-light-300)",
  "white-70": "var(--tints-shades-white-70)",
  "white-88": "var(--tints-shades-white-88)",
  "white-100": "var(--tints-shades-white-100)",
  "white-200": "var(--tints-shades-white-200)",

  // Aliases
  primary: "var(--color-interface-aqua)",
  brand: "var(--color-interface-aqua)",
  error: "var(--color-interface-red)",
  warning: "var(--color-interface-yellow)",
  white: "var(--color-interface-white)",
  "dark-grey": "var(--color-neutrals-black-800)",
};

export const insideStorybookRuntime = Boolean(process.env.STORYBOOK);

export const rewardTiers = [
  {
    title: "Copper tier",
    titleSecondary: "40% referral rate",
    body: "Starting tier with no requirements to join.",
    name: "Copper",
    referralRate: 0.4,
    referrals: 0,
    volume: 0,
  },
  {
    title: "Bronze tier",
    titleSecondary: "50% referral rate",
    body: "Requires over $50,000 of bridge volume or 3 unique referral transfers.",
    name: "Bronze",
    referralRate: 0.5,
    referrals: 3,
    volume: 50000,
  },
  {
    title: "Silver tier",
    titleSecondary: "60% referral rate",
    body: "Requires over $100,000 of bridge volume or 5 unique referral transfers.",
    name: "Silver",
    referralRate: 0.6,
    referrals: 5,
    volume: 100000,
  },
  {
    title: "Gold tier",
    titleSecondary: "70% referral rate",
    body: "Requires over $250,000 of bridge volume or 10 unique referral transfers.",
    name: "Gold",
    referralRate: 0.7,
    referrals: 10,
    volume: 250000,
  },
  {
    title: "Platinum tier",
    titleSecondary: "80% referral rate",
    body: "Requires over $500,000 of bridge volume or 20 unique referral transfers.",
    name: "Platinum",
    referralRate: 0.8,
    referrals: 20,
    volume: 500000,
  },
];

export const secondsPerYear = 31557600;
export const secondsPerDay = 86400; // 60 sec/min * 60 min/hr * 24 hr/day

export const gasMultiplierPerChain: Record<string, number> = process.env
  .REACT_APP_GAS_ESTIMATION_MULTIPLIER_PER_CHAIN
  ? JSON.parse(process.env.REACT_APP_GAS_ESTIMATION_MULTIPLIER_PER_CHAIN)
  : {};

export const suggestedFeesDeviationBufferMultiplier = !Number.isNaN(
  Number(
    process.env.REACT_APP_SUGGESTED_FEES_DEVIATION_BUFFER_MULTIPLIER ||
      undefined
  )
)
  ? Number(process.env.REACT_APP_SUGGESTED_FEES_DEVIATION_BUFFER_MULTIPLIER)
  : 1.25;

export const defaultRefetchInterval = 15_000;

export const fallbackSuggestedRelayerFeePct = ethers.utils.parseEther("0.0001");

export const amplitudeAPIKey = process.env.REACT_APP_AMPLITUDE_KEY
  ? process.env.REACT_APP_AMPLITUDE_KEY
  : undefined;

export const amplitudeServerUrl = process.env.REACT_APP_AMPLITUDE_SERVER_URL
  ? process.env.REACT_APP_AMPLITUDE_SERVER_URL
  : undefined;

export const currentGitCommitHash = process.env.REACT_APP_GIT_COMMIT_HASH ?? "";

export const CACHED_WALLET_KEY = "previous-wallet-service";

export const sentryEnv = process.env.REACT_APP_SENTRY_ENV;
export const sentryDsn = process.env.REACT_APP_SENTRY_DSN;
export const isSentryEnabled = Boolean(
  process.env.REACT_APP_ENABLE_SENTRY === "true"
);

export const defaultBridgeFromChainId = hubPoolChainId;
export const defaultBridgeToChainId = hubPoolChainId === 1 ? 10 : 5;

export const disabledBridgeTokens = String(
  process.env.REACT_APP_DISABLED_BRIDGE_TOKENS || ""
)
  .split(",")
  .map((symbol) => symbol.toUpperCase());

export const disabledChainIds = (
  process.env.REACT_APP_DISABLED_CHAINS || ""
).split(",");

export const disabledChainIdsForAvailableRoutes = (
  process.env.REACT_APP_DISABLED_CHAINS_FOR_AVAILABLE_ROUTES || ""
).split(",");

export const disabledTokensForAvailableRoutes = (
  process.env.REACT_APP_DISABLED_TOKENS_FOR_AVAILABLE_ROUTES || ""
).split(",");

export const walletBlacklist = (process.env.REACT_APP_WALLET_BLACKLIST || "")
  .split(",")
  .map((address) => address.toLowerCase());

// Pre-computed gas expenditure for deposits used for estimations
export const gasExpenditureDeposit = BigNumber.from(90_000);

// Used to determine whether to show the "slow" warning in the deposits table
export const pendingStateTimeUntilSlow = 30 * 60; // 30 mins<|MERGE_RESOLUTION|>--- conflicted
+++ resolved
@@ -335,12 +335,7 @@
   ...externalLPsForStaking[hubPoolChainId],
 ];
 
-<<<<<<< HEAD
 export type rewardProgramTypes = "referrals" | "op-rebate";
-=======
-export type rewardProgramTypes = "referrals" | "op-rebates";
->>>>>>> 3d682662
-
 export const rewardPrograms: Record<
   rewardProgramTypes,
   {
@@ -348,10 +343,7 @@
     primaryColor: keyof typeof COLORS;
     url: string;
     rewardTokenSymbol: string;
-<<<<<<< HEAD
     backgroundUrl: string;
-=======
->>>>>>> 3d682662
   }
 > = {
   referrals: {
@@ -359,22 +351,14 @@
     primaryColor: "aqua",
     url: "/rewards/referrals",
     rewardTokenSymbol: "ACX",
-<<<<<<< HEAD
     backgroundUrl: ACXCloudBackground,
   },
-  "op-rebate": {
-=======
-  },
   "op-rebates": {
->>>>>>> 3d682662
     programName: "OP Rewards Program",
     primaryColor: "op-red",
     url: "/rewards/op-rewards",
     rewardTokenSymbol: "OP",
-<<<<<<< HEAD
     backgroundUrl: OPCloudBackground,
-=======
->>>>>>> 3d682662
   },
 };
 
@@ -622,10 +606,7 @@
   "op-red-15": "var(--color-interface-op-red-15)",
   yellow: "var(--color-interface-yellow)",
   aqua: "var(--color-interface-aqua)",
-<<<<<<< HEAD
   "aqua-0": "var(--color-interface-aqua-0)",
-=======
->>>>>>> 3d682662
   "aqua-5": "var(--color-interface-aqua-5)",
   "aqua-15": "var(--color-interface-aqua-15)",
   teal: "var(--color-interface-teal)",
