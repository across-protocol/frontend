import { ethers } from "ethers";
import { Initialization } from "bnc-onboard/dist/src/interfaces";
import ethereumLogo from "assets/ethereum-logo.svg";
import usdcLogo from "assets/usdc-logo.png";
import optimismLogo from "assets/optimism-alt-logo.svg";
import wethLogo from "assets/weth-logo.svg";
import arbitrumLogo from "assets/arbitrum-logo.svg";
import memoize from "lodash-es/memoize";
import umaLogo from "assets/UMA-round.svg";
import bobaLogo from "assets/Across-Boba-Color30x30.svg";
import badgerLogo from "assets/badger.svg";
import wbtcLogo from "assets/wbtc-logo.svg";
import daiLogo from "assets/dai-logo.png";
import { getAddress } from "./address";
/* Colors and Media Queries section */

export const BREAKPOINTS = {
  tabletMin: 550,
  laptopMin: 1100,
  desktopMin: 1500,
};

export const QUERIES = {
  tabletAndUp: `(min-width: ${BREAKPOINTS.tabletMin / 16}rem)`,
  laptopAndUp: `(min-width: ${BREAKPOINTS.laptopMin / 16}rem)`,
  desktopAndUp: `(min-width: ${BREAKPOINTS.desktopMin / 16}rem)`,
  tabletAndDown: `(max-width: ${(BREAKPOINTS.laptopMin - 1) / 16}rem)`,
  mobileAndDown: `(max-width: ${(BREAKPOINTS.tabletMin - 1) / 16}rem)`,
};

export const MAX_RELAY_FEE_PERCENT = 25;

export const COLORS = {
  gray: {
    100: "0deg 0% 89%",
    // Hex: #F5F5F5
    150: "0deg 0% 96%",
    // #27292c
    175: "216deg 6% 16.3%",
    // hsl(214.3,7.4%,18.6%)
    200: "220deg 2% 72%",
    300: "240deg 4% 27%",
    // #2d2e33
    500: "230deg 6% 19%",
    // #68686c
    550: "240deg 2% 42%",
    // #4d4c53
    600: "249deg 4% 31%",
  },
  primary: {
    500: "166deg 92% 70%",
    700: "180deg 15% 25%",
  },
  secondary: {
    500: "266deg 77% 62%",
  },
  error: {
    500: "11deg 92% 70%",
    300: "11deg 93% 94%",
  },
  // Hex: #ffffff
  white: "0deg 100% 100%",
  black: "0deg 0% 0%",
  umaRed: "0deg 100% 65%",
  purple: "267deg 77% 62%",
};

/* Chains and Tokens section */
export enum ChainId {
  MAINNET = 1,
  OPTIMISM = 10,
  ARBITRUM = 42161,
  BOBA = 288,
  // testnets
  RINKEBY = 4,
  KOVAN = 42,
  KOVAN_OPTIMISM = 69,
  ARBITRUM_RINKEBY = 421611,
}
<<<<<<< HEAD
=======
export type L2ChainId = Exclude<
  ChainId,
  ChainId.MAINNET | ChainId.RINKEBY | ChainId.KOVAN
>;
>>>>>>> d400b71f

export type Token = {
  address: string;
  name: string;
  symbol: string;
  decimals: number;
  logoURI: string;
  bridgePool: string;
};
// enforce weth to be first so we can use it as a guarantee in other parts of the app
type TokenList = [
  {
    address: string;
    symbol: "WETH";
    name: "Wrapped Ether";
    decimals: 18;
    logoURI: typeof wethLogo;
    bridgePool: string;
  },
  ...Token[]
];
export const TOKENS_LIST: Record<ChainId, TokenList> = {
  [ChainId.MAINNET]: [
    {
      address: getAddress("0xc02aaa39b223fe8d0a0e5c4f27ead9083c756cc2"),
      name: "Wrapped Ether",
      symbol: "WETH",
      decimals: 18,
      logoURI: wethLogo,
      bridgePool: getAddress("0x7355Efc63Ae731f584380a9838292c7046c1e433"),
    },
    {
      address: getAddress("0xa0b86991c6218b36c1d19d4a2e9eb0ce3606eb48"),
      name: "USD Coin",
      symbol: "USDC",
      decimals: 6,
      logoURI: usdcLogo,
      bridgePool: getAddress("0x256C8919CE1AB0e33974CF6AA9c71561Ef3017b6"),
    },
    {
      address: ethers.constants.AddressZero,
      name: "Ether",
      symbol: "ETH",
      decimals: 18,
      logoURI: ethereumLogo,
      bridgePool: getAddress("0x7355Efc63Ae731f584380a9838292c7046c1e433"),
    },
    {
      address: getAddress("0x2260fac5e5542a773aa44fbcfedf7c193bc2c599"),
      name: "Wrapped Bitcoin",
      symbol: "WBTC",
      decimals: 8,
      logoURI: wbtcLogo,
      bridgePool: getAddress("0x02fbb64517e1c6ed69a6faa3abf37db0482f1152"),
    },
    {
      address: getAddress("0x04Fa0d235C4abf4BcF4787aF4CF447DE572eF828"),
      name: "UMA",
      symbol: "UMA",
      decimals: 18,
      logoURI: umaLogo,
      bridgePool: "0xdfe0ec39291e3b60ACa122908f86809c9eE64E90",
    },
    {
      address: getAddress("0x3472A5A71965499acd81997a54BBA8D852C6E53d"),
      name: "Badger",
      symbol: "BADGER",
      decimals: 18,
      logoURI: badgerLogo,
      bridgePool: getAddress("0x43298F9f91a4545dF64748e78a2c777c580573d6"),
    },
    {
      address: getAddress("0x42bbfa2e77757c645eeaad1655e0911a7553efbc"),
      name: "Boba",
      symbol: "BOBA",
      decimals: 18,
      logoURI: bobaLogo,
      bridgePool: getAddress("0x4841572daA1f8E4Ce0f62570877c2D0CC18C9535"),
    },
  ],
  [ChainId.OPTIMISM]: [
    {
      address: getAddress("0x4200000000000000000000000000000000000006"),
      name: "Wrapped Ether",
      symbol: "WETH",
      decimals: 18,
      logoURI: wethLogo,
      bridgePool: getAddress("0x7355Efc63Ae731f584380a9838292c7046c1e433"),
    },
    {
      address: getAddress("0x7f5c764cbc14f9669b88837ca1490cca17c31607"),
      name: "USD Coin",
      symbol: "USDC",
      decimals: 6,
      logoURI: usdcLogo,
      bridgePool: getAddress("0x190978cC580f5A48D55A4A20D0A952FA1dA3C057"),
    },
    {
      address: getAddress("0x68f180fcCe6836688e9084f035309E29Bf0A2095"),
      name: "Wrapped Bitcoin",
      symbol: "WBTC",
      decimals: 8,
      logoURI: wbtcLogo,
      bridgePool: getAddress("0x02fbb64517e1c6ed69a6faa3abf37db0482f1152"),
    },
    {
      address: getAddress("0xE7798f023fC62146e8Aa1b36Da45fb70855a77Ea"),
      name: "UMA Token",
      symbol: "UMA",
      decimals: 18,
      logoURI: umaLogo,
      bridgePool: getAddress("0xdfe0ec39291e3b60ACa122908f86809c9eE64E90"),
    },
    {
      address: ethers.constants.AddressZero,
      name: "Ether",
      symbol: "ETH",
      decimals: 18,
      logoURI: ethereumLogo,
      bridgePool: getAddress("0x7355Efc63Ae731f584380a9838292c7046c1e433"),
    },
  ],
  [ChainId.ARBITRUM]: [
    {
      address: getAddress("0x82af49447d8a07e3bd95bd0d56f35241523fbab1"),
      name: "Wrapped Ether",
      symbol: "WETH",
      decimals: 18,
      logoURI: wethLogo,
      bridgePool: getAddress("0x7355Efc63Ae731f584380a9838292c7046c1e433"),
    },
    {
      address: getAddress("0xff970a61a04b1ca14834a43f5de4533ebddb5cc8"),
      name: "USD Coin",
      symbol: "USDC",
      decimals: 6,
      logoURI: usdcLogo,
      bridgePool: getAddress("0x256C8919CE1AB0e33974CF6AA9c71561Ef3017b6"),
    },
    {
      address: getAddress("0x2f2a2543B76A4166549F7aaB2e75Bef0aefC5B0f"),
      name: "Wrapped Bitcoin",
      symbol: "WBTC",
      decimals: 8,
      logoURI: wbtcLogo,
      bridgePool: getAddress("0x02fbb64517e1c6ed69a6faa3abf37db0482f1152"),
    },
    {
      address: getAddress("0xd693ec944a85eeca4247ec1c3b130dca9b0c3b22"),
      name: "UMA Token",
      symbol: "UMA",
      decimals: 18,
      logoURI: umaLogo,
      bridgePool: getAddress("0xdfe0ec39291e3b60ACa122908f86809c9eE64E90"),
    },
    {
      address: ethers.constants.AddressZero,
      name: "Ether",
      symbol: "ETH",
      decimals: 18,
      logoURI: ethereumLogo,
      bridgePool: getAddress("0x7355Efc63Ae731f584380a9838292c7046c1e433"),
    },
    {
      address: getAddress("0xbfa641051ba0a0ad1b0acf549a89536a0d76472e"),
      name: "Badger",
      symbol: "BADGER",
      decimals: 18,
      logoURI: badgerLogo,
      bridgePool: getAddress("0x43298F9f91a4545dF64748e78a2c777c580573d6"),
    },
  ],
  [ChainId.BOBA]: [
    {
      address: getAddress("0xDeadDeAddeAddEAddeadDEaDDEAdDeaDDeAD0000"),
      name: "Wrapped Ether",
      symbol: "WETH",
      decimals: 18,
      logoURI: wethLogo,
      bridgePool: getAddress("0x7355Efc63Ae731f584380a9838292c7046c1e433"),
    },
    {
      address: getAddress("0x66a2A913e447d6b4BF33EFbec43aAeF87890FBbc"),
      name: "USD Coin",
      symbol: "USDC",
      decimals: 6,
      logoURI: usdcLogo,
      bridgePool: getAddress("0xa0b86991c6218b36c1d19d4a2e9eb0ce3606eb48"),
    },
    {
      address: getAddress("0xdc0486f8bf31DF57a952bcd3c1d3e166e3d9eC8b"),
      name: "Wrapped Bitcoin",
      symbol: "WBTC",
      decimals: 8,
      logoURI: wbtcLogo,
      bridgePool: getAddress("0x02fbb64517e1c6ed69a6faa3abf37db0482f1152"),
    },
    {
      address: getAddress("0x780f33Ad21314d9A1Ffb6867Fe53d48a76Ec0D16"),
      name: "UMA Token",
      symbol: "UMA",
      decimals: 18,
      logoURI: umaLogo,
      bridgePool: getAddress("0xdfe0ec39291e3b60ACa122908f86809c9eE64E90"),
    },
    {
      address: getAddress("0xa18bF3994C0Cc6E3b63ac420308E5383f53120D7"),
      name: "Boba",
      symbol: "BOBA",
      decimals: 18,
      logoURI: bobaLogo,
      bridgePool: getAddress("0x4841572daA1f8E4Ce0f62570877c2D0CC18C9535"),
    },
    {
      address: ethers.constants.AddressZero,
      name: "Ether",
      symbol: "ETH",
      decimals: 18,
      logoURI: ethereumLogo,
      bridgePool: "",
    },
  ],
  [ChainId.RINKEBY]: [
    {
      address: getAddress("0xc778417E063141139Fce010982780140Aa0cD5Ab"),
      name: "Wrapped Ether",
      symbol: "WETH",
      decimals: 18,
      logoURI: wethLogo,
      bridgePool: getAddress("0xf42bB7EC88d065dF48D60cb672B88F8330f9f764"),
    },
    {
      address: ethers.constants.AddressZero,
      name: "Ether",
      symbol: "ETH",
      decimals: 18,
      logoURI: ethereumLogo,
      bridgePool: "",
    },
  ],
  [ChainId.KOVAN]: [
    {
      address: getAddress("0xd0a1e359811322d97991e03f863a0c30c2cf029c"),
      name: "Wrapped Ether",
      symbol: "WETH",
      decimals: 18,
      logoURI: wethLogo,
      bridgePool: "i",
    },
    {
      address: getAddress("0x08ae34860fbfe73e223596e65663683973c72dd3"),
      name: "DAI Stablecoin",
      symbol: "DAI",
      decimals: 18,
      logoURI: daiLogo,
      bridgePool: "f",
    },
    {
      address: ethers.constants.AddressZero,
      name: "Ether",
      symbol: "ETH",
      decimals: 18,
      logoURI: ethereumLogo,
      bridgePool: "d",
    },
  ],
  [ChainId.KOVAN_OPTIMISM]: [
    {
      address: getAddress("0x4200000000000000000000000000000000000006"),
      name: "Wrapped Ether",
      symbol: "WETH",
      decimals: 18,
      logoURI: wethLogo,
      bridgePool: "m",
    },
    {
      address: ethers.constants.AddressZero,
      name: "Ether",
      symbol: "ETH",
      decimals: 18,
      logoURI: ethereumLogo,
      bridgePool: "",
    },
  ],
  [ChainId.ARBITRUM_RINKEBY]: [
    {
      address: getAddress("0xB47e6A5f8b33b3F17603C83a0535A9dcD7E32681"),
      name: "Wrapped Ether",
      symbol: "WETH",
      decimals: 18,
      logoURI: wethLogo,
      bridgePool: "",
    },
    {
      address: ethers.constants.AddressZero,
      name: "Ether",
      symbol: "ETH",
      decimals: 18,
      logoURI: ethereumLogo,
      bridgePool: "",
    },
  ],
};

export type ChainInfo = {
  name: string;
  fullName?: string;
  chainId: ChainId;
  ETHAddress: string;
  logoURI: string;
  rpcUrl?: string;
  explorerUrl: string;
  constructExplorerLink: (txHash: string) => string;
  nativeCurrency: {
    name: string;
    symbol: string;
    decimals: number;
  };
  pollingInterval?: number;
};

const defaultConstructExplorerLink =
  (explorerUrl: string) => (txHash: string) =>
    `${explorerUrl}/tx/${txHash}`;

export const isProduction = () =>
  process.env.REACT_APP_VERCEL_GIT_COMMIT_REF === "master";

export const CHAINS: Record<ChainId, ChainInfo> = {
  [ChainId.MAINNET]: {
    name: "Ethereum",
    fullName: "Ethereum Mainnet",
    chainId: ChainId.MAINNET,
    logoURI: ethereumLogo,
    explorerUrl: "https://etherscan.io",
    constructExplorerLink: defaultConstructExplorerLink("https://etherscan.io"),
    nativeCurrency: {
      name: "Ether",
      symbol: "ETH",
      decimals: 18,
    },
    ETHAddress: ethers.constants.AddressZero,
  },
  [ChainId.OPTIMISM]: {
    name: "Optimism",
    chainId: ChainId.OPTIMISM,
    logoURI: optimismLogo,
    rpcUrl: "https://mainnet.optimism.io",
    explorerUrl: "https://optimistic.etherscan.io",
    constructExplorerLink: (txHash: string) =>
      `https://optimistic.etherscan.io/tx/${txHash}`,
    nativeCurrency: {
      name: "Ether",
      symbol: "OETH",
      decimals: 18,
    },
    ETHAddress: ethers.constants.AddressZero,
  },
  [ChainId.ARBITRUM]: {
    name: "Arbitrum",
    fullName: "Arbitrum One",
    chainId: ChainId.ARBITRUM,
    logoURI: arbitrumLogo,
    rpcUrl: "https://arb1.arbitrum.io/rpc",
    explorerUrl: "https://arbiscan.io",
    constructExplorerLink: (txHash: string) =>
      `https://arbiscan.io/tx/${txHash}`,
    nativeCurrency: {
      name: "Ether",
      symbol: "AETH",
      decimals: 18,
    },
    ETHAddress: ethers.constants.AddressZero,
  },
  [ChainId.BOBA]: {
    name: "Boba",
    chainId: ChainId.BOBA,
    logoURI: bobaLogo,
    rpcUrl: "https://mainnet.boba.network",
    explorerUrl: "https://blockexplorer.boba.network",
    constructExplorerLink: (txHash: string) =>
      `https://blockexplorer.boba.network/tx/${txHash}`,
    nativeCurrency: {
      name: "Ether",
      symbol: "ETH",
      decimals: 18,
    },
    ETHAddress: ethers.constants.AddressZero,
  },
  [ChainId.RINKEBY]: {
    name: "Rinkeby",
    fullName: "Rinkeby Testnet",
    chainId: ChainId.RINKEBY,
    logoURI: ethereumLogo,
    explorerUrl: "https://rinkeby.etherscan.io",
    constructExplorerLink: defaultConstructExplorerLink(
      "https://rinkeby.etherscan.io"
    ),
    nativeCurrency: {
      name: "Ether",
      symbol: "ETH",
      decimals: 18,
    },
    ETHAddress: ethers.constants.AddressZero,
  },
  [ChainId.KOVAN]: {
    name: "Kovan",
    fullName: "Ethereum Testnet Kovan",
    chainId: ChainId.KOVAN,
    logoURI: ethereumLogo,
    explorerUrl: "https://kovan.etherscan.io",
    constructExplorerLink: defaultConstructExplorerLink(
      "https://kovan.etherscan.io"
    ),
    nativeCurrency: {
      name: "Kovan Ethereum",
      symbol: "KOV",
      decimals: 18,
    },
    ETHAddress: ethers.constants.AddressZero,
  },
  [ChainId.KOVAN_OPTIMISM]: {
    name: "Optimism Kovan",
    fullName: "Optimism Testnet Kovan",
    chainId: ChainId.KOVAN_OPTIMISM,
    logoURI: optimismLogo,
    rpcUrl: "https://kovan.optimism.io",
    explorerUrl: "https://kovan-optimistic.etherscan.io",
    constructExplorerLink: (txHash: string) =>
      `https://kovan-optimistic.etherscan.io/tx/${txHash}`,
    nativeCurrency: {
      name: "Ether",
      symbol: "KOR",
      decimals: 18,
    },
    ETHAddress: ethers.constants.AddressZero,
  },
  [ChainId.ARBITRUM_RINKEBY]: {
    name: "Arbitrum Rinkeby",
    fullName: "Arbitrum Testnet Rinkeby",
    chainId: ChainId.ARBITRUM_RINKEBY,
    logoURI: arbitrumLogo,
    explorerUrl: "https://rinkeby-explorer.arbitrum.io",
    constructExplorerLink: (txHash: string) =>
      `https://rinkeby-explorer.arbitrum.io/tx/${txHash}`,
    rpcUrl: "https://rinkeby.arbitrum.io/rpc",
    nativeCurrency: {
      name: "Ether",
      symbol: "ARETH",
      decimals: 18,
    },
    ETHAddress: ethers.constants.AddressZero,
  },
};

const PRODUCTION_CHAINS_SELECTION = [
  ChainId.OPTIMISM,
  ChainId.ARBITRUM,
  ChainId.BOBA,
  ChainId.MAINNET,
];
export const TESTNET_CHAINS_SELECTION = [
  ChainId.RINKEBY,
  ChainId.KOVAN,
  ChainId.KOVAN_OPTIMISM,
  ChainId.ARBITRUM_RINKEBY,
];
/** Chains as they appear in dropdowns */
export const CHAINS_SELECTION = isProduction()
  ? PRODUCTION_CHAINS_SELECTION
  : [...PRODUCTION_CHAINS_SELECTION, ...TESTNET_CHAINS_SELECTION];


/** FIXME:  use the actual spoke pool addresses!!!! */
export const SPOKE_ADDRESSES: Record<ChainId, string> = {
  [ChainId.MAINNET]: getAddress("0x0"),
  [ChainId.OPTIMISM]: getAddress("0x3baD7AD0728f9917d1Bf08af5782dCbD516cDd96"),
  [ChainId.BOBA]: getAddress("0xCD43CEa89DF8fE39031C03c24BC24480e942470B"),
  [ChainId.ARBITRUM]: getAddress("0xD8c6dD978a3768F7DDfE3A9aAD2c3Fd75Fa9B6Fd"),
<<<<<<< HEAD
  [ChainId.RINKEBY]: getAddress("0x0"),
  [ChainId.KOVAN]: getAddress("0x0"),
  [ChainId.KOVAN_OPTIMISM]: getAddress(
    "0x2271a5E74eA8A29764ab10523575b41AA52455f0"
  ),
  [ChainId.ARBITRUM_RINKEBY]: getAddress(
    "0x6999526e507Cc3b03b180BbE05E1Ff938259A874"
=======
  [ChainId.ARBITRUM_RINKEBY]: getAddress("0x6999526e507Cc3b03b180BbE05E1Ff938259A874"),
  [ChainId.KOVAN_OPTIMISM]: getAddress("0x2271a5E74eA8A29764ab10523575b41AA52455f0"),
};
// FIXME: This is a temporary hack. Those addresses can change in the future, and have to be fetched asynchroneously.
export const CANONICAL_BRIDGES: Record<L2ChainId, string> = {
  [ChainId.OPTIMISM]: getAddress("0x99C9fc46f92E8a1c0deC1b1747d010903E884bE1"),
  [ChainId.BOBA]: getAddress("0xdc1664458d2f0b6090bea60a8793a4e66c2f1c00"),
  [ChainId.ARBITRUM]: getAddress("0xcEe284F754E854890e311e3280b767F80797180d"),
  [ChainId.ARBITRUM_RINKEBY]: getAddress(
    "0x917dc9a69F65dC3082D518192cd3725E1Fa96cA2"
  ),
  [ChainId.KOVAN_OPTIMISM]: getAddress(
    "0x22F24361D548e5FaAfb36d1437839f080363982B"
>>>>>>> d400b71f
  ),
};

type GetProvider = () => ethers.providers.JsonRpcProvider;
export const PROVIDERS: Record<ChainId, GetProvider> = {
  [ChainId.MAINNET]: memoize(
    () =>
      new ethers.providers.StaticJsonRpcProvider(
        `https://mainnet.infura.io/v3/${process.env.REACT_APP_PUBLIC_INFURA_ID}`
      )
  ),
  [ChainId.OPTIMISM]: memoize(
    () =>
      new ethers.providers.StaticJsonRpcProvider(
        `https://optimism-mainnet.infura.io/v3/${process.env.REACT_APP_PUBLIC_INFURA_ID}`
      )
  ),
  [ChainId.ARBITRUM]: memoize(
    () =>
      new ethers.providers.StaticJsonRpcProvider(
        `https://arbitrum-mainnet.infura.io/v3/${process.env.REACT_APP_PUBLIC_INFURA_ID}`
      )
  ),
  // Doesn't have an rpc on infura.
  [ChainId.BOBA]: memoize(
    () =>
      new ethers.providers.StaticJsonRpcProvider(`https://mainnet.boba.network`)
  ),
  [ChainId.RINKEBY]: memoize(
    () =>
      new ethers.providers.StaticJsonRpcProvider(
        `https://rinkeby.infura.io/v3/${process.env.REACT_APP_PUBLIC_INFURA_ID}`
      )
  ),
  [ChainId.KOVAN]: memoize(
    () =>
      new ethers.providers.StaticJsonRpcProvider(
        `https://kovan.infura.io/v3/${process.env.REACT_APP_PUBLIC_INFURA_ID}`
      )
  ),
  [ChainId.KOVAN_OPTIMISM]: memoize(
    () =>
      new ethers.providers.StaticJsonRpcProvider(
        `https://optimism-kovan.infura.io/v3/${process.env.REACT_APP_PUBLIC_INFURA_ID}`
      )
  ),
  [ChainId.ARBITRUM_RINKEBY]: memoize(
    () =>
      new ethers.providers.StaticJsonRpcProvider(
        `https://arbitrum-rinkeby.infura.io/v3/${process.env.REACT_APP_PUBLIC_INFURA_ID}`
      )
  ),
};

export function getChainName(chainId: ChainId): string {
  switch (chainId) {
    case ChainId.MAINNET:
      return CHAINS[ChainId.MAINNET].name;
    case ChainId.ARBITRUM:
      return CHAINS[ChainId.ARBITRUM].name;
    default:
      return "unknown";
  }
}

export const DEFAULT_FROM_CHAIN_ID = ChainId.OPTIMISM;
export const DEFAULT_TO_CHAIN_ID = ChainId.MAINNET;

/* Onboard config */

export function onboardBaseConfig(): Initialization {
  // const infuraRpc = PROVIDERS[DEFAULT_FROM_CHAIN_ID]().connection.url;
  return {
    dappId: process.env.REACT_APP_PUBLIC_ONBOARD_API_KEY || "",
    networkId: DEFAULT_FROM_CHAIN_ID,
    hideBranding: true,
    walletSelect: {
      wallets: [
        { walletName: "metamask", preferred: true },
        {
          walletName: "walletConnect",
          rpc: {
            1: `https://mainnet.infura.io/v3/${process.env.REACT_APP_PUBLIC_INFURA_ID}`,
            10: `https://optimism-mainnet.infura.io/v3/${process.env.REACT_APP_PUBLIC_INFURA_ID}`,
            288: `https://mainnet.boba.network/`,
            42161: `https://arbitrum-mainnet.infura.io/v3/${process.env.REACT_APP_PUBLIC_INFURA_ID}`,
          },
          preferred: true,
        },
        // { walletName: "coinbase", preferred: true },
        { walletName: "tally", preferred: true },
      ],
    },
    walletCheck: [{ checkName: "connect" }, { checkName: "accounts" }],
    // To prevent providers from requesting block numbers every 4 seconds (see https://github.com/WalletConnect/walletconnect-monorepo/issues/357)
    blockPollingInterval: 1000 * 60 * 60,
  };
}

// this client requires multicall2 be accessible on the chain. This is the address for mainnet.
export const multicallTwoAddress = "0x5BA1e12693Dc8F9c48aAD8770482f4739bEeD696";

export const MAX_APPROVAL_AMOUNT = ethers.constants.MaxUint256;
export const FEE_ESTIMATION = ".004";
export const CONFIRMATIONS =
  Number(process.env.REACT_APP_PUBLIC_CONFIRMATIONS) || 1;<|MERGE_RESOLUTION|>--- conflicted
+++ resolved
@@ -77,13 +77,6 @@
   KOVAN_OPTIMISM = 69,
   ARBITRUM_RINKEBY = 421611,
 }
-<<<<<<< HEAD
-=======
-export type L2ChainId = Exclude<
-  ChainId,
-  ChainId.MAINNET | ChainId.RINKEBY | ChainId.KOVAN
->;
->>>>>>> d400b71f
 
 export type Token = {
   address: string;
@@ -563,7 +556,6 @@
   [ChainId.OPTIMISM]: getAddress("0x3baD7AD0728f9917d1Bf08af5782dCbD516cDd96"),
   [ChainId.BOBA]: getAddress("0xCD43CEa89DF8fE39031C03c24BC24480e942470B"),
   [ChainId.ARBITRUM]: getAddress("0xD8c6dD978a3768F7DDfE3A9aAD2c3Fd75Fa9B6Fd"),
-<<<<<<< HEAD
   [ChainId.RINKEBY]: getAddress("0x0"),
   [ChainId.KOVAN]: getAddress("0x0"),
   [ChainId.KOVAN_OPTIMISM]: getAddress(
@@ -571,21 +563,6 @@
   ),
   [ChainId.ARBITRUM_RINKEBY]: getAddress(
     "0x6999526e507Cc3b03b180BbE05E1Ff938259A874"
-=======
-  [ChainId.ARBITRUM_RINKEBY]: getAddress("0x6999526e507Cc3b03b180BbE05E1Ff938259A874"),
-  [ChainId.KOVAN_OPTIMISM]: getAddress("0x2271a5E74eA8A29764ab10523575b41AA52455f0"),
-};
-// FIXME: This is a temporary hack. Those addresses can change in the future, and have to be fetched asynchroneously.
-export const CANONICAL_BRIDGES: Record<L2ChainId, string> = {
-  [ChainId.OPTIMISM]: getAddress("0x99C9fc46f92E8a1c0deC1b1747d010903E884bE1"),
-  [ChainId.BOBA]: getAddress("0xdc1664458d2f0b6090bea60a8793a4e66c2f1c00"),
-  [ChainId.ARBITRUM]: getAddress("0xcEe284F754E854890e311e3280b767F80797180d"),
-  [ChainId.ARBITRUM_RINKEBY]: getAddress(
-    "0x917dc9a69F65dC3082D518192cd3725E1Fa96cA2"
-  ),
-  [ChainId.KOVAN_OPTIMISM]: getAddress(
-    "0x22F24361D548e5FaAfb36d1437839f080363982B"
->>>>>>> d400b71f
   ),
 };
 
