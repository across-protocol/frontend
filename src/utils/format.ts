import { BigNumber, BigNumberish, ethers } from "ethers";
import assert from "assert";
import numeral from "numeral";

export function isValidString(s: string | null | undefined | ""): s is string {
  if (s != null && typeof s === "string" && s !== "") {
    return true;
  }
  return false;
}

/**
 *
 * @param address valid web3 address
 * @param delimiter string to put between your split string, eg: "...", "---"
 * @param numChars number of characters to keep on each part of the string
 * @returns string. Formatted version of address param.
 */

export function shortenAddress(
  address: string,
  delimiter: string,
  numChars: number
): string {
  if (!isValidString(address)) {
    return "";
  }
  return shortenString(address, delimiter, numChars);
}

/**
 *
 * @param str string to shorten
 * @param delimiter string to put between your split string, eg: "...", "---"
 * @param numChars number of characters to keep on each part of the string
 * @returns string. Formatted version of str param.
 */
export function shortenString(
  str: string,
  delimiter: string,
  numChars: number
): string {
  // Cannot shorten this string, force early return.
  if (str.length < 2 * numChars) return str;
  return `${str.substring(0, numChars)}${delimiter}${str.substring(
    str.length - numChars,
    str.length
  )}`;
}

/**
 * Shortens an arbitrary string to a fixed number of characters, mindful of the character length of the delimiter
 * @param str The string to be potentially shortened
 * @param delimiter The delimiter
 * @param maxChars The number of characters to constrain this string
 * @returns `str` if string is less than maxChars. The first `maxChars` chars if the delimiter is too large. A collapsed version with the delimiter in the middle.
 */
export function shortenStringToLength(
  str: string,
  delimiter: string,
  maxChars: number
) {
  if (str.length <= maxChars) {
    return str;
  } else {
    const charsNeeded = maxChars - delimiter.length;
    // Delimiter is out of bounds
    if (charsNeeded <= 0) {
      return str.slice(0, maxChars);
    } else {
      const charDivision = charsNeeded / 2;
      const left = str.slice(0, Math.ceil(charDivision));
      const right =
        charDivision < 1 ? "" : str.slice(-Math.floor(charDivision));
      return `${left}${delimiter}${right}`;
    }
  }
}

export function shortenTransactionHash(hash: string): string {
  return `${hash.substring(0, 5)}...`;
}

// for number less than 1, this will ensure at least 1 digit is shown ( not rounded to 0)
export const smallNumberFormatter = (num: number, precision?: number) =>
  new Intl.NumberFormat("en-US", {
    minimumSignificantDigits: 1,
    maximumSignificantDigits: precision || 3,
  }).format(num);

// for numbers 1 or greater, this will ensure we never round down and lose values > 1, while minimizing decimals to max of 3
export const largeNumberFormatter = (num: number, precision?: number) =>
  new Intl.NumberFormat("en-US", {
    maximumFractionDigits: precision || 3,
  }).format(num);

// for numbers 1000 or greater, this will remove any fractional component to make it a bit cleaner
export const veryLargeNumberFormatter = (num: number, precision?: number) =>
  new Intl.NumberFormat("en-US", {
    maximumFractionDigits: precision || 0,
  }).format(num);

export function formatUnits(
  wei: ethers.BigNumberish,
  decimals: number,
  maxFractions?: Partial<{
    xl: number;
    l: number;
    s: number;
  }>
): string {
  const value = Number(ethers.utils.formatUnits(wei, decimals));
  if (value >= 1000) {
    return veryLargeNumberFormatter(value, maxFractions?.xl);
  }
  if (value >= 1) {
    return largeNumberFormatter(value, maxFractions?.l);
  }
  return smallNumberFormatter(value, maxFractions?.s);
}

export function formatUnitsFnBuilder(decimals: number) {
  function closure(wei: ethers.BigNumberish) {
    return formatUnits(wei, decimals);
  }
  return closure;
}

export function makeFormatUnits(decimals: number) {
  return (wei: ethers.BigNumberish) => formatUnits(wei, decimals);
}

export function formatEther(wei: ethers.BigNumberish): string {
  return formatUnits(wei, 18);
}

export function formatEtherRaw(wei: ethers.BigNumberish): string {
  return ethers.utils.formatUnits(wei, 18);
}

export function parseUnits(value: string, decimals: number): ethers.BigNumber {
  return ethers.utils.parseUnits(value, decimals);
}

export function parseUnitsFnBuilder(decimals: number) {
  function closure(value: string) {
    return parseUnits(value, decimals);
  }
  return closure;
}

export function parseEtherLike(value: string): ethers.BigNumber {
  return parseUnits(value, 18);
}

/**
 * Checks if a given input is parseable
 * @param amount A bignumberish value that will be attempted to be parsed
 * @returns A boolean if this value can be parsed
 */
export function isNumberEthersParseable(amount: BigNumberish): boolean {
  try {
    parseEtherLike(amount.toString());
    return true;
  } catch (_e) {
    return false;
  }
}

/**
 * Returns the formatted number version of a BigNumber value
 * @param value A bignumber to be converted via `formatEther` and returned
 * @param decimals The number of units to format `value` with. Default: 18
 * @returns `formatEther(value)` as a Number, or NaN if impossible
 */
export function formattedBigNumberToNumber(
  value: BigNumber,
  decimals: number = 18
): number {
  try {
    return Number(formatUnits(value, decimals));
  } catch (_e) {
    return Number.NaN;
  }
}

export function stringToHex(value: string) {
  return ethers.utils.hexlify(ethers.utils.toUtf8Bytes(value));
}

// appends hex tag to data
export function tagHex(
  dataHex: string,
  tagHex: string,
  delimitterHex: string = ""
) {
  assert(ethers.utils.isHexString(dataHex), "Data must be valid hex string");
  return ethers.utils.hexConcat([dataHex, delimitterHex, tagHex]);
}

// converts a string tag to hex and appends, currently not in use
export function tagString(dataHex: string, tagString: string) {
  return tagHex(dataHex, stringToHex(tagString));
}

// tags only an address
export function tagAddress(
  dataHex: string,
  address: string,
  delimiterHex: string = ""
) {
  assert(ethers.utils.isAddress(address), "Data must be a valid address");
  return tagHex(dataHex, address, delimiterHex);
}

export function capitalizeFirstLetter(str: string) {
  return str.charAt(0).toUpperCase() + str.slice(1);
}

/**
 * Converts a string to sentence case delineated by spaces
 * @param str The string to convert
 * @returns The string in sentence case
 */
export function convertToCapitalCase(str: string) {
  return str
    .split(" ")
    .map((word) => word.charAt(0).toUpperCase() + word.slice(1).toLowerCase())
    .join(" ");
}

const twoSigFormatter = new Intl.NumberFormat("en-US", {
  maximumSignificantDigits: 2,
});

export const formatNumberTwoSigDigits =
  twoSigFormatter.format.bind(twoSigFormatter);

const threeMaxFracFormatter = new Intl.NumberFormat("en-US", {
  maximumFractionDigits: 3,
});

export const formatNumberMaxFracDigits = threeMaxFracFormatter.format.bind(
  threeMaxFracFormatter
);

const twoMaxFracFormatter = new Intl.NumberFormat("en-US", {
  maximumFractionDigits: 2,
});

export const formatNumberTwoFracDigits =
  twoMaxFracFormatter.format.bind(twoMaxFracFormatter);

export function formatPoolAPY(
  wei: ethers.BigNumberish,
  decimals: number
): string {
  return formatNumberMaxFracDigits(
    Number(ethers.utils.formatUnits(wei, decimals))
  );
}

export function formatWeiPct(wei?: ethers.BigNumberish, precision: number = 3) {
  if (wei === undefined) {
    return undefined;
  }

  return new Intl.NumberFormat("en-US", {
    maximumFractionDigits: precision,
  }).format(Number(ethers.utils.formatEther(wei)) * 100);
}

/**
 * Formats a number into a human readable format
 * @param num The number to format
 * @returns A human readable format. I.e. 1000 -> 1K, 1001 -> 1K+
 */
export function humanReadableNumber(num: number, decimals = 0): string {
  if (num <= 0) return "0";
  return (
    numeral(num)
      .format(decimals <= 0 ? "0a" : `0.${"0".repeat(decimals)}a`)
      .toUpperCase() + "+"
  );
}

/**
 * Formats an 18 decimal WEI representation of USD into standard USD format
 * @param value A 18 decimal fixed-point integer representation of USD
 * @returns A string formatted as USD. A number with 2 decimal places.
 * @note USD only has 2 decimal places of precision, so this will round to the nearest cent.
 */
<<<<<<< HEAD
export function formatUSD(value?: BigNumberish): string {
  const formattedString = formatUnits(value ?? 0, 18);
  const [dollars, cents] = formattedString.split(".");
  return `${dollars}.${(cents ?? "").slice(0, 2).padEnd(2, "0")}`;
=======
export function formatUSD(value: BigNumberish): string {
  const formattedString = formatUnits(value, 18);
  return numeral(formattedString).format("0.00");
>>>>>>> 73d951cf
}<|MERGE_RESOLUTION|>--- conflicted
+++ resolved
@@ -290,14 +290,7 @@
  * @returns A string formatted as USD. A number with 2 decimal places.
  * @note USD only has 2 decimal places of precision, so this will round to the nearest cent.
  */
-<<<<<<< HEAD
-export function formatUSD(value?: BigNumberish): string {
-  const formattedString = formatUnits(value ?? 0, 18);
-  const [dollars, cents] = formattedString.split(".");
-  return `${dollars}.${(cents ?? "").slice(0, 2).padEnd(2, "0")}`;
-=======
 export function formatUSD(value: BigNumberish): string {
   const formattedString = formatUnits(value, 18);
   return numeral(formattedString).format("0.00");
->>>>>>> 73d951cf
 }