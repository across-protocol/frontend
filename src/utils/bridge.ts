--- conflicted
+++ resolved
@@ -266,23 +266,19 @@
   fillDeadline ??=
     getCurrentTime() - 60 + (await spokePool.fillDeadlineBuffer());
 
-<<<<<<< HEAD
   // If a user is interacting with the front end, assume that they are an EOA and not
   // a contract. Since they are an EOA, by default they will receive ETH on the destination
   // (except for Polygon). Therefore, we only need to use the multicall handler when the EOA
   // wants to receive WETH after an ETH or WETH deposit.
   if (isWeth(outputTokenAddress) && !toNative) {
-    message = transferWethMessage(outputAmount, recipient, destinationChainId);
+    message = _transferWethMessage(outputAmount, recipient, destinationChainId);
     recipient = getMulticallHandlerAddress(destinationChainId);
   }
-  const tx = await spokePool.populateTransaction.depositV3(
-=======
   const useExclusiveRelayer =
     exclusiveRelayer !== ethers.constants.AddressZero &&
     exclusivityDeadline > 0;
 
   const depositArgs = [
->>>>>>> 38a081e7
     await signer.getAddress(),
     recipient,
     inputTokenAddress,
@@ -503,9 +499,10 @@
   return signer.sendTransaction(tx);
 }
 
-const INSTRUCTIONS = "tuple(tuple(address, bytes, uint256)[], address)";
-
-function transferWethMessage(
+const MULTICALL_HANDLER_INSTRUCTIONS =
+  "tuple(tuple(address, bytes, uint256)[], address)";
+
+function _transferWethMessage(
   amount: ethers.BigNumber,
   toAddress: string,
   toChain: ChainId
@@ -518,7 +515,7 @@
     [toAddress, amount]
   );
   const call = ethers.utils.defaultAbiCoder.encode(
-    [INSTRUCTIONS],
+    [MULTICALL_HANDLER_INSTRUCTIONS],
     [
       [
         [
