import { ethers, BigNumber } from "ethers";
import { utils } from "@across-protocol/sdk-v2";

import {
  ChainId,
  fixedPointAdjustment,
  referrerDelimiterHex,
} from "./constants";
import { tagAddress } from "./format";
import { getProvider } from "./providers";
import { getFastFillTimeByRoute } from "./fill-times";
import { getConfig, getCurrentTime } from "utils";
import getApiEndpoint from "./serverless-api";
import { BridgeLimitInterface } from "./serverless-api/types";
import { DepositNetworkMismatchProperties } from "ampli";
import { SwapQuoteApiResponse } from "./serverless-api/prod/swap-quote";

export type Fee = {
  total: ethers.BigNumber;
  pct: ethers.BigNumber;
};

export type BridgeFees = {
  totalRelayFee: Fee; // relayerGasFee + relayerCapitalFee + lpFee.
  lpFee: Fee;
  relayerGasFee: Fee;
  relayerCapitalFee: Fee;
  quoteTimestamp: ethers.BigNumber;
  quoteTimestampInMs: ethers.BigNumber;
  quoteLatency: ethers.BigNumber;
  quoteBlock: ethers.BigNumber;
};

type GetBridgeFeesArgs = {
  amount: ethers.BigNumber;
  inputTokenSymbol: string;
  outputTokenSymbol: string;
  fromChainId: ChainId;
  toChainId: ChainId;
  recipientAddress?: string;
};

export type GetBridgeFeesResult = BridgeFees & {
  isAmountTooLow: boolean;
};

/**
 *
 * @param amount - amount to bridge
 * @param inputTokenSymbol - symbol of the input token to bridge
 * @param outputTokenSymbol - symbol of the output token to bridge
 * @param fromChain The origin chain of this bridge action
 * @param toChain The destination chain of this bridge action
 * @returns Returns the `relayerFee` and `lpFee` fees for bridging the given amount of tokens, along with an `isAmountTooLow` flag indicating whether the amount is too low to bridge and an `isLiquidityInsufficient` flag indicating whether the liquidity is insufficient.
 */
export async function getBridgeFees({
  amount,
  inputTokenSymbol,
  outputTokenSymbol,
  fromChainId,
  toChainId,
  recipientAddress,
}: GetBridgeFeesArgs): Promise<GetBridgeFeesResult> {
  const timeBeforeRequests = Date.now();
  const {
    totalRelayFee,
    relayerGasFee,
    relayerCapitalFee,
    isAmountTooLow,
    quoteTimestamp,
    quoteBlock,
    lpFee,
  } = await getApiEndpoint().suggestedFees(
    amount,
    getConfig().getTokenInfoBySymbol(fromChainId, inputTokenSymbol).address,
    getConfig().getTokenInfoBySymbol(toChainId, outputTokenSymbol).address,
    toChainId,
    fromChainId,
    recipientAddress
  );
  const timeAfterRequests = Date.now();

  const quoteLatency = BigNumber.from(timeAfterRequests - timeBeforeRequests);

  return {
    totalRelayFee,
    relayerGasFee,
    relayerCapitalFee,
    lpFee,
    isAmountTooLow,
    quoteTimestamp,
    quoteTimestampInMs: quoteTimestamp.mul(1000),
    quoteBlock,
    quoteLatency,
  };
}

export type ConfirmationDepositTimeType = {
  formattedString: string;
  lowEstimate: number;
  highEstimate: number;
};

export const getConfirmationDepositTime = (
  amount: BigNumber,
  limits: BridgeLimitInterface,
  toChain: ChainId,
  fromChain: ChainId
): ConfirmationDepositTimeType => {
  const config = getConfig();
  const depositDelay = config.depositDelays()[fromChain] || 0;
  const getTimeEstimateRangeString = (
    lowEstimate: number,
    highEstimate: number
  ): {
    formattedString: string;
    lowEstimate: number;
    highEstimate: number;
  } => {
    return {
      formattedString: `~${lowEstimate + depositDelay}-${
        highEstimate + depositDelay
      } minutes`,
      lowEstimate: lowEstimate + depositDelay,
      highEstimate: highEstimate + depositDelay,
    };
  };

  if (amount.lte(limits.maxDepositInstant)) {
    const fastFillTimeInSeconds = Math.floor(
      getFastFillTimeByRoute(fromChain, toChain)
    );
    const fastFillTimeInMinutes = Math.floor(fastFillTimeInSeconds / 60);
    return {
      formattedString:
        fastFillTimeInSeconds < 60
          ? `~${fastFillTimeInSeconds} ${
              fastFillTimeInSeconds === 1 ? "sec" : "secs"
            }`
          : `~${fastFillTimeInMinutes} ${
              fastFillTimeInMinutes === 1 ? "min" : "mins"
            }`,
      lowEstimate: fastFillTimeInSeconds,
      highEstimate: fastFillTimeInSeconds,
    };
  } else if (amount.lte(limits.maxDepositShortDelay)) {
    // This is just a rough estimate of how long 2 bot runs (1-4 minutes allocated for each) + an arbitrum transfer of 3-10 minutes would take.
    if (toChain === ChainId.ARBITRUM) return getTimeEstimateRangeString(5, 15);

    // Optimism transfers take about 10-20 minutes anecdotally.
    if (toChain === ChainId.OPTIMISM) {
      return getTimeEstimateRangeString(12, 25);
    }

    // Polygon transfers take 20-30 minutes anecdotally.
    if (toChain === ChainId.POLYGON) return getTimeEstimateRangeString(20, 35);

    // Typical numbers for an arbitrary L2.
    return getTimeEstimateRangeString(10, 30);
  }

  // If the deposit size is above those, but is allowed by the app, we assume the pool will slow relay it.
  return { formattedString: "~2-4 hours", lowEstimate: 180, highEstimate: 360 };
};

export type AcrossDepositArgs = {
  fromChain: ChainId;
  toChain: ChainId;
  toAddress: string;
  amount: ethers.BigNumber;
  tokenAddress: string;
  relayerFeePct: ethers.BigNumber;
  timestamp: ethers.BigNumber;
  message?: string;
  maxCount?: ethers.BigNumber;
  referrer?: string;
  isNative: boolean;
};

export type AcrossDepositV3Args = AcrossDepositArgs & {
  inputTokenAddress: string;
  outputTokenAddress: string;
  fillDeadline?: number;
  exclusivityDeadline?: number;
  exclusiveRelayer?: string;
};

type NetworkMismatchHandler = (
  mismatchProperties: DepositNetworkMismatchProperties
) => void;

/**
 * Makes a deposit on Across using the `SpokePool` contract's `deposit` function.
 * @param signer A valid signer, must be connected to a provider.
 * @param depositArgs - An object containing the {@link AcrossDepositArgs arguments} to pass to the deposit function of the bridge contract.
 * @returns The transaction response obtained after sending the transaction.
 */
export async function sendDepositTx(
  signer: ethers.Signer,
  {
    fromChain,
    tokenAddress,
    amount,
    maxCount = ethers.constants.MaxUint256,
    toAddress: recipient,
    toChain: destinationChainId,
    relayerFeePct,
    timestamp: quoteTimestamp,
    message = "0x",
    isNative,
    referrer,
  }: AcrossDepositArgs,
  onNetworkMismatch?: NetworkMismatchHandler
): Promise<ethers.providers.TransactionResponse> {
  const { spokePool, spokePoolVerifier, shouldUseSpokePoolVerifier } =
    await _getSpokePoolAndVerifier({ fromChain, isNative });

  const commonArgs = [
    recipient,
    tokenAddress,
    amount,
    destinationChainId,
    relayerFeePct,
    quoteTimestamp,
    message,
    maxCount,
    { value: isNative ? amount : ethers.constants.Zero },
  ] as const;
  const tx =
    shouldUseSpokePoolVerifier && spokePoolVerifier
      ? await spokePoolVerifier.populateTransaction.deposit(
          spokePool.address,
          ...commonArgs
        )
      : await spokePool.populateTransaction.deposit(...commonArgs);

  return _tagRefAndSignTx(
    tx,
    referrer || "",
    signer,
    fromChain,
    destinationChainId,
    onNetworkMismatch
  );
}

export async function sendDepositV3Tx(
  signer: ethers.Signer,
  {
    fromChain,
    amount,
    toAddress: recipient,
    toChain: destinationChainId,
    relayerFeePct,
    timestamp: quoteTimestamp,
    message = "0x",
    isNative,
    referrer,
    fillDeadline,
    inputTokenAddress,
    outputTokenAddress,
    exclusiveRelayer = ethers.constants.AddressZero,
    exclusivityDeadline = 0,
  }: AcrossDepositV3Args,
  onNetworkMismatch?: NetworkMismatchHandler
) {
  const { spokePool, shouldUseSpokePoolVerifier } =
    await _getSpokePoolAndVerifier({ fromChain, isNative });

  // `SpokePoolVerifier` uses the signature of the `SpokePool` contract's `deposit`
  // and therefore can not be used for V3 deposits.
  if (shouldUseSpokePoolVerifier) {
    throw new Error("SpokePoolVerifier can not be used for V3 deposits");
  }

  const value = isNative ? amount : ethers.constants.Zero;
  const inputAmount = amount;
  const outputAmount = inputAmount.sub(
    inputAmount.mul(relayerFeePct).div(fixedPointAdjustment)
  );
  fillDeadline ??=
    getCurrentTime() - 60 + (await spokePool.fillDeadlineBuffer());

  const tx = await spokePool.populateTransaction.depositV3(
    await signer.getAddress(),
    recipient,
    inputTokenAddress,
    outputTokenAddress,
    inputAmount,
    outputAmount,
    destinationChainId,
    exclusiveRelayer,
    quoteTimestamp,
    fillDeadline,
    exclusivityDeadline,
    message,
    { value }
  );

  return _tagRefAndSignTx(
    tx,
    referrer || "",
    signer,
    fromChain,
    destinationChainId,
    onNetworkMismatch
  );
}

export async function sendSwapAndBridgeTx(
  signer: ethers.Signer,
  {
    fromChain,
    toAddress: recipient,
    toChain: destinationChainId,
    relayerFeePct,
    timestamp: quoteTimestamp,
    message = "0x",
    isNative,
    referrer,
    fillDeadline,
    inputTokenAddress,
    outputTokenAddress,
    swapTokenAddress,
    exclusiveRelayer = ethers.constants.AddressZero,
    exclusivityDeadline = 0,
    swapQuote,
    swapTokenAmount,
  }: AcrossDepositV3Args & {
    swapTokenAmount: BigNumber;
    swapTokenAddress: string;
    swapQuote: SwapQuoteApiResponse;
  },
  onNetworkMismatch?: NetworkMismatchHandler
) {
  const config = getConfig();
  const provider = getProvider(fromChain);

  if (isNative) {
    throw new Error("Native swaps are not supported");
  }

  const spokePool = config.getSpokePool(fromChain);
<<<<<<< HEAD
  if (!spokePool || (await provider.getCode(spokePool.address)) === "0x") {
=======
  const isSpokePoolDeployed = await utils.isContractDeployedToAddress(
    spokePool.address,
    provider
  );
  if (!isSpokePoolDeployed) {
>>>>>>> 46f50daa
    throw new Error(`SpokePool not deployed at ${spokePool.address}`);
  }

  const swapAndBridge = config.getSwapAndBridge(fromChain, swapQuote.dex);
<<<<<<< HEAD
  if (
    !swapAndBridge ||
    (await provider.getCode(swapAndBridge.address)) === "0x"
  ) {
=======
  const isSwapAndBridgeDeployed =
    swapAndBridge &&
    (await utils.isContractDeployedToAddress(
      swapAndBridge?.address || "",
      provider
    ));
  if (!isSwapAndBridgeDeployed) {
>>>>>>> 46f50daa
    throw new Error(
      `SwapAndBridge contract not deployed at ${swapAndBridge?.address} for ${swapQuote.dex}`
    );
  }

  if (swapAndBridge.address !== swapQuote.swapAndBridgeAddress) {
    throw new Error(
      `Mismatch between the SwapAndBridge address provided by the API and the one configured in the app`
    );
  }

  const inputAmount = BigNumber.from(swapQuote.minExpectedInputTokenAmount);
  const outputAmount = inputAmount.sub(
    inputAmount.mul(relayerFeePct).div(fixedPointAdjustment)
  );
  fillDeadline ??=
    getCurrentTime() - 60 + (await spokePool.fillDeadlineBuffer());

  const tx = await swapAndBridge.populateTransaction.swapAndBridge(
    swapTokenAddress,
    inputTokenAddress,
    swapQuote.routerCalldata,
    swapTokenAmount,
    swapQuote.minExpectedInputTokenAmount,
    {
      outputToken: outputTokenAddress,
      outputAmount,
      depositor: await signer.getAddress(),
      recipient,
      destinationChainid: destinationChainId,
      exclusiveRelayer,
      quoteTimestamp,
      fillDeadline,
      exclusivityDeadline,
      message,
    }
  );

  return _tagRefAndSignTx(
    tx,
    referrer || "",
    signer,
    fromChain,
    destinationChainId,
    onNetworkMismatch
  );
}

async function _getSpokePoolAndVerifier({
  fromChain,
  isNative,
}: {
  fromChain: ChainId;
  isNative: boolean;
}) {
  const config = getConfig();
  const provider = getProvider(fromChain);

  const spokePool = config.getSpokePool(fromChain);
  const spokePoolVerifier = config.getSpokePoolVerifier(fromChain);

  // If the spoke pool verifier is enabled, use it for native transfers.
  const shouldUseSpokePoolVerifier = Boolean(spokePoolVerifier) && isNative;

  if (shouldUseSpokePoolVerifier) {
    const isSpokePoolVerifierDeployed = await utils.isContractDeployedToAddress(
      spokePoolVerifier!.address,
      provider
    );
    if (!isSpokePoolVerifierDeployed) {
      throw new Error(
        `SpokePoolVerifier not deployed at ${spokePoolVerifier!.address}`
      );
    }
  }

  const isSpokePoolDeployed = await utils.isContractDeployedToAddress(
    spokePool.address,
    provider
  );
  if (!isSpokePoolDeployed) {
    throw new Error(`SpokePool not deployed at ${spokePool.address}`);
  }

  return {
    spokePool,
    spokePoolVerifier,
    shouldUseSpokePoolVerifier,
  };
}

async function _tagRefAndSignTx(
  tx: ethers.PopulatedTransaction,
  referrer: string,
  signer: ethers.Signer,
  originChainId: ChainId,
  destinationChainId: ChainId,
  onNetworkMismatch?: NetworkMismatchHandler
) {
  // do not tag a referrer if data is not provided as a hex string.
  tx.data =
    referrer && ethers.utils.isAddress(referrer)
      ? tagAddress(tx.data!, referrer, referrerDelimiterHex)
      : tx.data;

  // Last test to ensure that the tx is valid and that the signer
  // is connected to the correct chain.
  // NOTE: I think this is a good candiate for using an RPC call
  //       to get the chainId of the signer.
  const signerChainId = await signer.getChainId();
  if (signerChainId !== originChainId) {
    onNetworkMismatch?.({
      signerAddress: await signer.getAddress(),
      fromChainId: String(originChainId),
      toChainId: String(destinationChainId),
      signerChainId: String(signerChainId),
    });
    throw new Error(
      "Signer is not connected to the correct chain. This may have happened in the background"
    );
  }

  return signer.sendTransaction(tx);
}<|MERGE_RESOLUTION|>--- conflicted
+++ resolved
@@ -341,25 +341,15 @@
   }
 
   const spokePool = config.getSpokePool(fromChain);
-<<<<<<< HEAD
-  if (!spokePool || (await provider.getCode(spokePool.address)) === "0x") {
-=======
   const isSpokePoolDeployed = await utils.isContractDeployedToAddress(
     spokePool.address,
     provider
   );
   if (!isSpokePoolDeployed) {
->>>>>>> 46f50daa
     throw new Error(`SpokePool not deployed at ${spokePool.address}`);
   }
 
   const swapAndBridge = config.getSwapAndBridge(fromChain, swapQuote.dex);
-<<<<<<< HEAD
-  if (
-    !swapAndBridge ||
-    (await provider.getCode(swapAndBridge.address)) === "0x"
-  ) {
-=======
   const isSwapAndBridgeDeployed =
     swapAndBridge &&
     (await utils.isContractDeployedToAddress(
@@ -367,7 +357,6 @@
       provider
     ));
   if (!isSwapAndBridgeDeployed) {
->>>>>>> 46f50daa
     throw new Error(
       `SwapAndBridge contract not deployed at ${swapAndBridge?.address} for ${swapQuote.dex}`
     );
