import { ethers, BigNumber } from "ethers";
import {
  ChainId,
  fixedPointAdjustment,
  referrerDelimiterHex,
} from "./constants";
import { DOMAIN_CALLDATA_DELIMITER, tagAddress, tagHex } from "./format";
import { getProvider } from "./providers";
<<<<<<< HEAD
import {
  getConfig,
  getCurrentTime,
  isContractDeployedToAddress,
  isWeth,
  WETH_INTERFACE,
  getMulticallHandlerAddress,
  getWethAddressForChain,
} from "utils";
=======
import { getConfig, isContractDeployedToAddress } from "utils";
>>>>>>> 942819e7
import getApiEndpoint from "./serverless-api";
import { BridgeLimitInterface } from "./serverless-api/types";
import { DepositNetworkMismatchProperties } from "ampli";
import { SwapQuoteApiResponse } from "./serverless-api/prod/swap-quote";
import { SpokePool, SpokePoolVerifier } from "./typechain";

export type Fee = {
  total: ethers.BigNumber;
  pct: ethers.BigNumber;
};

export type BridgeFees = {
  totalRelayFee: Fee; // relayerGasFee + relayerCapitalFee + lpFee.
  lpFee: Fee;
  relayerGasFee: Fee;
  relayerCapitalFee: Fee;
  quoteTimestamp: ethers.BigNumber;
  quoteTimestampInMs: ethers.BigNumber;
  quoteLatency: ethers.BigNumber;
  quoteBlock: ethers.BigNumber;
  limits: BridgeLimitInterface;
  estimatedFillTimeSec: number;
  exclusiveRelayer: string;
  exclusivityDeadline: number;
};

type GetBridgeFeesArgs = {
  amount: ethers.BigNumber;
  inputTokenSymbol: string;
  outputTokenSymbol: string;
  fromChainId: ChainId;
  toChainId: ChainId;
  recipientAddress?: string;
};

export type GetBridgeFeesResult = BridgeFees & {
  isAmountTooLow: boolean;
};

/**
 *
 * @param amount - amount to bridge
 * @param inputTokenSymbol - symbol of the input token to bridge
 * @param outputTokenSymbol - symbol of the output token to bridge
 * @param fromChain The origin chain of this bridge action
 * @param toChain The destination chain of this bridge action
 * @returns Returns the `relayerFee` and `lpFee` fees for bridging the given amount of tokens, along with an `isAmountTooLow` flag indicating whether the amount is too low to bridge and an `isLiquidityInsufficient` flag indicating whether the liquidity is insufficient.
 */
export async function getBridgeFees({
  amount,
  inputTokenSymbol,
  outputTokenSymbol,
  fromChainId,
  toChainId,
  recipientAddress,
}: GetBridgeFeesArgs): Promise<GetBridgeFeesResult> {
  const timeBeforeRequests = Date.now();
  const {
    totalRelayFee,
    relayerGasFee,
    relayerCapitalFee,
    isAmountTooLow,
    quoteTimestamp,
    quoteBlock,
    lpFee,
    limits,
    estimatedFillTimeSec,
    exclusiveRelayer,
    exclusivityDeadline,
  } = await getApiEndpoint().suggestedFees(
    amount,
    getConfig().getTokenInfoBySymbol(fromChainId, inputTokenSymbol).address,
    getConfig().getTokenInfoBySymbol(toChainId, outputTokenSymbol).address,
    toChainId,
    fromChainId,
    recipientAddress
  );
  const timeAfterRequests = Date.now();

  const quoteLatency = BigNumber.from(timeAfterRequests - timeBeforeRequests);

  return {
    totalRelayFee,
    relayerGasFee,
    relayerCapitalFee,
    lpFee,
    isAmountTooLow,
    quoteTimestamp,
    quoteTimestampInMs: quoteTimestamp.mul(1000),
    quoteBlock,
    quoteLatency,
    limits,
    estimatedFillTimeSec,
    exclusiveRelayer,
    exclusivityDeadline,
  };
}

export type ConfirmationDepositTimeType = {
  formattedString: string;
  lowEstimate: number;
  highEstimate: number;
};

export const getConfirmationDepositTime = (
  fromChain: number,
  estimatedFillTimeSec?: number
): ConfirmationDepositTimeType => {
  const config = getConfig();
  const depositDelay = config.depositDelays()[fromChain] || 0;
  const timeToFill =
    (estimatedFillTimeSec ?? 900) + // 15 minutes if not provided
    depositDelay;

  const inMinutes = timeToFill > 60;
  const timing = Math.floor(inMinutes ? timeToFill / 60 : timeToFill);

  return {
    formattedString: `~${timing} ${inMinutes ? "minute" : "second"}${timing > 1 ? "s" : ""}`,
    lowEstimate: timeToFill,
    highEstimate: timeToFill,
  };
};

export type AcrossDepositArgs = {
  fromChain: ChainId;
  toChain: ChainId;
  toAddress: string;
  amount: ethers.BigNumber;
  tokenAddress: string;
  relayerFeePct: ethers.BigNumber;
  timestamp: ethers.BigNumber;
  message?: string;
  maxCount?: ethers.BigNumber;
  referrer?: string;
  isNative: boolean;
  toNative: boolean;
  integratorId: string;
};

export type AcrossDepositV3Args = AcrossDepositArgs & {
  inputTokenAddress: string;
  outputTokenAddress: string;
  fillDeadline?: number;
  exclusivityDeadline?: number;
  exclusiveRelayer?: string;
};

type NetworkMismatchHandler = (
  mismatchProperties: DepositNetworkMismatchProperties
) => void;

/**
 * Makes a deposit on Across using the `SpokePoolVerifiers` contract's `deposit` function if possible.
 * @param signer A valid signer, must be connected to a provider.
 * @param depositArgs - An object containing the {@link AcrossDepositArgs arguments} to pass to the deposit function of the bridge contract.
 * @returns The transaction response obtained after sending the transaction.
 */
export async function sendSpokePoolVerifierDepositTx(
  signer: ethers.Signer,
  {
    fromChain,
    tokenAddress,
    amount,
    maxCount = ethers.constants.MaxUint256,
    toAddress: recipient,
    toChain: destinationChainId,
    relayerFeePct,
    timestamp: quoteTimestamp,
    message = "0x",
    isNative,
    referrer,
    integratorId,
  }: AcrossDepositArgs,
  spokePool: SpokePool,
  spokePoolVerifier: SpokePoolVerifier,
  onNetworkMismatch?: NetworkMismatchHandler
): Promise<ethers.providers.TransactionResponse> {
  const tx = await spokePoolVerifier.populateTransaction.deposit(
    spokePool.address,
    recipient,
    tokenAddress,
    amount,
    destinationChainId,
    relayerFeePct,
    quoteTimestamp,
    message,
    maxCount,
    { value: isNative ? amount : ethers.constants.Zero }
  );

  return _tagRefAndSignTx(
    tx,
    referrer || "",
    integratorId,
    signer,
    fromChain,
    destinationChainId,
    onNetworkMismatch
  );
}

export async function sendDepositV3Tx(
  signer: ethers.Signer,
  {
    fromChain,
    amount,
    toAddress: recipient,
    toChain: destinationChainId,
    relayerFeePct,
    timestamp: quoteTimestamp,
    message = "0x",
    isNative,
    toNative,
    referrer,
    fillDeadline,
    inputTokenAddress,
    outputTokenAddress,
    exclusiveRelayer = ethers.constants.AddressZero,
    exclusivityDeadline = 0,
    integratorId,
  }: AcrossDepositV3Args,
  spokePool: SpokePool,
  onNetworkMismatch?: NetworkMismatchHandler
) {
  const value = isNative ? amount : ethers.constants.Zero;
  const inputAmount = amount;
  const outputAmount = inputAmount.sub(
    inputAmount.mul(relayerFeePct).div(fixedPointAdjustment)
  );
  fillDeadline ??= await getFillDeadline(spokePool);

  if (isWeth(outputTokenAddress)) {
    // We need to check if the recipient on the destination chain is a contract.
    const provider = getProvider(destinationChainId);
    const recipientIsContract = await isContractDeployedToAddress(
      recipient,
      provider
    );
    if (!toNative) {
      // Recipient wants weth. If the recipient is a contract, do nothing. Otherwise,
      // call the multicall handler so it can transfer weth to the recipient.
      if (!recipientIsContract) {
        message = _transferWethMessage(
          outputAmount,
          recipient,
          destinationChainId
        );
        recipient = getMulticallHandlerAddress(destinationChainId);
      }
    } else {
      // Recipient wants eth. If the recipient is an EOA, do nothing. Otherwise,
      // call the multicall handler to unwrap the weth and send the eth to the recipient.
      if (recipientIsContract) {
        message = _unwrapAndTransferEthMessage(
          outputAmount,
          recipient,
          destinationChainId
        );
        recipient = getMulticallHandlerAddress(destinationChainId);
      }
    }
  }
  const useExclusiveRelayer =
    exclusiveRelayer !== ethers.constants.AddressZero &&
    exclusivityDeadline > 0;

  const depositArgs = [
    await signer.getAddress(),
    recipient,
    inputTokenAddress,
    outputTokenAddress,
    inputAmount,
    outputAmount,
    destinationChainId,
    exclusiveRelayer,
    quoteTimestamp,
    fillDeadline,
    exclusivityDeadline,
    message,
    { value },
  ] as const;

  const tx = useExclusiveRelayer
    ? await spokePool.populateTransaction.depositExclusive(...depositArgs)
    : await spokePool.populateTransaction.depositV3(...depositArgs);

  return _tagRefAndSignTx(
    tx,
    referrer || "",
    integratorId,
    signer,
    fromChain,
    destinationChainId,
    onNetworkMismatch
  );
}

export async function sendSwapAndBridgeTx(
  signer: ethers.Signer,
  {
    fromChain,
    toAddress: recipient,
    toChain: destinationChainId,
    relayerFeePct,
    timestamp: quoteTimestamp,
    message = "0x",
    isNative,
    referrer,
    fillDeadline,
    inputTokenAddress,
    outputTokenAddress,
    swapTokenAddress,
    exclusiveRelayer = ethers.constants.AddressZero,
    exclusivityDeadline = 0,
    swapQuote,
    swapTokenAmount,
    integratorId,
  }: AcrossDepositV3Args & {
    swapTokenAmount: BigNumber;
    swapTokenAddress: string;
    swapQuote: SwapQuoteApiResponse;
  },
  onNetworkMismatch?: NetworkMismatchHandler
) {
  const config = getConfig();
  const provider = getProvider(fromChain);

  if (isNative) {
    throw new Error("Native swaps are not supported");
  }

  const spokePool = config.getSpokePool(fromChain);
  const isSpokePoolDeployed = await isContractDeployedToAddress(
    spokePool.address,
    provider
  );
  if (!isSpokePoolDeployed) {
    throw new Error(`SpokePool not deployed at ${spokePool.address}`);
  }

  const swapAndBridge = config.getSwapAndBridge(fromChain, swapQuote.dex);
  const isSwapAndBridgeDeployed =
    swapAndBridge &&
    (await isContractDeployedToAddress(swapAndBridge?.address || "", provider));
  if (!isSwapAndBridgeDeployed) {
    throw new Error(
      `SwapAndBridge contract not deployed at ${swapAndBridge?.address} for ${swapQuote.dex}`
    );
  }

  if (swapAndBridge.address !== swapQuote.swapAndBridgeAddress) {
    throw new Error(
      `Mismatch between the SwapAndBridge address provided by the API and the one configured in the app`
    );
  }

  const [_swapTokenAddress, _acrossInputTokenAddress] = await Promise.all([
    swapAndBridge.SWAP_TOKEN(),
    swapAndBridge.ACROSS_INPUT_TOKEN(),
  ]);

  if (
    swapTokenAddress.toLowerCase() !== _swapTokenAddress.toLowerCase() ||
    inputTokenAddress.toLowerCase() !== _acrossInputTokenAddress.toLowerCase()
  ) {
    throw new Error(
      `Mismatch between the SwapAndBridge contract's swap token and input token addresses`
    );
  }

  const inputAmount = BigNumber.from(swapQuote.minExpectedInputTokenAmount);
  const outputAmount = inputAmount.sub(
    inputAmount.mul(relayerFeePct).div(fixedPointAdjustment)
  );
  fillDeadline ??= await getFillDeadline(spokePool);

  const tx = await swapAndBridge.populateTransaction.swapAndBridge(
    swapQuote.routerCalldata,
    swapTokenAmount,
    swapQuote.minExpectedInputTokenAmount,
    {
      outputToken: outputTokenAddress,
      outputAmount,
      depositor: await signer.getAddress(),
      recipient,
      destinationChainid: destinationChainId,
      exclusiveRelayer,
      quoteTimestamp,
      fillDeadline,
      exclusivityDeadline,
      message,
    }
  );

  return _tagRefAndSignTx(
    tx,
    referrer || "",
    integratorId,
    signer,
    fromChain,
    destinationChainId,
    onNetworkMismatch
  );
}

export async function getSpokePoolAndVerifier({
  fromChain,
  isNative,
}: {
  fromChain: ChainId;
  isNative: boolean;
}) {
  const config = getConfig();
  const provider = getProvider(fromChain);

  const spokePool = config.getSpokePool(fromChain);
  const spokePoolVerifier = config.getSpokePoolVerifier(fromChain);

  // If the spoke pool verifier is enabled, use it for native transfers.
  const shouldUseSpokePoolVerifier = Boolean(spokePoolVerifier) && isNative;

  if (shouldUseSpokePoolVerifier) {
    const isSpokePoolVerifierDeployed = await isContractDeployedToAddress(
      spokePoolVerifier!.address,
      provider
    );
    if (!isSpokePoolVerifierDeployed) {
      throw new Error(
        `SpokePoolVerifier not deployed at ${spokePoolVerifier!.address}`
      );
    }
  }

  const isSpokePoolDeployed = await isContractDeployedToAddress(
    spokePool.address,
    provider
  );
  if (!isSpokePoolDeployed) {
    throw new Error(`SpokePool not deployed at ${spokePool.address}`);
  }

  return {
    spokePool,
    spokePoolVerifier,
    shouldUseSpokePoolVerifier,
  };
}

async function getFillDeadline(spokePool: SpokePool): Promise<number> {
  const calls = [
    spokePool.interface.encodeFunctionData("getCurrentTime"),
    spokePool.interface.encodeFunctionData("fillDeadlineBuffer"),
  ];

  const [currentTime, fillDeadlineBuffer] =
    await spokePool.callStatic.multicall(calls);
  return Number(currentTime) + Number(fillDeadlineBuffer);
}

async function _tagRefAndSignTx(
  tx: ethers.PopulatedTransaction,
  referrer: string,
  integratorId: string,
  signer: ethers.Signer,
  originChainId: ChainId,
  destinationChainId: ChainId,
  onNetworkMismatch?: NetworkMismatchHandler
) {
  // do not tag a referrer if data is not provided as a hex string.
  tx.data = tagHex(
    referrer && ethers.utils.isAddress(referrer)
      ? tagAddress(tx.data!, referrer, referrerDelimiterHex)
      : tx.data!,
    integratorId,
    DOMAIN_CALLDATA_DELIMITER
  );

  // Last test to ensure that the tx is valid and that the signer
  // is connected to the correct chain.
  // NOTE: I think this is a good candiate for using an RPC call
  //       to get the chainId of the signer.
  const signerChainId = await signer.getChainId();
  if (signerChainId !== originChainId) {
    onNetworkMismatch?.({
      signerAddress: await signer.getAddress(),
      fromChainId: String(originChainId),
      toChainId: String(destinationChainId),
      signerChainId: String(signerChainId),
    });
    throw new Error(
      "Signer is not connected to the correct chain. This may have happened in the background"
    );
  }

  return signer.sendTransaction(tx);
}

const MULTICALL_HANDLER_INSTRUCTIONS =
  "tuple(tuple(address, bytes, uint256)[], address)";

function _transferWethMessage(
  amount: ethers.BigNumber,
  toAddress: string,
  toChain: ChainId
): string {
  const wethInterface = new ethers.utils.Interface(WETH_INTERFACE);

  const destinationChainWethAddress = getWethAddressForChain(toChain);
  const wethTransferData = wethInterface.encodeFunctionData(
    "transfer(address dst, uint256 wad)",
    [toAddress, amount]
  );
  const multicallHandlerCall = ethers.utils.defaultAbiCoder.encode(
    [MULTICALL_HANDLER_INSTRUCTIONS],
    [
      [
        [
          [destinationChainWethAddress, wethTransferData, 0], // Call WETH contract to transfer `amount` of WETH to `toAddress`.
        ],
        toAddress,
      ],
    ]
  );
  return multicallHandlerCall;
}

function _unwrapAndTransferEthMessage(
  amount: ethers.BigNumber,
  toAddress: string,
  toChain: ChainId
): string {
  const wethInterface = new ethers.utils.Interface(WETH_INTERFACE);

  const destinationChainWethAddress = getWethAddressForChain(toChain);
  const wethWithdrawData = wethInterface.encodeFunctionData(
    "withdraw(uint256 wad)",
    [amount]
  );
  const multicallHandlerCall = ethers.utils.defaultAbiCoder.encode(
    [MULTICALL_HANDLER_INSTRUCTIONS],
    [
      [
        [
          [destinationChainWethAddress, wethWithdrawData, 0], // Withdraw WETH. Multicall handler receives `amount` of ETH.
          [toAddress, "", amount], // Call the toAddress with no data and msg.value = amount.
        ],
        toAddress,
      ],
    ]
  );
  return multicallHandlerCall;
}<|MERGE_RESOLUTION|>--- conflicted
+++ resolved
@@ -6,19 +6,14 @@
 } from "./constants";
 import { DOMAIN_CALLDATA_DELIMITER, tagAddress, tagHex } from "./format";
 import { getProvider } from "./providers";
-<<<<<<< HEAD
 import {
   getConfig,
-  getCurrentTime,
   isContractDeployedToAddress,
   isWeth,
   WETH_INTERFACE,
   getMulticallHandlerAddress,
   getWethAddressForChain,
 } from "utils";
-=======
-import { getConfig, isContractDeployedToAddress } from "utils";
->>>>>>> 942819e7
 import getApiEndpoint from "./serverless-api";
 import { BridgeLimitInterface } from "./serverless-api/types";
 import { DepositNetworkMismatchProperties } from "ampli";
