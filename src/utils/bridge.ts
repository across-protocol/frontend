import assert from "assert";
import { clients, utils, BlockFinder } from "@uma/sdk";
import {
  relayFeeCalculator,
  lpFeeCalculator,
  contracts,
} from "@across-protocol/sdk-v2";
import { Provider, Block } from "@ethersproject/providers";
import { ethers, BigNumber } from "ethers";
import { BridgeLimits } from "hooks";

import {
  MAX_RELAY_FEE_PERCENT,
  ChainId,
  hubPoolChainId,
  hubPoolAddress,
  getConfigStoreAddress,
  queriesTable,
  FLAT_RELAY_CAPITAL_FEE,
  referrerDelimiterHex,
  usdcLpCushion,
  wethLpCushion,
  wbtcLpCushion,
  daiLpCushion,
} from "./constants";
<<<<<<< HEAD

import { parseEtherLike, tagAddress } from "./format";
=======
import { getProvider } from "./providers";
import { parseEther, tagAddress } from "./format";
>>>>>>> 01506b55
import { getConfig } from "utils";
import getApiEndpoint from "./serverless-api";

export type Fee = {
  total: ethers.BigNumber;
  pct: ethers.BigNumber;
};

export type BridgeFees = {
  relayerFee: Fee;
  lpFee: Fee;
  // Note: relayerGasFee and relayerCapitalFee are components of relayerFee.
  relayerGasFee: Fee;
  relayerCapitalFee: Fee;
};

export async function getRelayerFee(
  tokenSymbol: string,
  amount: ethers.BigNumber,
  fromChainId: ChainId,
  toChainId: ChainId
): Promise<{
  relayerFee: Fee;
  relayerGasFee: Fee;
  relayerCapitalFee: Fee;
  isAmountTooLow: boolean;
}> {
  const address = getConfig().getTokenInfoBySymbol(
    fromChainId,
    tokenSymbol
  ).address;

  return getApiEndpoint().suggestedFees(amount, address, toChainId);
}

export async function getLpFee(
  l1TokenAddress: string,
  amount: ethers.BigNumber,
  blockTime?: number
): Promise<Fee & { isLiquidityInsufficient: boolean }> {
  if (amount.lte(0)) {
    throw new Error(`Amount must be greater than 0.`);
  }
  const provider = getProvider(hubPoolChainId);
  const configStoreAddress = getConfigStoreAddress(hubPoolChainId);

  const result = {
    pct: BigNumber.from(0),
    total: BigNumber.from(0),
    isLiquidityInsufficient: false,
  };

  const lpFeeCalculator = new LpFeeCalculator(
    provider,
    hubPoolAddress,
    configStoreAddress
  );
  result.pct = await lpFeeCalculator.getLpFeePct(
    l1TokenAddress,
    amount,
    blockTime
  );
  result.isLiquidityInsufficient =
    await lpFeeCalculator.isLiquidityInsufficient(l1TokenAddress, amount);
  result.total = amount.mul(result.pct).div(parseEtherLike("1"));
  return result;
}

type GetBridgeFeesArgs = {
  amount: ethers.BigNumber;
  tokenSymbol: string;
  blockTimestamp: number;
  fromChainId: ChainId;
  toChainId: ChainId;
};

type GetBridgeFeesResult = BridgeFees & {
  isAmountTooLow: boolean;
  isLiquidityInsufficient: boolean;
};

/**
 *
 * @param amount - amount to bridge
 * @param tokenSymbol - symbol of the token to bridge
 * @param blockTimestamp - timestamp of the block to use for calculating fees on
 * @param fromChain The origin chain of this bridge action
 * @param toChain The destination chain of this bridge action
 * @returns Returns the `relayerFee` and `lpFee` fees for bridging the given amount of tokens, along with an `isAmountTooLow` flag indicating whether the amount is too low to bridge and an `isLiquidityInsufficient` flag indicating whether the liquidity is insufficient.
 */
export async function getBridgeFees({
  amount,
  tokenSymbol,
  blockTimestamp,
  fromChainId,
  toChainId,
}: GetBridgeFeesArgs): Promise<GetBridgeFeesResult> {
  const config = getConfig();
  const l1TokenAddress = config.getL1TokenAddressBySymbol(tokenSymbol);
  const { relayerFee, relayerGasFee, relayerCapitalFee, isAmountTooLow } =
    await getRelayerFee(tokenSymbol, amount, fromChainId, toChainId);

  const { isLiquidityInsufficient, ...lpFee } = await getLpFee(
    l1TokenAddress,
    amount,
    blockTimestamp
  ).catch((err) => {
    console.error("Error getting lp fee", err);
    throw err;
  });

  return {
    relayerFee,
    relayerGasFee,
    relayerCapitalFee,
    lpFee,
    isAmountTooLow,
    isLiquidityInsufficient,
  };
}

export const getConfirmationDepositTime = (
  amount: BigNumber,
  limits: BridgeLimits,
  toChain: ChainId,
  fromChain: ChainId
) => {
  const config = getConfig();
  const depositDelay = config.depositDelays()[fromChain] || 0;
  const getTimeEstimateString = (
    lowEstimate: number,
    highEstimate: number
  ): string => {
    return `~${lowEstimate + depositDelay}-${
      highEstimate + depositDelay
    } minutes`;
  };

  if (amount.lte(limits.maxDepositInstant)) {
    return getTimeEstimateString(1, 4);
  } else if (amount.lte(limits.maxDepositShortDelay)) {
    // This is just a rough estimate of how long 2 bot runs (1-4 minutes allocated for each) + an arbitrum transfer of 3-10 minutes would take.
    if (toChain === ChainId.ARBITRUM) return getTimeEstimateString(5, 15);

    // Optimism transfers take about 10-20 minutes anecdotally. Boba is presumed to be similar.
    if (toChain === ChainId.OPTIMISM || toChain === ChainId.BOBA)
      return getTimeEstimateString(12, 25);

    // Polygon transfers take 20-30 minutes anecdotally.
    if (toChain === ChainId.POLYGON) return getTimeEstimateString(20, 35);

    // Typical numbers for an arbitrary L2.
    return getTimeEstimateString(10, 30);
  }

  // If the deposit size is above those, but is allowed by the app, we assume the pool will slow relay it.
  return "~3-7 hours";
};

type AcrossDepositArgs = {
  fromChain: ChainId;
  toChain: ChainId;
  toAddress: string;
  amount: ethers.BigNumber;
  tokenAddress: string;
  relayerFeePct: ethers.BigNumber;
  timestamp: ethers.BigNumber;
  referrer?: string;
  isNative: boolean;
};
type AcrossApprovalArgs = {
  chainId: ChainId;
  tokenAddress: string;
  amount: ethers.BigNumber;
};
/**
 * Makes a deposit on Across.
 * @param signer A valid signer, must be connected to a provider.
 * @param depositArgs - An object containing the {@link AcrossDepositArgs arguments} to pass to the deposit function of the bridge contract.
 * @returns The transaction response obtained after sending the transaction.
 */
export async function sendAcrossDeposit(
  signer: ethers.Signer,
  {
    fromChain,
    tokenAddress,
    amount,
    toAddress: recipient,
    toChain: destinationChainId,
    relayerFeePct,
    timestamp: quoteTimestamp,
    isNative,
    referrer,
  }: AcrossDepositArgs
): Promise<ethers.providers.TransactionResponse> {
  const config = getConfig();
  const spokePool = config.getSpokePool(fromChain);
  const provider = getProvider(fromChain);
  const code = await provider.getCode(spokePool.address);
  if (!code) {
    throw new Error(`SpokePool not deployed at ${spokePool.address}`);
  }
  const value = isNative ? amount : ethers.constants.Zero;
  const tx = await spokePool.populateTransaction.deposit(
    recipient,
    tokenAddress,
    amount,
    destinationChainId,
    relayerFeePct,
    quoteTimestamp,
    { value }
  );

  // do not tag a referrer if data is not provided as a hex string.
  tx.data =
    referrer && ethers.utils.isAddress(referrer)
      ? tagAddress(tx.data!, referrer, referrerDelimiterHex)
      : tx.data;

  return signer.sendTransaction(tx);
}

export async function sendAcrossApproval(
  signer: ethers.Signer,
  { tokenAddress, amount, chainId }: AcrossApprovalArgs
): Promise<ethers.providers.TransactionResponse> {
  const config = getConfig();
  const spokePool = config.getSpokePool(chainId, signer);
  const provider = getProvider(chainId);
  const code = await provider.getCode(spokePool.address);
  if (!code) {
    throw new Error(`SpokePool not deployed at ${spokePool.address}`);
  }
  const tokenContract = clients.erc20.connect(tokenAddress, signer);
  return tokenContract.approve(spokePool.address, amount);
}

const { exists } = utils;
const { calculateRealizedLpFeePct } = lpFeeCalculator;

export default class LpFeeCalculator {
  private blockFinder: BlockFinder<Block>;
  private hubPoolInstance: contracts.hubPool.Instance;
  private configStoreClient: contracts.acrossConfigStore.Client;
  constructor(
    private provider: Provider,
    hubPoolAddress: string,
    configStoreAddress: string
  ) {
    this.blockFinder = new BlockFinder<Block>(provider.getBlock.bind(provider));
    this.hubPoolInstance = contracts.hubPool.connect(hubPoolAddress, provider);
    this.configStoreClient = new contracts.acrossConfigStore.Client(
      configStoreAddress,
      provider
    );
  }
  async isLiquidityInsufficient(
    tokenAddress: string,
    amount: utils.BigNumberish
  ): Promise<boolean> {
    const [, pooledTokens] = await Promise.all([
      this.hubPoolInstance.callStatic.sync(tokenAddress),
      this.hubPoolInstance.callStatic.pooledTokens(tokenAddress),
    ]);

    let liquidReserves = pooledTokens.liquidReserves;

    if (
      ethers.utils.getAddress(tokenAddress) ===
      ethers.utils.getAddress("0xC02aaA39b223FE8D0A0e5C4F27eAD9083C756Cc2")
    ) {
      // Add WETH cushion to LP liquidity.
      liquidReserves = pooledTokens.liquidReserves.sub(
        ethers.utils.parseEther(wethLpCushion)
      );
    } else if (
      ethers.utils.getAddress(tokenAddress) ===
      ethers.utils.getAddress("0xA0b86991c6218b36c1d19D4a2e9Eb0cE3606eB48")
    ) {
      // Add USDC cushion to LP liquidity.
      liquidReserves = pooledTokens.liquidReserves.sub(
        ethers.utils.parseUnits(usdcLpCushion, 6)
      );
    } else if (
      ethers.utils.getAddress(tokenAddress) ===
      ethers.utils.getAddress("0x2260FAC5E5542a773Aa44fBCfeDf7C193bc2C599")
    ) {
      // Add WBTC cushion to LP liquidity.
      liquidReserves = pooledTokens.liquidReserves.sub(
        ethers.utils.parseUnits(wbtcLpCushion || "0", 8)
      );
    } else if (
      ethers.utils.getAddress(tokenAddress) ===
      ethers.utils.getAddress("0x6B175474E89094C44Da98b954EedeAC495271d0F")
    ) {
      // Add DAI cushion to LP liquidity.
      liquidReserves = pooledTokens.liquidReserves.sub(
        ethers.utils.parseUnits(daiLpCushion || "0", 18)
      );
    }

    return liquidReserves.lt(amount);
  }
  async getLpFeePct(
    tokenAddress: string,
    amount: utils.BigNumberish,
    timestamp?: number
  ) {
    amount = BigNumber.from(amount);
    assert(amount.gt(0), "Amount must be greater than 0");
    const { blockFinder, hubPoolInstance, configStoreClient, provider } = this;

    const targetBlock = exists(timestamp)
      ? await blockFinder.getBlockForTimestamp(timestamp)
      : await provider.getBlock("latest");
    assert(
      exists(targetBlock),
      "Unable to find target block for timestamp: " + timestamp || "latest"
    );
    const blockTag = targetBlock.number;

    const [currentUt, nextUt, rateModel] = await Promise.all([
      hubPoolInstance.callStatic.liquidityUtilizationCurrent(tokenAddress, {
        blockTag,
      }),
      hubPoolInstance.callStatic.liquidityUtilizationPostRelay(
        tokenAddress,
        amount,
        { blockTag }
      ),
      configStoreClient.getRateModel(tokenAddress, {
        blockTag,
      }),
    ]);
    return calculateRealizedLpFeePct(rateModel, currentUt, nextUt);
  }
}

export function relayFeeCalculatorConfig(
  chainId: ChainId
): relayFeeCalculator.RelayFeeCalculatorConfig {
  const config = getConfig();
  const provider = getProvider(chainId);
  const token = config.getNativeTokenInfo(chainId);

  if (!queriesTable[chainId])
    throw new Error(`No queries in queriesTable for chainId ${chainId}!`);

  const queries = queriesTable[chainId](provider);
  return {
    nativeTokenDecimals: token.decimals,
    feeLimitPercent: MAX_RELAY_FEE_PERCENT,
    capitalCostsPercent: FLAT_RELAY_CAPITAL_FEE,
    queries,
  };
}<|MERGE_RESOLUTION|>--- conflicted
+++ resolved
@@ -23,13 +23,9 @@
   wbtcLpCushion,
   daiLpCushion,
 } from "./constants";
-<<<<<<< HEAD
 
 import { parseEtherLike, tagAddress } from "./format";
-=======
 import { getProvider } from "./providers";
-import { parseEther, tagAddress } from "./format";
->>>>>>> 01506b55
 import { getConfig } from "utils";
 import getApiEndpoint from "./serverless-api";
 
