import { ethers, BigNumber } from "ethers";

import {
  ChainId,
  fixedPointAdjustment,
  referrerDelimiterHex,
} from "./constants";
import { tagAcrossDomain, tagAddress } from "./format";
import { getProvider } from "./providers";
<<<<<<< HEAD
import { getFastFillTimeByRoute } from "./fill-times";
import {
  getConfig,
  getCurrentTime,
  isContractDeployedToAddress,
  isWeth,
  WETH_INTERFACE,
  getMulticallHandlerAddress,
  getWethAddressForChain,
} from "utils";
=======
import { getConfig, getCurrentTime, isContractDeployedToAddress } from "utils";
>>>>>>> 065f5b06
import getApiEndpoint from "./serverless-api";
import { BridgeLimitInterface } from "./serverless-api/types";
import { DepositNetworkMismatchProperties } from "ampli";
import { SwapQuoteApiResponse } from "./serverless-api/prod/swap-quote";
import { SpokePool, SpokePoolVerifier } from "./typechain";

export type Fee = {
  total: ethers.BigNumber;
  pct: ethers.BigNumber;
};

export type BridgeFees = {
  totalRelayFee: Fee; // relayerGasFee + relayerCapitalFee + lpFee.
  lpFee: Fee;
  relayerGasFee: Fee;
  relayerCapitalFee: Fee;
  quoteTimestamp: ethers.BigNumber;
  quoteTimestampInMs: ethers.BigNumber;
  quoteLatency: ethers.BigNumber;
  quoteBlock: ethers.BigNumber;
  limits: BridgeLimitInterface;
  estimatedFillTimeSec: number;
};

type GetBridgeFeesArgs = {
  amount: ethers.BigNumber;
  inputTokenSymbol: string;
  outputTokenSymbol: string;
  fromChainId: ChainId;
  toChainId: ChainId;
  recipientAddress?: string;
};

export type GetBridgeFeesResult = BridgeFees & {
  isAmountTooLow: boolean;
};

/**
 *
 * @param amount - amount to bridge
 * @param inputTokenSymbol - symbol of the input token to bridge
 * @param outputTokenSymbol - symbol of the output token to bridge
 * @param fromChain The origin chain of this bridge action
 * @param toChain The destination chain of this bridge action
 * @returns Returns the `relayerFee` and `lpFee` fees for bridging the given amount of tokens, along with an `isAmountTooLow` flag indicating whether the amount is too low to bridge and an `isLiquidityInsufficient` flag indicating whether the liquidity is insufficient.
 */
export async function getBridgeFees({
  amount,
  inputTokenSymbol,
  outputTokenSymbol,
  fromChainId,
  toChainId,
  recipientAddress,
}: GetBridgeFeesArgs): Promise<GetBridgeFeesResult> {
  const timeBeforeRequests = Date.now();
  const {
    totalRelayFee,
    relayerGasFee,
    relayerCapitalFee,
    isAmountTooLow,
    quoteTimestamp,
    quoteBlock,
    lpFee,
    limits,
    estimatedFillTimeSec,
  } = await getApiEndpoint().suggestedFees(
    amount,
    getConfig().getTokenInfoBySymbol(fromChainId, inputTokenSymbol).address,
    getConfig().getTokenInfoBySymbol(toChainId, outputTokenSymbol).address,
    toChainId,
    fromChainId,
    recipientAddress
  );
  const timeAfterRequests = Date.now();

  const quoteLatency = BigNumber.from(timeAfterRequests - timeBeforeRequests);

  return {
    totalRelayFee,
    relayerGasFee,
    relayerCapitalFee,
    lpFee,
    isAmountTooLow,
    quoteTimestamp,
    quoteTimestampInMs: quoteTimestamp.mul(1000),
    quoteBlock,
    quoteLatency,
    limits,
    estimatedFillTimeSec,
  };
}

export type ConfirmationDepositTimeType = {
  formattedString: string;
  lowEstimate: number;
  highEstimate: number;
};

export const getConfirmationDepositTime = (
  fromChain: number,
  estimatedFillTimeSec?: number
): ConfirmationDepositTimeType => {
  const config = getConfig();
  const depositDelay = config.depositDelays()[fromChain] || 0;
  const timeToFill =
    (estimatedFillTimeSec ?? 900) + // 15 minutes if not provided
    depositDelay;

  const inMinutes = timeToFill > 60;
  const timing = Math.floor(inMinutes ? timeToFill / 60 : timeToFill);

  return {
    formattedString: `~${timing} ${inMinutes ? "minute" : "second"}${timing > 1 ? "s" : ""}`,
    lowEstimate: timeToFill,
    highEstimate: timeToFill,
  };
};

export type AcrossDepositArgs = {
  fromChain: ChainId;
  toChain: ChainId;
  toAddress: string;
  amount: ethers.BigNumber;
  tokenAddress: string;
  relayerFeePct: ethers.BigNumber;
  timestamp: ethers.BigNumber;
  message?: string;
  maxCount?: ethers.BigNumber;
  referrer?: string;
  isNative: boolean;
  toNative: boolean;
};

export type AcrossDepositV3Args = AcrossDepositArgs & {
  inputTokenAddress: string;
  outputTokenAddress: string;
  fillDeadline?: number;
  exclusivityDeadline?: number;
  exclusiveRelayer?: string;
};

type NetworkMismatchHandler = (
  mismatchProperties: DepositNetworkMismatchProperties
) => void;

/**
 * Makes a deposit on Across using the `SpokePoolVerifiers` contract's `deposit` function if possible.
 * @param signer A valid signer, must be connected to a provider.
 * @param depositArgs - An object containing the {@link AcrossDepositArgs arguments} to pass to the deposit function of the bridge contract.
 * @returns The transaction response obtained after sending the transaction.
 */
export async function sendSpokePoolVerifierDepositTx(
  signer: ethers.Signer,
  {
    fromChain,
    tokenAddress,
    amount,
    maxCount = ethers.constants.MaxUint256,
    toAddress: recipient,
    toChain: destinationChainId,
    relayerFeePct,
    timestamp: quoteTimestamp,
    message = "0x",
    isNative,
    toNative = false,
    referrer,
  }: AcrossDepositArgs,
  spokePool: SpokePool,
  spokePoolVerifier: SpokePoolVerifier,
  onNetworkMismatch?: NetworkMismatchHandler
): Promise<ethers.providers.TransactionResponse> {
<<<<<<< HEAD
  const { spokePool, spokePoolVerifier, shouldUseSpokePoolVerifier } =
    await _getSpokePoolAndVerifier({ fromChain, isNative });

  // If user deposits WETH, then use the multicall handler.
  if (isWeth(tokenAddress)) {
    message = defaultUnwrapToWethMessage(
      amount,
      recipient,
      destinationChainId,
      toNative
    );
    recipient = getMulticallHandlerAddress(destinationChainId);
  }
  const commonArgs = [
=======
  const tx = await spokePoolVerifier.populateTransaction.deposit(
    spokePool.address,
>>>>>>> 065f5b06
    recipient,
    tokenAddress,
    amount,
    destinationChainId,
    relayerFeePct,
    quoteTimestamp,
    message,
    maxCount,
    { value: isNative ? amount : ethers.constants.Zero }
  );

  return _tagRefAndSignTx(
    tx,
    referrer || "",
    signer,
    fromChain,
    destinationChainId,
    onNetworkMismatch
  );
}

export async function sendDepositV3Tx(
  signer: ethers.Signer,
  {
    fromChain,
    amount,
    toAddress: recipient,
    toChain: destinationChainId,
    relayerFeePct,
    timestamp: quoteTimestamp,
    message = "0x",
    isNative,
    toNative = false,
    referrer,
    fillDeadline,
    inputTokenAddress,
    outputTokenAddress,
    exclusiveRelayer = ethers.constants.AddressZero,
    exclusivityDeadline = 0,
  }: AcrossDepositV3Args,
  spokePool: SpokePool,
  onNetworkMismatch?: NetworkMismatchHandler
) {
  const value = isNative ? amount : ethers.constants.Zero;
  const inputAmount = amount;
  const outputAmount = inputAmount.sub(
    inputAmount.mul(relayerFeePct).div(fixedPointAdjustment)
  );
  fillDeadline ??=
    getCurrentTime() - 60 + (await spokePool.fillDeadlineBuffer());

  // If user deposits WETH, then use the multicall handler.
  if (isWeth(outputTokenAddress)) {
    message = defaultUnwrapToWethMessage(
      outputAmount,
      recipient,
      destinationChainId,
      toNative
    );
    recipient = getMulticallHandlerAddress(destinationChainId);
  }
  const tx = await spokePool.populateTransaction.depositV3(
    await signer.getAddress(),
    recipient,
    inputTokenAddress,
    outputTokenAddress,
    inputAmount,
    outputAmount,
    destinationChainId,
    exclusiveRelayer,
    quoteTimestamp,
    fillDeadline,
    exclusivityDeadline,
    message,
    { value }
  );

  return _tagRefAndSignTx(
    tx,
    referrer || "",
    signer,
    fromChain,
    destinationChainId,
    onNetworkMismatch
  );
}

export async function sendSwapAndBridgeTx(
  signer: ethers.Signer,
  {
    fromChain,
    toAddress: recipient,
    toChain: destinationChainId,
    relayerFeePct,
    timestamp: quoteTimestamp,
    message = "0x",
    isNative,
    referrer,
    fillDeadline,
    inputTokenAddress,
    outputTokenAddress,
    swapTokenAddress,
    exclusiveRelayer = ethers.constants.AddressZero,
    exclusivityDeadline = 0,
    swapQuote,
    swapTokenAmount,
  }: AcrossDepositV3Args & {
    swapTokenAmount: BigNumber;
    swapTokenAddress: string;
    swapQuote: SwapQuoteApiResponse;
  },
  onNetworkMismatch?: NetworkMismatchHandler
) {
  const config = getConfig();
  const provider = getProvider(fromChain);

  if (isNative) {
    throw new Error("Native swaps are not supported");
  }

  const spokePool = config.getSpokePool(fromChain);
  const isSpokePoolDeployed = await isContractDeployedToAddress(
    spokePool.address,
    provider
  );
  if (!isSpokePoolDeployed) {
    throw new Error(`SpokePool not deployed at ${spokePool.address}`);
  }

  const swapAndBridge = config.getSwapAndBridge(fromChain, swapQuote.dex);
  const isSwapAndBridgeDeployed =
    swapAndBridge &&
    (await isContractDeployedToAddress(swapAndBridge?.address || "", provider));
  if (!isSwapAndBridgeDeployed) {
    throw new Error(
      `SwapAndBridge contract not deployed at ${swapAndBridge?.address} for ${swapQuote.dex}`
    );
  }

  if (swapAndBridge.address !== swapQuote.swapAndBridgeAddress) {
    throw new Error(
      `Mismatch between the SwapAndBridge address provided by the API and the one configured in the app`
    );
  }

  const [_swapTokenAddress, _acrossInputTokenAddress] = await Promise.all([
    swapAndBridge.SWAP_TOKEN(),
    swapAndBridge.ACROSS_INPUT_TOKEN(),
  ]);

  if (
    swapTokenAddress.toLowerCase() !== _swapTokenAddress.toLowerCase() ||
    inputTokenAddress.toLowerCase() !== _acrossInputTokenAddress.toLowerCase()
  ) {
    throw new Error(
      `Mismatch between the SwapAndBridge contract's swap token and input token addresses`
    );
  }

  const inputAmount = BigNumber.from(swapQuote.minExpectedInputTokenAmount);
  const outputAmount = inputAmount.sub(
    inputAmount.mul(relayerFeePct).div(fixedPointAdjustment)
  );
  fillDeadline ??=
    getCurrentTime() - 60 + (await spokePool.fillDeadlineBuffer());

  const tx = await swapAndBridge.populateTransaction.swapAndBridge(
    swapQuote.routerCalldata,
    swapTokenAmount,
    swapQuote.minExpectedInputTokenAmount,
    {
      outputToken: outputTokenAddress,
      outputAmount,
      depositor: await signer.getAddress(),
      recipient,
      destinationChainid: destinationChainId,
      exclusiveRelayer,
      quoteTimestamp,
      fillDeadline,
      exclusivityDeadline,
      message,
    }
  );

  return _tagRefAndSignTx(
    tx,
    referrer || "",
    signer,
    fromChain,
    destinationChainId,
    onNetworkMismatch
  );
}

export async function getSpokePoolAndVerifier({
  fromChain,
  isNative,
}: {
  fromChain: ChainId;
  isNative: boolean;
}) {
  const config = getConfig();
  const provider = getProvider(fromChain);

  const spokePool = config.getSpokePool(fromChain);
  const spokePoolVerifier = config.getSpokePoolVerifier(fromChain);

  // If the spoke pool verifier is enabled, use it for native transfers.
  const shouldUseSpokePoolVerifier = Boolean(spokePoolVerifier) && isNative;

  if (shouldUseSpokePoolVerifier) {
    const isSpokePoolVerifierDeployed = await isContractDeployedToAddress(
      spokePoolVerifier!.address,
      provider
    );
    if (!isSpokePoolVerifierDeployed) {
      throw new Error(
        `SpokePoolVerifier not deployed at ${spokePoolVerifier!.address}`
      );
    }
  }

  const isSpokePoolDeployed = await isContractDeployedToAddress(
    spokePool.address,
    provider
  );
  if (!isSpokePoolDeployed) {
    throw new Error(`SpokePool not deployed at ${spokePool.address}`);
  }

  return {
    spokePool,
    spokePoolVerifier,
    shouldUseSpokePoolVerifier,
  };
}

async function _tagRefAndSignTx(
  tx: ethers.PopulatedTransaction,
  referrer: string,
  signer: ethers.Signer,
  originChainId: ChainId,
  destinationChainId: ChainId,
  onNetworkMismatch?: NetworkMismatchHandler
) {
  // do not tag a referrer if data is not provided as a hex string.
  tx.data = tagAcrossDomain(
    referrer && ethers.utils.isAddress(referrer)
      ? tagAddress(tx.data!, referrer, referrerDelimiterHex)
      : tx.data!
  );

  // Last test to ensure that the tx is valid and that the signer
  // is connected to the correct chain.
  // NOTE: I think this is a good candiate for using an RPC call
  //       to get the chainId of the signer.
  const signerChainId = await signer.getChainId();
  if (signerChainId !== originChainId) {
    onNetworkMismatch?.({
      signerAddress: await signer.getAddress(),
      fromChainId: String(originChainId),
      toChainId: String(destinationChainId),
      signerChainId: String(signerChainId),
    });
    throw new Error(
      "Signer is not connected to the correct chain. This may have happened in the background"
    );
  }

  return signer.sendTransaction(tx);
}

const INSTRUCTIONS = "tuple(tuple(address, bytes, uint256)[], address)";

function defaultUnwrapToWethMessage(
  amount: ethers.BigNumber,
  toAddress: string,
  toChain: ChainId,
  toNative: boolean
): string {
  const encoder = ethers.utils.defaultAbiCoder;
  const wethInterface = new ethers.utils.Interface(WETH_INTERFACE);

  const outputTokenAddress = getWethAddressForChain(toChain);
  let call;
  if (toNative) {
    const data = wethInterface.encodeFunctionData("withdraw(uint256 wad)", [
      amount,
    ]);
    call = encoder.encode(
      [INSTRUCTIONS],
      [
        [
          [
            [outputTokenAddress, data, 0], // Withdraw WETH
            [toAddress, "0x", amount], // Send ETH to recipient
          ],
          toAddress,
        ],
      ]
    );
  } else {
    const data = wethInterface.encodeFunctionData(
      "transfer(address dst, uint256 wad)",
      [toAddress, amount]
    );
    call = encoder.encode(
      [INSTRUCTIONS],
      [
        [
          [
            [outputTokenAddress, data, 0], // Transfer WETH
          ],
          toAddress,
        ],
      ]
    );
  }
  return call;
}<|MERGE_RESOLUTION|>--- conflicted
+++ resolved
@@ -7,7 +7,6 @@
 } from "./constants";
 import { tagAcrossDomain, tagAddress } from "./format";
 import { getProvider } from "./providers";
-<<<<<<< HEAD
 import { getFastFillTimeByRoute } from "./fill-times";
 import {
   getConfig,
@@ -18,9 +17,6 @@
   getMulticallHandlerAddress,
   getWethAddressForChain,
 } from "utils";
-=======
-import { getConfig, getCurrentTime, isContractDeployedToAddress } from "utils";
->>>>>>> 065f5b06
 import getApiEndpoint from "./serverless-api";
 import { BridgeLimitInterface } from "./serverless-api/types";
 import { DepositNetworkMismatchProperties } from "ampli";
@@ -192,7 +188,6 @@
   spokePoolVerifier: SpokePoolVerifier,
   onNetworkMismatch?: NetworkMismatchHandler
 ): Promise<ethers.providers.TransactionResponse> {
-<<<<<<< HEAD
   const { spokePool, spokePoolVerifier, shouldUseSpokePoolVerifier } =
     await _getSpokePoolAndVerifier({ fromChain, isNative });
 
@@ -206,11 +201,8 @@
     );
     recipient = getMulticallHandlerAddress(destinationChainId);
   }
-  const commonArgs = [
-=======
   const tx = await spokePoolVerifier.populateTransaction.deposit(
     spokePool.address,
->>>>>>> 065f5b06
     recipient,
     tokenAddress,
     amount,
