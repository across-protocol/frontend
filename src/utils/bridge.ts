--- conflicted
+++ resolved
@@ -18,16 +18,12 @@
 import { CHAIN_IDs } from "@across-protocol/constants";
 import { ConvertDecimals } from "./convertdecimals";
 import { generateHyperLiquidPayload } from "./hyperliquid";
-<<<<<<< HEAD
 import { isContractDeployedToAddress, toAddressType, toBytes32 } from "./sdk";
-=======
-import { isContractDeployedToAddress, toBytes32 } from "./sdk";
 import {
   TransactionRequest,
   TransactionResponse,
 } from "@ethersproject/abstract-provider";
 import { Deferrable } from "@ethersproject/properties";
->>>>>>> f669625e
 
 const config = getConfig();
 
@@ -347,14 +343,14 @@
   const signerAddress = await signer.getAddress();
 
   const depositArgs = [
-    toAddressType(signerAddress).toBytes32(),
-    toAddressType(recipient).toBytes32(),
-    toAddressType(inputTokenAddress).toBytes32(),
-    toAddressType(outputTokenAddress).toBytes32(),
+    toAddressType(signerAddress, fromChain).toBytes32(),
+    toAddressType(recipient, destinationChainId).toBytes32(),
+    toAddressType(inputTokenAddress, fromChain).toBytes32(),
+    toAddressType(outputTokenAddress, destinationChainId).toBytes32(),
     inputAmount,
     outputAmount,
     destinationChainId,
-    toAddressType(exclusiveRelayer).toBytes32(),
+    toAddressType(exclusiveRelayer, destinationChainId).toBytes32(),
     quoteTimestamp,
     fillDeadline,
     exclusivityDeadline,
