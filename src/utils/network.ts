import { ChainId } from "./constants";
<<<<<<< HEAD
=======
import { chainIsSvm } from "./sdk";
>>>>>>> d16c2169

/**
 * Resolves the current vercel endpoint dynamically
 * @returns A valid URL of the current endpoint in vercel
 * @todo These are always going to be the same since we don't export REACT_APP currently.
 */
export const resolveWebsiteUrl = () => {
  const env = process.env.REACT_APP_VERCEL_ENV ?? "production";
  switch (env) {
    case "production":
      return "https://across.to";
    case "preview":
      return `https://${process.env.REACT_APP_VERCEL_URL ?? "across.to"}`;
    case "development":
    default:
      return `http://localhost:3000`;
  }
};

export function getEcosystem(chainId: ChainId) {
<<<<<<< HEAD
  return [ChainId.SOLANA, ChainId.SOLANA_DEVNET].includes(chainId)
    ? "svm"
    : "evm";
=======
  return chainIsSvm(chainId) ? "svm" : "evm";
>>>>>>> d16c2169
}<|MERGE_RESOLUTION|>--- conflicted
+++ resolved
@@ -1,8 +1,5 @@
 import { ChainId } from "./constants";
-<<<<<<< HEAD
-=======
 import { chainIsSvm } from "./sdk";
->>>>>>> d16c2169
 
 /**
  * Resolves the current vercel endpoint dynamically
@@ -23,11 +20,5 @@
 };
 
 export function getEcosystem(chainId: ChainId) {
-<<<<<<< HEAD
-  return [ChainId.SOLANA, ChainId.SOLANA_DEVNET].includes(chainId)
-    ? "svm"
-    : "evm";
-=======
   return chainIsSvm(chainId) ? "svm" : "evm";
->>>>>>> d16c2169
 }