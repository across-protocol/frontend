--- conflicted
+++ resolved
@@ -77,24 +77,13 @@
   const isManualRebalancer =
     account && manualRebalancerAddresses.includes(utils.getAddress(account));
 
-<<<<<<< HEAD
-  const { error: amountValidationError } = validateBridgeAmount(
-    parsedAmount,
-    quotedFees?.isAmountTooLow,
-    maxBalance,
-    isManualRebalancer ? constants.MaxUint256 : limitsQuery.limits?.maxDeposit,
-    selectedRoute.type === "swap" && quotedSwap?.minExpectedInputTokenAmount
-      ? BigNumber.from(quotedSwap?.minExpectedInputTokenAmount)
-      : parsedAmount
-  );
-=======
   const { error: amountValidationError, warn: amountValidationWarning } =
     validateBridgeAmount({
       selectedRoute,
       parsedAmountInput: parsedAmount,
       quoteFees: quotedFees,
       currentBalance: maxBalance,
-      maxDeposit: limitsQuery.limits?.maxDeposit,
+      maxDeposit: isManualRebalancer ? constants.MaxUint256 : limitsQuery.limits?.maxDeposit,
       amountToBridgeAfterSwap:
         selectedRoute.type === "swap" && quotedSwap?.minExpectedInputTokenAmount
           ? BigNumber.from(quotedSwap?.minExpectedInputTokenAmount)
@@ -103,7 +92,7 @@
             : parsedAmount,
       universalSwapQuoteError: universalSwapQuoteQuery.error ?? undefined,
     });
->>>>>>> 453c9979
+
   const isAmountValid = !amountValidationError;
 
   const {
