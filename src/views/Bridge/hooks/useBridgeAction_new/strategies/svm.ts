--- conflicted
+++ resolved
@@ -97,23 +97,10 @@
 
     const _recipient = toAddressType(depositArgs.toAddress);
     const recipient = new PublicKey(_recipient.toBase58());
-<<<<<<< HEAD
-    const _inputToken = toAddressType(
-      selectedRoute.fromTokenAddress,
-      selectedRoute.fromChain
-    );
+    const _inputToken = toAddressType(selectedRoute.fromTokenAddress);
     const inputTokenAddress = new PublicKey(_inputToken.toBase58());
-    const _outputToken = toAddressType(
-      selectedRoute.toTokenAddress,
-      selectedRoute.toChain
-    );
+    const _outputToken = toAddressType(selectedRoute.toTokenAddress);
     const outputTokenAddress = new PublicKey(_outputToken.toBase58());
-=======
-    const _inputToken = toAddressType(selectedRoute.fromTokenAddress);
-    const inputToken = new PublicKey(_inputToken.toBase58());
-    const _outputToken = toAddressType(selectedRoute.toTokenAddress);
-    const outputToken = new PublicKey(_outputToken.toBase58());
->>>>>>> 3173da79
     const _exclusiveRelayer = toAddressType(
       transferQuote.quotedFees.exclusiveRelayer
     );
