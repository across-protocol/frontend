--- conflicted
+++ resolved
@@ -179,33 +179,6 @@
       inputAmount,
       outputAmount,
       destinationChainId,
-<<<<<<< HEAD
-      exclusiveRelayer: address(exclusiveRelayer.toString()),
-      quoteTimestamp: Number(quoteTimestamp),
-      fillDeadline: Number(fillDeadline),
-      exclusivityParameter: Number(exclusivityDeadline),
-      message: new Uint8Array(message),
-    });
-    const depositInstruction = new TransactionInstruction({
-      programId: config.getSpokePoolProgramId(originChainId),
-      data: Buffer.from(depositInstructionData),
-      keys: [
-        { pubkey: this.signerPublicKey, isSigner: true, isWritable: true },
-        { pubkey: statePda, isSigner: false, isWritable: true },
-        { pubkey: routePda, isSigner: false, isWritable: false },
-        { pubkey: depositorTokenAccount, isSigner: false, isWritable: true },
-        { pubkey: vault, isSigner: false, isWritable: true },
-        { pubkey: inputTokenAddress, isSigner: false, isWritable: false },
-        { pubkey: TOKEN_PROGRAM_ID, isSigner: false, isWritable: false },
-        { pubkey: eventAuthorityPda, isSigner: false, isWritable: false },
-        {
-          pubkey: config.getSpokePoolProgramId(originChainId),
-          isSigner: false,
-          isWritable: false,
-        },
-      ],
-    });
-=======
       exclusiveRelayer,
       Number(quoteTimestamp),
       Number(fillDeadline),
@@ -213,7 +186,6 @@
       message,
       eventAuthorityPda
     );
->>>>>>> dc9e712d
 
     const tx = new Transaction().add(
       approveTokenInstruction,
