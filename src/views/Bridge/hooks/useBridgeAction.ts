import {
  DepositNetworkMismatchProperties,
  TransferQuoteReceivedProperties,
  ampli,
} from "ampli";
import { BigNumber, providers } from "ethers";
import {
  useConnection,
  useApprove,
  useIsWrongNetwork,
  useAmplitude,
  useQueryParams,
} from "hooks";
import { cloneDeep } from "lodash";
import { useMutation } from "@tanstack/react-query";
import { useHistory } from "react-router-dom";
import {
  GetBridgeFeesResult,
  generateTransferSigned,
  generateTransferSubmitted,
  getConfig,
  getSpokePoolAndVerifier,
  sendSpokePoolVerifierDepositTx,
  sendDepositV3Tx,
  sendSwapAndBridgeTx,
} from "utils";
import { TransferQuote } from "./useTransferQuote";
import { SelectedRoute } from "../utils";
import useReferrer from "hooks/useReferrer";
import { SwapQuoteApiResponse } from "utils/serverless-api/prod/swap-quote";
import { BridgeLimitInterface } from "utils/serverless-api/types";

const config = getConfig();

export type FromBridgePagePayload = {
  expectedFillTime: string;
  timeSigned: number;
  recipient: string;
  referrer: string;
  tokenPrice: string;
  swapQuote?: Omit<SwapQuoteApiResponse, "minExpectedInputTokenAmount"> & {
    minExpectedInputTokenAmount: string;
  };
  selectedRoute: SelectedRoute;
  quote: GetBridgeFeesResult;
  quotedLimits: BridgeLimitInterface;
  quoteForAnalytics: TransferQuoteReceivedProperties;
  depositArgs: DepositArgs;
};

export function useBridgeAction(
  dataLoading: boolean,
  selectedRoute: SelectedRoute,
  usedTransferQuote: TransferQuote
) {
  const { isConnected, signer, account } = useConnection();
  const history = useHistory();
  const { referrer, integratorId } = useReferrer();
  const params = useQueryParams();

  const { isWrongNetworkHandler, isWrongNetwork } = useIsWrongNetwork(
    selectedRoute.fromChain
  );
  const approveHandler = useApprove(selectedRoute.fromChain);
  const { addToAmpliQueue } = useAmplitude();

  const existingIntegrator = params["integrator"];

  const buttonActionHandler = useMutation({
    mutationFn: async () => {
      const frozenQuoteForAnalytics = cloneDeep(
        usedTransferQuote?.quoteForAnalytics
      );
      const frozenInitialQuoteTime = usedTransferQuote?.initialQuoteTime;
      const frozenDepositArgs = cloneDeep(
        getDepositArgs(selectedRoute, usedTransferQuote, referrer, integratorId)
      );
      const frozenSwapQuote = cloneDeep(usedTransferQuote?.quotedSwap);
      const frozenFeeQuote = cloneDeep(usedTransferQuote?.quotedFees);
      const frozenLimits = cloneDeep(usedTransferQuote?.quotedLimits);
      const frozenTokenPrice = cloneDeep(usedTransferQuote?.quotePriceUSD);
      const frozenAccount = cloneDeep(account);
      const frozenRoute = cloneDeep(selectedRoute);
      const isSwapRoute = frozenRoute.type === "swap";

      if (
        !frozenDepositArgs ||
        !signer ||
        !frozenAccount ||
        !frozenFeeQuote ||
        !frozenQuoteForAnalytics ||
        !frozenInitialQuoteTime ||
        !frozenTokenPrice ||
        !frozenLimits ||
        // If swap route, we need also the swap quote
        (isSwapRoute && !frozenSwapQuote)
      ) {
        throw new Error("Missing required data for bridge action");
      }

      await isWrongNetworkHandler();

      // If swap route then we need to approve the swap token for the `SwapAndBridge`
      // contract instead of the `SpokePool` contract.
      if (isSwapRoute && frozenRoute.swapTokenSymbol !== "ETH") {
        if (!frozenSwapQuote) {
          throw new Error("Missing swap quote for swap route");
        }
        const swapAndBridgeAddress = config.getSwapAndBridgeAddress(
          frozenRoute.fromChain,
          frozenSwapQuote.dex
        );
        if (!swapAndBridgeAddress) {
          throw new Error("Missing swap and bridge address");
        }

        await approveHandler.mutateAsync({
          erc20Symbol: frozenRoute.swapTokenSymbol,
          approvalAmount: frozenDepositArgs.initialAmount,
          allowedContractAddress: swapAndBridgeAddress,
        });
      }
      // If normal bridge route then we need to approve the token for the `SpokePool`
      // contract.
      else if (frozenRoute.fromTokenSymbol !== "ETH") {
        await approveHandler.mutateAsync({
          erc20Symbol: frozenRoute.fromTokenSymbol,
          approvalAmount: frozenDepositArgs.amount,
          allowedContractAddress: config.getSpokePoolAddress(
            frozenRoute.fromChain
          ),
        });
      }

      addToAmpliQueue(() => {
        // Instrument amplitude before sending the transaction for the submit button.
        ampli.transferSubmitted(
          generateTransferSubmitted(
            frozenQuoteForAnalytics,
            referrer,
            frozenInitialQuoteTime
          )
        );
      });
      const timeSubmitted = Date.now();
      const networkMismatchHandler = (
        networkMismatchProperties: DepositNetworkMismatchProperties
      ) => {
        addToAmpliQueue(() => {
          ampli.depositNetworkMismatch(networkMismatchProperties);
        });
      };

      let tx: providers.TransactionResponse;

      if (isSwapRoute) {
        tx = await sendSwapAndBridgeTx(
          signer,
          {
            ...frozenDepositArgs,
            inputTokenAddress: frozenRoute.fromTokenAddress,
            outputTokenAddress: frozenRoute.toTokenAddress,
            swapQuote: frozenSwapQuote!,
            swapTokenAddress: frozenRoute.swapTokenAddress,
            swapTokenAmount: frozenDepositArgs.initialAmount,
          },
          networkMismatchHandler
        );
      } else {
        const { spokePool, shouldUseSpokePoolVerifier, spokePoolVerifier } =
          await getSpokePoolAndVerifier(frozenRoute);
        tx =
          shouldUseSpokePoolVerifier && spokePoolVerifier
            ? await sendSpokePoolVerifierDepositTx(
                signer,
                frozenDepositArgs,
                spokePool,
                spokePoolVerifier,
                networkMismatchHandler
              )
            : await sendDepositV3Tx(
                signer,
                {
                  ...frozenDepositArgs,
                  inputTokenAddress: frozenRoute.fromTokenAddress,
                  outputTokenAddress: frozenRoute.toTokenAddress,
                },
                spokePool,
                networkMismatchHandler
              );
      }

      addToAmpliQueue(() => {
        ampli.transferSigned(
          generateTransferSigned(
            frozenQuoteForAnalytics,
            referrer,
            timeSubmitted,
            tx.hash
          )
        );
      });

      const fromBridgePagePayload: FromBridgePagePayload = {
        expectedFillTime: usedTransferQuote.estimatedTime.formattedString,
        timeSigned: Date.now(),
        recipient: frozenDepositArgs.toAddress,
        referrer,
        swapQuote: frozenSwapQuote
          ? {
              ...frozenSwapQuote,
              minExpectedInputTokenAmount:
                frozenSwapQuote?.minExpectedInputTokenAmount.toString(),
            }
          : undefined,
        selectedRoute: frozenRoute,
        quote: frozenFeeQuote,
        quotedLimits: frozenLimits,
        quoteForAnalytics: frozenQuoteForAnalytics,
        depositArgs: frozenDepositArgs,
        tokenPrice: frozenTokenPrice.toString(),
      };
      const statusPageSearchParams = new URLSearchParams({
        originChainId: String(frozenRoute.fromChain),
        destinationChainId: String(frozenRoute.toChain),
        inputTokenSymbol: isSwapRoute
          ? frozenRoute.toTokenSymbol
          : frozenRoute.fromTokenSymbol,
        outputTokenSymbol: frozenRoute.toTokenSymbol,
        referrer,
<<<<<<< HEAD
      });
      if (existingIntegtrator) {
        statusPageSearchParams.set("integrator", existingIntegtrator);
      }
=======
        integrator: existingIntegrator,
      }).toString();
>>>>>>> 1a6dda2c
      history.push(
        `/bridge/${tx.hash}?${statusPageSearchParams}`,
        // This state is stored in session storage and therefore persist
        // after a refresh of the deposit status page.
        { fromBridgePagePayload }
      );
    },
  });

  const buttonDisabled =
    !usedTransferQuote ||
    (isConnected && dataLoading) ||
    buttonActionHandler.isLoading;
  return {
    isConnected,
    buttonActionHandler: buttonActionHandler.mutate,
    isButtonActionLoading: buttonActionHandler.isLoading,
    didActionError: buttonActionHandler.isError,
    buttonLabel: getButtonLabel({
      isConnected,
      isDataLoading: dataLoading,
      isMutating: buttonActionHandler.isLoading,
      isWrongNetwork,
    }),
    buttonDisabled,
  };
}

type DepositArgs = {
  initialAmount: BigNumber;
  amount: BigNumber;
  fromChain: number;
  toChain: number;
  timestamp: BigNumber;
  referrer: string;
  relayerFeePct: BigNumber;
  tokenAddress: string;
  isNative: boolean;
  toAddress: string;
  integratorId: string;
};
function getDepositArgs(
  selectedRoute: SelectedRoute,
  usedTransferQuote: TransferQuote,
  referrer: string,
  integratorId: string
): DepositArgs | undefined {
  const { amountToBridgeAfterSwap, initialAmount, quotedFees, recipient } =
    usedTransferQuote || {};

  if (
    !usedTransferQuote ||
    !quotedFees ||
    !amountToBridgeAfterSwap ||
    !initialAmount ||
    !recipient
  ) {
    return undefined;
  }

  return {
    initialAmount,
    amount: amountToBridgeAfterSwap,
    fromChain: selectedRoute.fromChain,
    toChain: selectedRoute.toChain,
    timestamp: quotedFees.quoteTimestamp,
    referrer,
    relayerFeePct: quotedFees.totalRelayFee.pct,
    tokenAddress: selectedRoute.fromTokenAddress,
    isNative: selectedRoute.isNative,
    toAddress: recipient,
    integratorId,
  };
}

function getButtonLabel(args: {
  isConnected: boolean;
  isDataLoading: boolean;
  isMutating: boolean;
  isWrongNetwork: boolean;
}) {
  if (!args.isConnected) {
    return "Connect wallet";
  }
  if (args.isMutating) {
    return "Confirming...";
  }
  if (args.isWrongNetwork) {
    return "Switch network and confirm transaction";
  }
  return "Confirm transaction";
}<|MERGE_RESOLUTION|>--- conflicted
+++ resolved
@@ -228,15 +228,10 @@
           : frozenRoute.fromTokenSymbol,
         outputTokenSymbol: frozenRoute.toTokenSymbol,
         referrer,
-<<<<<<< HEAD
       });
       if (existingIntegtrator) {
         statusPageSearchParams.set("integrator", existingIntegtrator);
       }
-=======
-        integrator: existingIntegrator,
-      }).toString();
->>>>>>> 1a6dda2c
       history.push(
         `/bridge/${tx.hash}?${statusPageSearchParams}`,
         // This state is stored in session storage and therefore persist
