import {
  DepositNetworkMismatchProperties,
  TransferQuoteReceivedProperties,
  ampli,
} from "ampli";
import { BigNumber, constants, providers, utils } from "ethers";
import {
  useConnection,
  useApprove,
  useIsWrongNetwork,
  useAmplitude,
  useQueryParams,
} from "hooks";
import { cloneDeep } from "lodash";
import { useMutation } from "@tanstack/react-query";
import { useHistory } from "react-router-dom";
import {
  GetBridgeFeesResult,
  generateTransferSigned,
  generateTransferSubmitted,
  getConfig,
  getSpokePoolAndVerifier,
  sendSpokePoolVerifierDepositTx,
  sendDepositV3Tx,
  sendSwapAndBridgeTx,
<<<<<<< HEAD
  manualRebalancerAddresses,
  ChainId,
=======
  getToken,
  acrossPlusMulticallHandler,
  hyperLiquidBridge2Address,
  externalProjectNameToId,
  generateHyperLiquidPayload,
  fixedPointAdjustment,
>>>>>>> 453c9979
} from "utils";
import { TransferQuote } from "./useTransferQuote";
import { SelectedRoute } from "../utils";
import useReferrer from "hooks/useReferrer";
import { SwapQuoteApiResponse } from "utils/serverless-api/prod/swap-quote";
import { BridgeLimitInterface } from "utils/serverless-api/types";
import { CHAIN_IDs } from "@across-protocol/constants";
import { UniversalSwapQuote } from "hooks/useUniversalSwapQuote";

const config = getConfig();

export type FromBridgePagePayload = {
  expectedFillTime: string;
  timeSigned: number;
  recipient: string;
  referrer: string;
  tokenPrice: string;
  swapQuote?: SwapQuoteApiResponse;
  universalSwapQuote?: UniversalSwapQuote;
  selectedRoute: SelectedRoute;
  quote: GetBridgeFeesResult;
  quotedLimits: BridgeLimitInterface;
  quoteForAnalytics: TransferQuoteReceivedProperties;
  depositArgs: DepositArgs;
};

export function useBridgeAction(
  dataLoading: boolean,
  selectedRoute: SelectedRoute,
  usedTransferQuote: TransferQuote
) {
  const { isConnected, signer, account } = useConnection();
  const history = useHistory();
  const { referrer, integratorId } = useReferrer();
  const params = useQueryParams();

  const { isWrongNetworkHandler, isWrongNetwork } = useIsWrongNetwork(
    selectedRoute.fromChain
  );

  const { isWrongNetworkHandler: isWrongNetworkHandlerHyperLiquid } =
    useIsWrongNetwork(CHAIN_IDs.ARBITRUM);

  const approveHandler = useApprove(selectedRoute.fromChain);
  const { addToAmpliQueue } = useAmplitude();

  const existingIntegrator = params["integrator"];

  const buttonActionHandler = useMutation({
    mutationFn: async () => {
      const frozenQuoteForAnalytics = cloneDeep(
        usedTransferQuote?.quoteForAnalytics
      );
      const frozenInitialQuoteTime = usedTransferQuote?.initialQuoteTime;
      const frozenDepositArgs = cloneDeep(
        getDepositArgs(selectedRoute, usedTransferQuote, referrer, integratorId)
      );
      const frozenSwapQuote = cloneDeep(usedTransferQuote?.quotedSwap);
      const frozenUniversalSwapQuote = cloneDeep(
        usedTransferQuote?.quotedUniversalSwap
      );
      const frozenFeeQuote = cloneDeep(usedTransferQuote?.quotedFees);
      const frozenLimits = cloneDeep(usedTransferQuote?.quotedLimits);
      const frozenTokenPrice = cloneDeep(usedTransferQuote?.quotePriceUSD);
      const frozenAccount = cloneDeep(account);
      const frozenRoute = cloneDeep(selectedRoute);
      const isSwapRoute = frozenRoute.type === "swap";
      const isUniversalSwapRoute = frozenRoute.type === "universal-swap";

      if (
        !frozenDepositArgs ||
        !signer ||
        !frozenAccount ||
        !frozenFeeQuote ||
        !frozenQuoteForAnalytics ||
        !frozenInitialQuoteTime ||
        !frozenTokenPrice ||
        !frozenLimits ||
        // If swap route, we need also the swap quote
        (isSwapRoute && !frozenSwapQuote) ||
        (isUniversalSwapRoute && !frozenUniversalSwapQuote)
      ) {
        throw new Error("Missing required data for bridge action");
      }

      const externalProjectIsHyperLiquid =
        frozenRoute.externalProjectId === "hyperliquid";

      let externalPayload: string | undefined;

      if (externalProjectIsHyperLiquid) {
        await isWrongNetworkHandlerHyperLiquid();

        // External Project Inclusion Considerations:
        //
        // HyperLiquid:
        // We need to set up our crosschain message to the hyperliquid bridge with
        // the following considerations:
        // 1. Our recipient address is the default multicall handler
        // 2. The recipient and the signer must be the same address
        // 3. We will first transfer funds to the true recipient EoA
        // 4. We must construct a payload to send to HL's Bridge2 contract
        // 5. The user must sign this signature

        // Subtract the relayer fee pct just like we do for our output token amount
        const amount = frozenDepositArgs.amount.sub(
          frozenDepositArgs.amount
            .mul(frozenDepositArgs.relayerFeePct)
            .div(fixedPointAdjustment)
        );

        // Build the payload
        const hyperLiquidPayload = await generateHyperLiquidPayload(
          signer,
          frozenDepositArgs.toAddress,
          amount
        );
        // Create a txn calldata for transfering amount to recipient
        const erc20Interface = new utils.Interface([
          "function transfer(address to, uint256 amount) returns (bool)",
        ]);

        const transferCalldata = erc20Interface.encodeFunctionData("transfer", [
          frozenDepositArgs.toAddress,
          amount,
        ]);

        // Encode Instructions struct directly
        externalPayload = utils.defaultAbiCoder.encode(
          [
            "tuple(tuple(address target, bytes callData, uint256 value)[] calls, address fallbackRecipient)",
          ],
          [
            {
              calls: [
                {
                  target: getToken("USDC").addresses![CHAIN_IDs.ARBITRUM],
                  callData: transferCalldata,
                  value: 0,
                },
                {
                  target: hyperLiquidBridge2Address,
                  callData: hyperLiquidPayload,
                  value: 0,
                },
              ],
              fallbackRecipient: frozenDepositArgs.toAddress,
            },
          ]
        );
      }

      await isWrongNetworkHandler();

      // If universal swap route then we need to approve the universal swap token for the `SwapAndBridge`
      if (
        isUniversalSwapRoute &&
        frozenUniversalSwapQuote?.approvalTxns &&
        frozenUniversalSwapQuote.approvalTxns.length > 0
      ) {
        if (!frozenUniversalSwapQuote) {
          throw new Error(
            "Missing universal swap quote for universal swap route"
          );
        }

        // Some ERC-20 tokens require multiple approvals
        for (const approvalTxn of frozenUniversalSwapQuote.approvalTxns) {
          const approvalTx = await signer.sendTransaction(approvalTxn);
          await approvalTx.wait();
        }
      }
      // If swap route then we need to approve the swap token for the `SwapAndBridge`
      // contract instead of the `SpokePool` contract.
      else if (isSwapRoute && frozenRoute.swapTokenSymbol !== "ETH") {
        if (!frozenSwapQuote) {
          throw new Error("Missing swap quote for swap route");
        }
        const swapAndBridgeAddress = config.getSwapAndBridgeAddress(
          frozenRoute.fromChain,
          frozenSwapQuote.dex
        );
        if (!swapAndBridgeAddress) {
          throw new Error("Missing swap and bridge address");
        }

        await approveHandler.mutateAsync({
          erc20Symbol: frozenRoute.swapTokenSymbol,
          approvalAmount: frozenDepositArgs.initialAmount,
          allowedContractAddress: swapAndBridgeAddress,
        });
      }
      // If normal bridge route then we need to approve the token for the `SpokePool`
      // contract.
      else if (frozenRoute.fromTokenSymbol !== "ETH") {
        await approveHandler.mutateAsync({
          erc20Symbol: frozenRoute.fromTokenSymbol,
          approvalAmount: frozenDepositArgs.amount,
          allowedContractAddress: config.getSpokePoolAddress(
            frozenRoute.fromChain
          ),
          enforceCorrectNetwork: frozenRoute.externalProjectId !== undefined,
        });
      }

      addToAmpliQueue(() => {
        // Instrument amplitude before sending the transaction for the submit button.
        ampli.transferSubmitted(
          generateTransferSubmitted(
            frozenQuoteForAnalytics,
            referrer,
            frozenInitialQuoteTime,
            externalProjectIsHyperLiquid
              ? externalProjectNameToId(frozenRoute.externalProjectId)
              : undefined
          )
        );
      });
      const timeSubmitted = Date.now();
      const networkMismatchHandler = (
        networkMismatchProperties: DepositNetworkMismatchProperties
      ) => {
        addToAmpliQueue(() => {
          ampli.depositNetworkMismatch(networkMismatchProperties);
        });
      };

      let tx: providers.TransactionResponse;

<<<<<<< HEAD
      // If the connected wallet is configured as a manual rebalancer and the origin
      // chain is mainnet, we force the deposit to be unprofitable with a long
      // exclusivity. The idea is to have these deposits paid out as a slow fill, in
      // which case the SpokePool's own balance will be used to complete the fill, and
      // the HubPool will pull funds back from the mainnet SpokePool instead. This
      // allows us to skip the 7 day bridges and ensure a safe level of HubPool liquidity
      if (
        manualRebalancerAddresses.includes(utils.getAddress(frozenAccount)) &&
        frozenRoute.fromChain === ChainId.MAINNET
      ) {
        const { spokePool } = await getSpokePoolAndVerifier(frozenRoute);
        tx = await sendDepositV3Tx(
          signer,
          {
            ...frozenDepositArgs,
            inputTokenAddress: frozenRoute.fromTokenAddress,
            outputTokenAddress: frozenRoute.toTokenAddress,
            // Force overrides to make deposit unattractive for relayers
            relayerFeePct: BigNumber.from(0),
            exclusiveRelayer: frozenAccount,
            exclusivityDeadline: 10 * 60, // 10 minutes
          },
          spokePool,
          networkMismatchHandler
        );
=======
      if (isUniversalSwapRoute) {
        if (!frozenUniversalSwapQuote) {
          throw new Error(
            "Missing universal swap quote for universal swap route"
          );
        }

        tx = await signer.sendTransaction({
          to: frozenUniversalSwapQuote.swapTx.to,
          data: frozenUniversalSwapQuote.swapTx.data,
          value: frozenUniversalSwapQuote.swapTx.value,
        });
>>>>>>> 453c9979
      } else if (isSwapRoute) {
        tx = await sendSwapAndBridgeTx(
          signer,
          {
            ...frozenDepositArgs,
            inputTokenAddress: frozenRoute.fromTokenAddress,
            outputTokenAddress: frozenRoute.toTokenAddress,
            swapQuote: frozenSwapQuote!,
            swapTokenAddress: frozenRoute.swapTokenAddress,
            swapTokenAmount: frozenDepositArgs.initialAmount,
            // Current `SwapAndBridge` contract does not support relative exclusivity.
            // Disabling until we update the contract.
            exclusiveRelayer: constants.AddressZero,
            exclusivityDeadline: 0,
            fillDeadline: frozenFeeQuote.fillDeadline,
          },
          networkMismatchHandler
        );
      } else {
        const isExclusive =
          frozenDepositArgs.exclusivityDeadline > 0 &&
          frozenDepositArgs.exclusiveRelayer !== constants.AddressZero;
        const { spokePool, shouldUseSpokePoolVerifier, spokePoolVerifier } =
          await getSpokePoolAndVerifier(frozenRoute);
        const depositArgs = {
          ...frozenDepositArgs,
          inputTokenAddress: frozenRoute.fromTokenAddress,
          outputTokenAddress: frozenRoute.toTokenAddress,
          fillDeadline: frozenFeeQuote.fillDeadline,
          message: externalPayload,
          toAddress: externalProjectIsHyperLiquid
            ? acrossPlusMulticallHandler[frozenRoute.toChain]
            : frozenDepositArgs.toAddress,
        };
        tx =
          shouldUseSpokePoolVerifier && !isExclusive && spokePoolVerifier
            ? await sendSpokePoolVerifierDepositTx(
                signer,
                depositArgs,
                spokePool,
                spokePoolVerifier,
                networkMismatchHandler
              )
            : await sendDepositV3Tx(
                signer,
                depositArgs,
                spokePool,
                networkMismatchHandler
              );
      }

      addToAmpliQueue(() => {
        ampli.transferSigned(
          generateTransferSigned(
            frozenQuoteForAnalytics,
            referrer,
            timeSubmitted,
            tx.hash,
            externalProjectIsHyperLiquid
              ? externalProjectNameToId(frozenRoute.externalProjectId)
              : undefined
          )
        );
      });

      const fromBridgePagePayload: FromBridgePagePayload = {
        expectedFillTime: usedTransferQuote.estimatedTime.formattedString,
        timeSigned: Date.now(),
        recipient: frozenDepositArgs.toAddress,
        referrer,
        swapQuote: frozenSwapQuote,
        universalSwapQuote: frozenUniversalSwapQuote,
        selectedRoute: frozenRoute,
        quote: frozenFeeQuote,
        quotedLimits: frozenLimits,
        quoteForAnalytics: frozenQuoteForAnalytics,
        depositArgs: frozenDepositArgs,
        tokenPrice: frozenTokenPrice.toString(),
      };
      const statusPageSearchParams = new URLSearchParams({
        originChainId: String(frozenRoute.fromChain),
        destinationChainId: String(frozenRoute.toChain),
        inputTokenSymbol: isSwapRoute
          ? frozenRoute.toTokenSymbol
          : frozenRoute.fromTokenSymbol,
        outputTokenSymbol: frozenRoute.toTokenSymbol,
        referrer,
        ...(externalProjectIsHyperLiquid
          ? { externalProjectId: frozenRoute.externalProjectId }
          : {}),
      });
      if (existingIntegrator) {
        statusPageSearchParams.set("integrator", existingIntegrator);
      }
      history.push(
        `/bridge/${tx.hash}?${statusPageSearchParams}`,
        // This state is stored in session storage and therefore persist
        // after a refresh of the deposit status page.
        { fromBridgePagePayload }
      );
    },
  });

  const buttonDisabled =
    !usedTransferQuote ||
    (isConnected && dataLoading) ||
    buttonActionHandler.isPending;
  return {
    isConnected,
    buttonActionHandler: buttonActionHandler.mutate,
    isButtonActionLoading: buttonActionHandler.isPending,
    didActionError: buttonActionHandler.isError,
    buttonLabel: getButtonLabel({
      isConnected,
      isDataLoading: dataLoading,
      isMutating: buttonActionHandler.isPending,
      isWrongNetwork,
    }),
    buttonDisabled,
  };
}

type DepositArgs = {
  initialAmount: BigNumber;
  amount: BigNumber;
  fromChain: number;
  toChain: number;
  timestamp: BigNumber;
  referrer: string;
  relayerFeePct: BigNumber;
  tokenAddress: string;
  isNative: boolean;
  toAddress: string;
  exclusiveRelayer: string;
  exclusivityDeadline: number;
  integratorId: string;
  externalProjectId?: string;
};
function getDepositArgs(
  selectedRoute: SelectedRoute,
  usedTransferQuote: TransferQuote,
  referrer: string,
  integratorId: string
): DepositArgs | undefined {
  const { amountToBridgeAfterSwap, initialAmount, quotedFees, recipient } =
    usedTransferQuote || {};

  if (
    !usedTransferQuote ||
    !quotedFees ||
    !amountToBridgeAfterSwap ||
    !initialAmount ||
    !recipient
  ) {
    return undefined;
  }

  return {
    initialAmount,
    amount: amountToBridgeAfterSwap,
    fromChain: selectedRoute.fromChain,
    toChain: selectedRoute.toChain,
    timestamp: quotedFees.quoteTimestamp,
    referrer,
    relayerFeePct: quotedFees.totalRelayFee.pct,
    tokenAddress: selectedRoute.fromTokenAddress,
    isNative: selectedRoute.isNative,
    toAddress: recipient,
    exclusiveRelayer: quotedFees.exclusiveRelayer,
    exclusivityDeadline: quotedFees.exclusivityDeadline,
    integratorId,
    externalProjectId: selectedRoute.externalProjectId,
  };
}

function getButtonLabel(args: {
  isConnected: boolean;
  isDataLoading: boolean;
  isMutating: boolean;
  isWrongNetwork: boolean;
}) {
  if (!args.isConnected) {
    return "Connect wallet";
  }
  if (args.isMutating) {
    return "Confirming...";
  }
  if (args.isWrongNetwork) {
    return "Switch network and confirm transaction";
  }
  return "Confirm transaction";
}<|MERGE_RESOLUTION|>--- conflicted
+++ resolved
@@ -23,17 +23,14 @@
   sendSpokePoolVerifierDepositTx,
   sendDepositV3Tx,
   sendSwapAndBridgeTx,
-<<<<<<< HEAD
   manualRebalancerAddresses,
   ChainId,
-=======
   getToken,
   acrossPlusMulticallHandler,
   hyperLiquidBridge2Address,
   externalProjectNameToId,
   generateHyperLiquidPayload,
   fixedPointAdjustment,
->>>>>>> 453c9979
 } from "utils";
 import { TransferQuote } from "./useTransferQuote";
 import { SelectedRoute } from "../utils";
@@ -263,7 +260,6 @@
 
       let tx: providers.TransactionResponse;
 
-<<<<<<< HEAD
       // If the connected wallet is configured as a manual rebalancer and the origin
       // chain is mainnet, we force the deposit to be unprofitable with a long
       // exclusivity. The idea is to have these deposits paid out as a slow fill, in
@@ -289,8 +285,7 @@
           spokePool,
           networkMismatchHandler
         );
-=======
-      if (isUniversalSwapRoute) {
+      } else if (isUniversalSwapRoute) {
         if (!frozenUniversalSwapQuote) {
           throw new Error(
             "Missing universal swap quote for universal swap route"
@@ -302,7 +297,6 @@
           data: frozenUniversalSwapQuote.swapTx.data,
           value: frozenUniversalSwapQuote.swapTx.value,
         });
->>>>>>> 453c9979
       } else if (isSwapRoute) {
         tx = await sendSwapAndBridgeTx(
           signer,
