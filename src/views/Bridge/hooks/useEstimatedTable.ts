--- conflicted
+++ resolved
@@ -21,15 +21,12 @@
 ) {
   const [isDetailedFeesAvailable, setIsDetailedFeesAvailable] = useState(false);
 
-<<<<<<< HEAD
   const rewardToken = useMemo(
     () => getToken(destinationChainId === 10 ? "OP" : "ACX"),
     [destinationChainId]
   );
 
-=======
   const { account } = useConnection();
->>>>>>> eff02f97
   const { referrer } = useReferrer();
   const { summary: referralSummary } = useReferralSummary(referrer);
 
@@ -57,7 +54,6 @@
     ) {
       return undefined;
     }
-<<<<<<< HEAD
     const totalFeesInRewardCurrency = totalFeesUSD
       .mul(parseUnits("1.0", rewardToken.decimals)) // Account for the fixed point adjustment
       .div(rewardExchangeRate);
@@ -67,14 +63,6 @@
     const availableRewardPercentage =
       destinationChainId === 10 ? 0.95 : referralSummary.referralRate * 0.75;
 
-=======
-    const totalFeesACX = totalFeesUSD
-      .mul(fixedPointAdjustment)
-      .div(acxExchangeRate);
-    // 75% of the reward goes to the referree of the referral rate
-    const availableRewardPercentage =
-      referralSummary.referralRate * (referrer === account ? 1.0 : 0.75);
->>>>>>> eff02f97
     return {
       tokens: totalFeesInRewardCurrency
         .mul(parseUnits(availableRewardPercentage.toString(), 18))
@@ -87,13 +75,10 @@
     referrer,
     convertL1ToBaseCurrency,
     convertRewardToBaseCurrency,
-<<<<<<< HEAD
     rewardToken,
     destinationChainId,
-=======
+    account,
     referrer,
-    account,
->>>>>>> eff02f97
   ]);
 
   const referralRewardAsBaseCurrency = convertRewardToBaseCurrency(
