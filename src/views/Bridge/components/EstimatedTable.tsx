--- conflicted
+++ resolved
@@ -114,11 +114,8 @@
   swapToken,
   onSetNewSlippage,
   isQuoteLoading,
-<<<<<<< HEAD
   validationError,
-=======
   rewardProgram,
->>>>>>> a15ff9e9
 }: EstimatedTableProps) => {
   const rewardDisplaySymbol =
     rewardToken?.displaySymbol || rewardToken?.symbol.toUpperCase();
@@ -142,12 +139,9 @@
       }) || {};
 
   const [isSlippageModalOpen, setSlippageModalOpen] = useState(false);
-<<<<<<< HEAD
 
   const showLoadingSkeleton = isQuoteLoading && !doesAmountExceedMaxDeposit;
 
-=======
->>>>>>> a15ff9e9
   return (
     <Wrapper>
       {rewardToken && (
