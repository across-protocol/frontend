import { useState } from "react";
import styled from "@emotion/styled";
import { BigNumber } from "ethers";

import { Text, LoadingSkeleton } from "components";
import { ReactComponent as ChevronDown } from "assets/icons/chevron-down.svg";
import { ReactComponent as _SwapIcon } from "assets/icons/swap.svg";
import { QUERIESV2, TokenInfo, getConfirmationDepositTime } from "utils";

import EstimatedTable, { TotalReceive } from "./EstimatedTable";
import { useEstimatedRewards } from "../hooks/useEstimatedRewards";
import TokenFee from "./TokenFee";
import { SwapQuoteApiResponse } from "utils/serverless-api/prod/swap-quote";
import { AmountInputError, calcFeesForEstimatedTable } from "../utils";
import { BridgeLimitInterface } from "utils/serverless-api/types";

export type Props = {
  isQuoteLoading: boolean;
  fromChainId: number;
  toChainId: number;
  isSwap: boolean;
  gasFee?: BigNumber;
  capitalFee?: BigNumber;
  lpFee?: BigNumber;
  inputToken: TokenInfo;
  outputToken: TokenInfo;
  swapToken?: TokenInfo;
  swapQuote?: SwapQuoteApiResponse;
  parsedAmount?: BigNumber;
  currentSwapSlippage?: number;
  onSetNewSlippage?: (slippage: number) => void;
  validationError?: AmountInputError;
<<<<<<< HEAD
  quotedLimits?: BridgeLimitInterface;
=======
  showPriceImpactWarning?: boolean;
  swapPriceImpact?: BigNumber;
>>>>>>> ac42b5c7
};

export function FeesCollapsible(props: Props) {
  const [isExpanded, setIsExpanded] = useState(false);

  const baseToken = props.swapToken || props.inputToken;
  const { bridgeFee, outputAmount, swapFee } =
    calcFeesForEstimatedTable(props) || {};

  const estimatedRewards = useEstimatedRewards(
    baseToken,
    props.toChainId,
    props.isSwap,
    props.gasFee,
    bridgeFee,
    swapFee
  );

  const doesAmountExceedMaxDeposit =
    props.validationError === AmountInputError.INSUFFICIENT_LIQUIDITY;

  const estimatedTime =
    props.quotedLimits && outputAmount && !doesAmountExceedMaxDeposit
      ? getConfirmationDepositTime(
          outputAmount,
          props.quotedLimits,
          props.fromChainId,
          props.toChainId,
          props.outputToken.symbol
        ).formattedString
      : "-";

  if (!isExpanded) {
    return (
      <CollapsedFeesWrapper>
        <CollapsedFeesLabel>
          <Text color="grey-400">Receive</Text>
        </CollapsedFeesLabel>
        <CollapsedFeesReceiveWrapper
          errorOutline={props.showPriceImpactWarning}
          onClick={() => setIsExpanded(true)}
        >
          {props.isQuoteLoading && !doesAmountExceedMaxDeposit ? (
            <CollapsedLoadingSkeleton width="100%" height="20px" />
          ) : (
            <CollapsedFeesAmountsWrapper>
              {outputAmount && !doesAmountExceedMaxDeposit ? (
                <>
                  <TotalReceive
                    totalReceived={outputAmount}
                    inputToken={baseToken}
                    outputToken={props.outputToken}
                    textColor="light-200"
                    destinationChainId={props.toChainId}
                    showPriceImpactWarning={props.showPriceImpactWarning}
                    swapPriceImpact={props.swapPriceImpact}
                  />
                  {estimatedRewards.reward && estimatedRewards.rewardToken && (
                    <>
                      <Text color="grey-400"> and </Text>
                      <TokenFee
                        token={estimatedRewards.rewardToken}
                        amount={estimatedRewards.reward}
                        textColor="light-200"
                        tokenChainId={props.toChainId}
                      />
                    </>
                  )}
                  {props.isSwap ? null : estimatedTime ? (
                    <>
                      <Text color="grey-400"> in </Text>
                      <Text color="light-200">{estimatedTime}</Text>
                    </>
                  ) : null}
                </>
              ) : (
                "-"
              )}
            </CollapsedFeesAmountsWrapper>
          )}
          <CollapsedIconsWrapper>
            {props.isSwap ? <SwapIcon /> : null}
            <ChevronDown />
          </CollapsedIconsWrapper>
        </CollapsedFeesReceiveWrapper>
      </CollapsedFeesWrapper>
    );
  }

  return (
    <ExpandedFeesWrapper errorOutline={props.showPriceImpactWarning}>
      <ExpandedFeesTopRow onClick={() => setIsExpanded(false)}>
        <Text size="md" color="grey-400">
          Transaction breakdown
        </Text>
        <ChevronUp />
      </ExpandedFeesTopRow>
      <ExpandedFeesTableWrapper>
        <EstimatedTable {...props} {...estimatedRewards} />
      </ExpandedFeesTableWrapper>
    </ExpandedFeesWrapper>
  );
}

const CollapsedLoadingSkeleton = styled(LoadingSkeleton)`
  margin-right: 12px;
`;

const CollapsedFeesWrapper = styled.div`
  display: flex;
  height: 48px;
  gap: 12px;
  width: 100%;

  @media ${QUERIESV2.xs.andDown} {
    flex-direction: column;
    height: auto;
  }
`;

const CollapsedFeesLabel = styled.div`
  width: 64px;
  display: flex;
  align-items: center;
  justify-content: center;
  flex-shrink: 0;
`;

const CollapsedFeesReceiveWrapper = styled.div<{ errorOutline?: boolean }>`
  display: flex;
  height: 48px;
  padding-left: 16px;
  padding-right: 12px;
  flex-direction: row;
  justify-content: space-between;
  align-items: center;
  width: 100%;

  border-radius: 12px;
  border: 1px solid;
  border-color: ${({ errorOutline }) =>
    errorOutline ? "rgba(249, 108, 108, 0.1)" : "#3e4047"};
  background: ${({ errorOutline }) =>
    errorOutline ? "rgba(249, 108, 108, 0.05)" : "#393a40"};
  box-shadow: 0px 2px 4px 0px rgba(0, 0, 0, 0.08);

  cursor: pointer;

  @media ${QUERIESV2.xs.andDown} {
    min-height: 50px;
    margin-bottom: 12px;
  }
`;

const CollapsedFeesAmountsWrapper = styled.div`
  display: flex;
  flex-direction: row;
  align-items: center;
  gap: 8px;
`;

const ExpandedFeesWrapper = styled.div<{ errorOutline?: boolean }>`
  display: flex;
  flex-direction: column;
  width: 100%;

  border-radius: 12px;
  border: 1px solid #3e4047;
  border-color: ${({ errorOutline }) =>
    errorOutline ? "rgba(249, 108, 108, 0.1)" : "#3e4047"};
  background: ${({ errorOutline }) =>
    errorOutline ? "rgba(249, 108, 108, 0.05)" : "#393a40"};
  box-shadow: 0px 2px 4px 0px rgba(0, 0, 0, 0.08);
`;

const ExpandedFeesTopRow = styled.div`
  display: flex;
  flex-direction: row;
  justify-content: space-between;
  width: 100%;
  padding: 16px;
  padding-right: 12px;

  cursor: pointer;
`;

const ExpandedFeesTableWrapper = styled.div`
  padding: 16px;
`;

const ChevronUp = styled(ChevronDown)`
  rotate: 180deg;
`;

const SwapIcon = styled(_SwapIcon)`
  align-self: flex-end;
`;

const CollapsedIconsWrapper = styled.div`
  display: flex;
  flex-direction: row;
  align-items: center;
  gap: 8px;
`;<|MERGE_RESOLUTION|>--- conflicted
+++ resolved
@@ -30,12 +30,9 @@
   currentSwapSlippage?: number;
   onSetNewSlippage?: (slippage: number) => void;
   validationError?: AmountInputError;
-<<<<<<< HEAD
   quotedLimits?: BridgeLimitInterface;
-=======
   showPriceImpactWarning?: boolean;
   swapPriceImpact?: BigNumber;
->>>>>>> ac42b5c7
 };
 
 export function FeesCollapsible(props: Props) {
