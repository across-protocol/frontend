import styled from "@emotion/styled";

import { Selector } from "components";
import { Text } from "components/Text";

import {
  ChainInfo,
  Route,
  capitalizeFirstLetter,
  getChainInfo,
  getToken,
  shortenAddress,
} from "utils";

import { useBalanceBySymbolPerChain, useConnection, zeroBalance } from "hooks";
import { useMemo } from "react";
import { BigNumber } from "ethers";
import { getSupportedChains } from "../utils";
import { externConfigs } from "constants/chains/configs";

type Props = {
  selectedRoute: Route;
  fromOrTo: "from" | "to";
  toAddress?: string;
  onSelectChain: (chainId: number, externalProjectId?: string) => void;
};

export function ChainSelector({
  selectedRoute,
  fromOrTo,
  toAddress,
  onSelectChain,
}: Props) {
  const isFrom = fromOrTo === "from";
  const { fromChain, toChain, fromTokenSymbol, toTokenSymbol } = selectedRoute;

  const selectedChain = getChainInfo(isFrom ? fromChain : toChain);
  const tokenInfo = getToken(isFrom ? fromTokenSymbol : toTokenSymbol);

  // Get supported chains and filter based on external projects
  const availableChains = filterAvailableChains(fromOrTo, selectedRoute);

  const { account, isConnected } = useConnection();
  const { balancesPerChain } = useBalanceBySymbolPerChain({
    tokenSymbol: tokenInfo.symbol,
    chainIds: availableChains.map((c) => c.chainId),
    account,
  });

  const sortedChains = useMemo(
    () => sortChains(availableChains, balancesPerChain, isConnected, isFrom),
    [availableChains, balancesPerChain, isConnected, isFrom]
  );

  return (
    <Selector<{ chainId: number; externalProjectId?: string }>
      elements={sortedChains.map((chain) => ({
        value: { chainId: chain.chainId, externalProjectId: chain.projectId },
        element: <ChainInfoElement chain={chain} />,
        suffix:
          isConnected && isFrom ? (
            <Text size="lg" color="grey-400">
              {chain.balanceFormatted}
            </Text>
          ) : undefined,
      }))}
      displayElement={
        isFrom ? (
          <ChainInfoElement
            chain={selectedChain}
            superText={
              toAddress
                ? `Address: ${shortenAddress(toAddress, "...", 4)}`
                : undefined
            }
          />
        ) : undefined
      }
      selectedValue={{
        chainId: isFrom ? fromChain : toChain,
        externalProjectId: isFrom ? undefined : selectedRoute.externalProjectId,
      }}
      setSelectedValue={(val) =>
        onSelectChain(val.chainId, val.externalProjectId)
      }
      title={
        <TitleWrapper>
          <Text size="md" color="grey-400">
            Select chain to send
          </Text>
          <TitleTokenImg src={tokenInfo.logoURI} />
          <Text size="md" color="grey-400">
            {isFrom ? "from" : "to"}
          </Text>
        </TitleWrapper>
      }
      allowSelectDisabled={!isFrom}
      data-cy={`${fromOrTo}-chain-select`}
      modalProps={{
        height: 700,
        bottomYOffset: 16,
      }}
    />
  );
}

function ChainInfoElement({
  chain,
  superText,
}: {
  chain: Pick<ChainInfo, "chainId" | "name" | "fullName" | "logoURI">;
  superText?: string;
}) {
  return (
    <ChainIconTextWrapper>
      <ChainIcon src={chain.logoURI} />
      <ChainIconSuperTextWrapper>
        {superText && (
          <Text size="sm" color="grey-400">
            {superText}
          </Text>
        )}
        <Text size="lg" color="white-100">
          {capitalizeFirstLetter(chain.fullName ?? chain.name)}
        </Text>
      </ChainIconSuperTextWrapper>
    </ChainIconTextWrapper>
  );
}

/**
 * Filters supported chains based on external project constraints
 */
function filterAvailableChains(fromOrTo: "from" | "to", selectedRoute: Route) {
  const isFrom = fromOrTo === "from";
  let chains = getSupportedChains(fromOrTo);
  const { externalProjectId, fromChain } = selectedRoute;

  if (externalProjectId && isFrom) {
    const { intermediaryChain } = externConfigs[externalProjectId];
    chains = chains.filter((r) => r.chainId !== intermediaryChain);
  }

  if (!isFrom) {
    chains = chains.filter(({ projectId }) => {
      if (!projectId) return true;
      const { intermediaryChain } = externConfigs[projectId];
      return fromChain !== intermediaryChain;
    });
  }

  return chains;
}

/**
 * Sorts chains based on balance and availability
 */
function sortChains(
  chains: ReturnType<typeof getSupportedChains>,
  balances: Record<
    number,
    {
      balance: BigNumber;
      balanceFormatted: string;
      balanceComparable: BigNumber;
    }
  >,
  isConnected: boolean,
  isFrom: boolean
) {
  return chains
    .map((c) => ({
      ...c,
<<<<<<< HEAD
      balance: balances?.[c.chainId].balance ?? BigNumber.from(0),
      balanceFormatted: balances?.[c.chainId].balanceFormatted ?? "0",
      balanceComparable:
        balances?.[c.chainId].balanceComparable ?? BigNumber.from(0),
=======
      balance: balances?.[c.chainId].balance ?? zeroBalance.balance,
      balanceFormatted:
        balances?.[c.chainId].balanceFormatted ?? zeroBalance.balanceFormatted,
      balanceComparable:
        balances?.[c.chainId].balanceComparable ??
        zeroBalance.balanceComparable,
>>>>>>> 05255d48
      disabled:
        !isConnected || !isFrom ? false : balances?.[c.chainId]?.balance?.eq(0),
    }))
    .sort((a, b) => {
      if (!isConnected || !isFrom) return 0;
      if (a.balance === undefined) return 1;
      if (b.balance === undefined) return -1;
      return a.balanceComparable.lt(b.balanceComparable) ? 1 : -1;
    });
}

export default ChainSelector;

const ChainIconTextWrapper = styled.div`
  display: flex;
  flex-direction: row;
  align-items: center;
  justify-content: flex-start;
  padding: 0px;
  gap: 12px;
`;

const ChainIcon = styled.img`
  width: 24px;
  height: 24px;
`;

const ChainIconSuperTextWrapper = styled.div`
  display: flex;
  flex-direction: column;
  justify-content: center;
  align-items: flex-start;
  padding: 0px;
`;

const TitleWrapper = styled.div`
  display: inline-flex;
  align-items: center;
  gap: 5px;
`;

const TitleTokenImg = styled.img`
  width: 16px;
  height: 16px;
  margin-top: 2px;
`;<|MERGE_RESOLUTION|>--- conflicted
+++ resolved
@@ -171,19 +171,12 @@
   return chains
     .map((c) => ({
       ...c,
-<<<<<<< HEAD
-      balance: balances?.[c.chainId].balance ?? BigNumber.from(0),
-      balanceFormatted: balances?.[c.chainId].balanceFormatted ?? "0",
-      balanceComparable:
-        balances?.[c.chainId].balanceComparable ?? BigNumber.from(0),
-=======
       balance: balances?.[c.chainId].balance ?? zeroBalance.balance,
       balanceFormatted:
         balances?.[c.chainId].balanceFormatted ?? zeroBalance.balanceFormatted,
       balanceComparable:
         balances?.[c.chainId].balanceComparable ??
         zeroBalance.balanceComparable,
->>>>>>> 05255d48
       disabled:
         !isConnected || !isFrom ? false : balances?.[c.chainId]?.balance?.eq(0),
     }))
