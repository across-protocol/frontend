import styled from "@emotion/styled";

import { Selector } from "components";
import { Text } from "components/Text";

import {
  ChainInfo,
  Route,
  capitalizeFirstLetter,
  getChainInfo,
  getToken,
  shortenAddress,
} from "utils";

import { useConnection } from "hooks";
import { useBalanceBySymbolPerChain } from "hooks/useBalance_new";
import { useMemo } from "react";
import { BigNumber } from "ethers";
import { getSupportedChains } from "../utils";
import { externConfigs } from "constants/chains/configs";

type Props = {
  selectedRoute: Route;
  fromOrTo: "from" | "to";
  toAddress?: string;
  onSelectChain: (chainId: number, externalProjectId?: string) => void;
};

export function ChainSelector({
  selectedRoute,
  fromOrTo,
  toAddress,
  onSelectChain,
}: Props) {
  const isFrom = fromOrTo === "from";
  const { fromChain, toChain, fromTokenSymbol, toTokenSymbol } = selectedRoute;

  const selectedChain = getChainInfo(isFrom ? fromChain : toChain);
  const tokenInfo = getToken(isFrom ? fromTokenSymbol : toTokenSymbol);

  // Get supported chains and filter based on external projects
  const availableChains = filterAvailableChains(fromOrTo, selectedRoute);

<<<<<<< HEAD
  const { isConnected } = useConnection();
  const { balances } = useBalanceBySymbolPerChain({
=======
  const { account, isConnected } = useConnection();
  const { balancesPerChain } = useBalanceBySymbolPerChain({
>>>>>>> 78dfb207
    tokenSymbol: tokenInfo.symbol,
    chainIds: availableChains.map((c) => c.chainId),
  });

  const sortedChains = useMemo(
    () => sortChains(availableChains, balancesPerChain, isConnected, isFrom),
    [availableChains, balancesPerChain, isConnected, isFrom]
  );

  return (
    <Selector<{ chainId: number; externalProjectId?: string }>
      elements={sortedChains.map((chain) => ({
        value: { chainId: chain.chainId, externalProjectId: chain.projectId },
        element: <ChainInfoElement chain={chain} />,
        suffix:
          isConnected && isFrom ? (
            <Text size="lg" color="grey-400">
              {chain.balanceFormatted}
            </Text>
          ) : undefined,
      }))}
      displayElement={
        isFrom ? (
          <ChainInfoElement
            chain={selectedChain}
            superText={
              toAddress
                ? `Address: ${shortenAddress(toAddress, "...", 4)}`
                : undefined
            }
          />
        ) : undefined
      }
      selectedValue={{
        chainId: isFrom ? fromChain : toChain,
        externalProjectId: isFrom ? undefined : selectedRoute.externalProjectId,
      }}
      setSelectedValue={(val) =>
        onSelectChain(val.chainId, val.externalProjectId)
      }
      title={
        <TitleWrapper>
          <Text size="md" color="grey-400">
            Select chain to send
          </Text>
          <TitleTokenImg src={tokenInfo.logoURI} />
          <Text size="md" color="grey-400">
            {isFrom ? "from" : "to"}
          </Text>
        </TitleWrapper>
      }
      allowSelectDisabled={!isFrom}
      data-cy={`${fromOrTo}-chain-select`}
      modalProps={{
        height: 700,
        bottomYOffset: 16,
      }}
    />
  );
}

function ChainInfoElement({
  chain,
  superText,
}: {
  chain: Pick<ChainInfo, "chainId" | "name" | "fullName" | "logoURI">;
  superText?: string;
}) {
  return (
    <ChainIconTextWrapper>
      <ChainIcon src={chain.logoURI} />
      <ChainIconSuperTextWrapper>
        {superText && (
          <Text size="sm" color="grey-400">
            {superText}
          </Text>
        )}
        <Text size="lg" color="white-100">
          {capitalizeFirstLetter(chain.fullName ?? chain.name)}
        </Text>
      </ChainIconSuperTextWrapper>
    </ChainIconTextWrapper>
  );
}

/**
 * Filters supported chains based on external project constraints
 */
function filterAvailableChains(fromOrTo: "from" | "to", selectedRoute: Route) {
  const isFrom = fromOrTo === "from";
  let chains = getSupportedChains(fromOrTo);
  const { externalProjectId, fromChain } = selectedRoute;

  if (externalProjectId && isFrom) {
    const { intermediaryChain } = externConfigs[externalProjectId];
    chains = chains.filter((r) => r.chainId !== intermediaryChain);
  }

  if (!isFrom) {
    chains = chains.filter(({ projectId }) => {
      if (!projectId) return true;
      const { intermediaryChain } = externConfigs[projectId];
      return fromChain !== intermediaryChain;
    });
  }

  return chains;
}

/**
 * Sorts chains based on balance and availability
 */
function sortChains(
  chains: ReturnType<typeof getSupportedChains>,
  balances: Record<
    number,
    {
      balance: BigNumber;
      balanceFormatted: string;
      balanceComparable: BigNumber;
    }
  >,
  isConnected: boolean,
  isFrom: boolean
) {
  return chains
    .map((c) => ({
      ...c,
      balance: balances?.[c.chainId].balance ?? BigNumber.from(0),
      balanceFormatted: balances?.[c.chainId].balanceFormatted ?? "0",
      balanceComparable:
        balances?.[c.chainId].balanceComparable ?? BigNumber.from(0),
      disabled:
        !isConnected || !isFrom ? false : balances?.[c.chainId]?.balance?.eq(0),
    }))
    .sort((a, b) => {
      if (!isConnected || !isFrom) return 0;
      if (a.balance === undefined) return 1;
      if (b.balance === undefined) return -1;
      return a.balanceComparable.lt(b.balanceComparable) ? 1 : -1;
    });
}

export default ChainSelector;

const ChainIconTextWrapper = styled.div`
  display: flex;
  flex-direction: row;
  align-items: center;
  justify-content: flex-start;
  padding: 0px;
  gap: 12px;
`;

const ChainIcon = styled.img`
  width: 24px;
  height: 24px;
`;

const ChainIconSuperTextWrapper = styled.div`
  display: flex;
  flex-direction: column;
  justify-content: center;
  align-items: flex-start;
  padding: 0px;
`;

const TitleWrapper = styled.div`
  display: inline-flex;
  align-items: center;
  gap: 5px;
`;

const TitleTokenImg = styled.img`
  width: 16px;
  height: 16px;
  margin-top: 2px;
`;<|MERGE_RESOLUTION|>--- conflicted
+++ resolved
@@ -41,15 +41,11 @@
   // Get supported chains and filter based on external projects
   const availableChains = filterAvailableChains(fromOrTo, selectedRoute);
 
-<<<<<<< HEAD
-  const { isConnected } = useConnection();
-  const { balances } = useBalanceBySymbolPerChain({
-=======
   const { account, isConnected } = useConnection();
   const { balancesPerChain } = useBalanceBySymbolPerChain({
->>>>>>> 78dfb207
     tokenSymbol: tokenInfo.symbol,
     chainIds: availableChains.map((c) => c.chainId),
+    account,
   });
 
   const sortedChains = useMemo(
