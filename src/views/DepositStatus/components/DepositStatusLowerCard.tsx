--- conflicted
+++ resolved
@@ -9,12 +9,7 @@
 import RewardsProgramCTA from "views/Bridge/components/RewardsProgramCTA";
 import { FromBridgePagePayload } from "views/Bridge/hooks/useBridgeAction";
 import { useResolveFromBridgePagePayload } from "../hooks/useResolveFromBridgePagePayload";
-<<<<<<< HEAD
-import { BuildOnAcrossCard } from "./BuildOnAcrossCard";
-import { EarnByLpAndStakingCard } from "./EarnByLpAndStakingCard";
 import { TwitterShareCard } from "./TwitterShareCard";
-=======
->>>>>>> 3302993e
 
 export type DepositStatusLowerCardProps = {
   depositTxHash: string;
@@ -26,7 +21,6 @@
   fromBridgePagePayload?: FromBridgePagePayload;
 };
 
-<<<<<<< HEAD
 export function DepositStatusLowerCard(props: DepositStatusLowerCardProps) {
   const {
     fromChainId,
@@ -36,35 +30,7 @@
     outputTokenSymbol,
     fromBridgePagePayload,
   } = props;
-  const {
-    recipient,
-    lpFee,
-    depositArgs,
-    gasFee,
-    quotedLimits,
-    capitalFee,
-    isSwap,
-    swapToken,
-    swapQuote,
-    quote,
-    estimatedRewards,
-    inputToken,
-    outputToken,
-    bridgeToken,
-    isUniversalSwap,
-    universalSwapQuote,
-  } = useResolveFromBridgePagePayload(
-=======
-export function DepositStatusLowerCard({
-  fromChainId,
-  toChainId,
-  externalProjectId,
-  inputTokenSymbol,
-  outputTokenSymbol,
-  fromBridgePagePayload,
-}: Props) {
   const { inputToken } = useResolveFromBridgePagePayload(
->>>>>>> 3302993e
     fromChainId,
     toChainId,
     inputTokenSymbol,
@@ -80,11 +46,7 @@
       {programName && (
         <RewardsProgramCTA toChain={toChainId} program={programName} />
       )}
-<<<<<<< HEAD
-      {fromBridgePagePayload && FeesTable}
       <TwitterShareCard {...props} />
-=======
->>>>>>> 3302993e
       <Button
         onClick={() =>
           history.push(
