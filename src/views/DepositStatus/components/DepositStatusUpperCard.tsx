import styled from "@emotion/styled";
import { keyframes } from "@emotion/react";

import BgBanner from "assets/bg-banners/deposit-banner.svg";

import { ReactComponent as InfoIcon } from "assets/icons/info.svg";
import { ReactComponent as MegaphoneIcon } from "assets/icons/megaphone.svg";
import { Text, Badge } from "components";

import { COLORS, NoFundsDepositedLogError, getChainInfo } from "utils";
import { useElapsedSeconds } from "hooks/useElapsedSeconds";

import { useDepositTracking } from "../hooks/useDepositTracking";
import { DepositTimesCard } from "./DepositTimesCard";
import { ElapsedTime } from "./ElapsedTime";
import { FromBridgePagePayload } from "views/Bridge/hooks/useBridgeAction";
import { DateTime } from "luxon";
import { useIndexerDepositsTracking } from "hooks/useIndexerDepositTracking";
import DepositStatusAnimatedIcons from "./DepositStatusAnimatedIcons";
import { usePMFForm } from "hooks/usePMFForm";

type Props = {
  depositTxHash: string;
  fromChainId: number;
  toChainId: number;
  externalProjectId?: string;
  inputTokenSymbol: string;
  outputTokenSymbol?: string;
  fromBridgePagePayload?: FromBridgePagePayload;
};

export function DepositStatusUpperCard({
  depositTxHash,
  fromChainId,
  toChainId,
  externalProjectId,
  inputTokenSymbol,
  outputTokenSymbol,
  fromBridgePagePayload,
}: Props) {
  const { depositQuery, fillQuery, status } = useDepositTracking({
    depositTxHash,
    fromChainId,
    toChainId,
    fromBridgePagePayload,
  });

  void useIndexerDepositsTracking([
    { originChainId: fromChainId, depositTxnHash: depositTxHash },
  ]);

  const depositTxSentTime = fromBridgePagePayload?.timeSigned;
  const depositTxCompletedTime = depositQuery.data?.depositTimestamp;
  const fillTxCompletedTime = fillQuery.data?.fillTxTimestamp;

  const { elapsedSeconds: depositTxElapsedSeconds } = useElapsedSeconds(
    depositTxSentTime ? Math.floor(depositTxSentTime / 1000) : undefined,
    depositTxCompletedTime
  );
  const { elapsedSeconds: fillTxElapsedSeconds } = useElapsedSeconds(
    depositTxCompletedTime,
    fillTxCompletedTime
  );

<<<<<<< HEAD
=======
  const status = !depositTxCompletedTime
    ? "depositing"
    : depositQuery.data?.depositTxReceipt.status === 0
      ? "deposit-reverted"
      : !fillTxCompletedTime
        ? "filling"
        : "filled";

  const { isPMFormAvailable, handleNavigateToPMFGoogleForm } = usePMFForm();

>>>>>>> f669625e
  // This error indicates that the used deposit tx hash does not originate from
  // an Across SpokePool contract.
  if (depositQuery.error instanceof NoFundsDepositedLogError) {
    return (
      <Wrapper>
        <TopWrapperTitleWrapper>
          <Text size="lg" color="error">
            Invalid deposit tx hash
          </Text>
        </TopWrapperTitleWrapper>
      </Wrapper>
    );
  }

  return (
    <Wrapper>
      <DepositStatusAnimatedIcons
        status={status}
        toChainId={toChainId}
        fromChainId={fromChainId}
        externalProjectId={externalProjectId}
      />
      {status === "filled" ? (
        <AnimatedTopWrapperTitleWrapper>
          <ElapsedTime
            textSize="3xl"
            elapsedSeconds={fillTxElapsedSeconds}
            isCompleted
          />
          <Text size="lg" color="grey-400">
            Transfer successful!
          </Text>
        </AnimatedTopWrapperTitleWrapper>
      ) : status === "deposit-reverted" ? (
        <AnimatedTopWrapperTitleWrapper>
          {depositTxElapsedSeconds ? (
            <ElapsedTime
              textSize="3xl"
              elapsedSeconds={depositTxElapsedSeconds}
              textColor="warning"
            />
          ) : (
            <Text size="3xl" color="warning">
              {DateTime.fromSeconds(
                depositTxCompletedTime || Date.now()
              ).toFormat("d MMM yyyy - t")}
            </Text>
          )}
          <DepositRevertedRow>
            <Text size="lg" color="warning">
              Deposit unsuccessful
            </Text>
            <a
              href={`${
                getChainInfo(fromChainId).explorerUrl
              }/tx/${depositTxHash}`}
              target="_blank"
              rel="noopener noreferrer"
            >
              <InfoIcon />
            </a>
          </DepositRevertedRow>
        </AnimatedTopWrapperTitleWrapper>
      ) : (
        <TopWrapperTitleWrapper>
          <ElapsedTime
            textSize="3xl"
            elapsedSeconds={
              status === "depositing"
                ? depositTxElapsedSeconds
                : fillTxElapsedSeconds
            }
          />
          <SubTitleWrapper>
            <Text size="lg" color="grey-400">
              {status === "depositing"
                ? "Depositing on source chain..."
                : "Filling on destination chain..."}
            </Text>
            <Badge textColor="grey-400">
              <Text size="lg" color="grey-400">
                {status === "depositing" ? "1 / 2" : "2 / 2"}
              </Text>
            </Badge>
          </SubTitleWrapper>
        </TopWrapperTitleWrapper>
      )}
      <DepositTimeCardSocialSharedWrapper>
        <DepositTimesCard
          status={status}
          depositTxCompletedTimestampSeconds={depositTxCompletedTime}
          depositTxElapsedSeconds={depositTxElapsedSeconds}
          fillTxElapsedSeconds={fillTxElapsedSeconds}
          fillTxHash={fillQuery.data?.fillTxHash}
          depositTxHash={depositTxHash}
          fromChainId={fromChainId}
          toChainId={toChainId}
          inputTokenSymbol={inputTokenSymbol}
          outputTokenSymbol={outputTokenSymbol}
          fromBridgePagePayload={fromBridgePagePayload}
        />
      </DepositTimeCardSocialSharedWrapper>
      {isPMFormAvailable && (
        <PMFFormButton onClick={handleNavigateToPMFGoogleForm}>
          <MegaphoneIcon />
          <span>Help improve Across—1 min survey</span>
        </PMFFormButton>
      )}
    </Wrapper>
  );
}

const Wrapper = styled.div`
  display: flex;
  flex-direction: column;
  gap: 30px;

  /* background-image: url(${BgBanner}); */
  background-color: ${COLORS["black-800"]};
  border-bottom: 1px solid ${COLORS["grey-600"]};

  width: calc(100% + 48px);
  margin: 0 -24px;
  padding: 45px 24px 34px;
`;

const DepositTimeCardSocialSharedWrapper = styled.div`
  display: flex;
  flex-direction: column;
  align-items: flex-start;
  gap: 12px;
  align-self: stretch;
`;

const TopWrapperTitleWrapper = styled.div`
  display: flex;
  flex-direction: column;
  justify-content: center;
  align-items: center;
  padding: 0px;
  gap: 8px;

  width: 100%;
`;

const SubTitleWrapper = styled.div`
  display: flex;
  flex-direction: row;
  justify-content: center;
  align-items: center;
  gap: 8px;
`;

const AnimationFadeInBottom = keyframes`
  from {
    opacity: 0;
    transform: translateY(20%);
  }
  to { opacity: 1 }
`;

const AnimatedTopWrapperTitleWrapper = styled(TopWrapperTitleWrapper)`
  animation-name: ${AnimationFadeInBottom};
  animation-duration: 1s;
`;

const DepositRevertedRow = styled.div`
  display: flex;
  flex-direction: row;
  justify-content: center;
  align-items: center;
  gap: 8px;

  a {
    display: flex;
  }

  svg {
    cursor: pointer;
    height: 20px;
    width: 20px;
    path {
      stroke: ${COLORS.warning};
    }
  }
`;

const PMFFormButton = styled.div`
  display: flex;
  height: 64px;

  justify-content: center;
  align-items: center;
  gap: 12px;
  border-radius: 12px;
  background: ${COLORS["aqua-15"]};
  width: 100%;
  cursor: pointer;

  color: ${COLORS["aqua"]};
  font-weight: 500;

  margin-top: -8px;
  margin-bottom: -8px;
`;<|MERGE_RESOLUTION|>--- conflicted
+++ resolved
@@ -62,19 +62,8 @@
     fillTxCompletedTime
   );
 
-<<<<<<< HEAD
-=======
-  const status = !depositTxCompletedTime
-    ? "depositing"
-    : depositQuery.data?.depositTxReceipt.status === 0
-      ? "deposit-reverted"
-      : !fillTxCompletedTime
-        ? "filling"
-        : "filled";
-
   const { isPMFormAvailable, handleNavigateToPMFGoogleForm } = usePMFForm();
 
->>>>>>> f669625e
   // This error indicates that the used deposit tx hash does not originate from
   // an Across SpokePool contract.
   if (depositQuery.error instanceof NoFundsDepositedLogError) {
