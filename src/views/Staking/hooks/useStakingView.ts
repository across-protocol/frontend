import { useParams } from "react-router-dom";

import { useConnection, useIsWrongNetwork, useStakingPool } from "hooks";
import { getConfig, hubPoolChainId } from "utils";

import { useStakeAction, useUnstakeAction } from "./useStakingAction";

type StakingPathParams = {
  poolId: string;
};

const config = getConfig();

export const useStakingView = () => {
  const { poolId } = useParams<StakingPathParams>();
  const { isConnected, provider, connect } = useConnection();
  const { isWrongNetwork, isWrongNetworkHandler } = useIsWrongNetwork();

  const { l1TokenAddress, logoURI } = config.getTokenInfoBySymbol(
    hubPoolChainId,
    poolId.toUpperCase()
  );

  const stakingPoolQuery = useStakingPool(l1TokenAddress);
  const stakeActionMutation = useStakeAction(l1TokenAddress);
  const unstakeActionMutation = useUnstakeAction(l1TokenAddress);

  return {
    stakingPoolQuery,
    stakeActionMutation,
    unstakeActionMutation,
    poolId,
    exitLinkURI: "/rewards",
    poolLogoURI: logoURI,
<<<<<<< HEAD
    poolName: stakingPoolQuery.data?.lpTokenSymbolName || "-",
=======
    poolName: stakingPoolQuery.data?.lpTokenSymbolName ?? "-",
>>>>>>> d9dc4aff
    mainnetAddress: l1TokenAddress,
    isWrongNetwork,
    isWrongNetworkHandler,
    isConnected,
    provider,
    connectWalletHandler: () => connect(),
  };
};<|MERGE_RESOLUTION|>--- conflicted
+++ resolved
@@ -32,11 +32,7 @@
     poolId,
     exitLinkURI: "/rewards",
     poolLogoURI: logoURI,
-<<<<<<< HEAD
-    poolName: stakingPoolQuery.data?.lpTokenSymbolName || "-",
-=======
     poolName: stakingPoolQuery.data?.lpTokenSymbolName ?? "-",
->>>>>>> d9dc4aff
     mainnetAddress: l1TokenAddress,
     isWrongNetwork,
     isWrongNetworkHandler,
