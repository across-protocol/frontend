import {
  InputRow,
  InputWrapper,
  Input,
  ButtonWrapper,
  StakeButton,
  MaxButton,
  Wrapper,
} from "./StakingInputBlock.styles";
import { capitalizeFirstLetter } from "utils/format";
import { StyledComponent } from "@emotion/styled";
import { Theme } from "@emotion/react";
import { AlertInfo } from "../StakingReward/AlertInfo";

type StylizedSVGComponent = StyledComponent<
  React.SVGProps<SVGSVGElement> & {
    title?: string | undefined;
  } & {
    children?: React.ReactNode;
  } & {
    theme?: Theme | undefined;
  },
  {},
  {}
>;

interface Props {
  value: string;
  setValue: React.Dispatch<React.SetStateAction<string>>;
  valid: boolean;
  buttonText: string;
  Logo: StylizedSVGComponent;
  maxValue: string;
<<<<<<< HEAD
  errorMessage?: string;
=======
  omitInput?: boolean;
  onClickHandler: () => void;
>>>>>>> d2bae881
}

const StakingInputBlock: React.FC<Props> = ({
  value,
  setValue,
  valid,
  buttonText,
  Logo,
  maxValue,
<<<<<<< HEAD
  errorMessage,
}) => {
  return (
    <Wrapper>
      <InputRow>
        <InputWrapper valid={!value || valid}>
=======
  omitInput,
  onClickHandler,
}) => {
  return (
    <InputRow>
      {!omitInput && (
        <InputWrapper>
>>>>>>> d2bae881
          <Logo />
          <Input
            placeholder="Enter amount"
            value={value}
            type="text"
            onChange={(e) => setValue(e.target.value)}
<<<<<<< HEAD
          />
          <MaxButton onClick={() => setValue(maxValue ?? "")}>Max</MaxButton>
        </InputWrapper>
        <ButtonWrapper>
          <StakeButton valid={valid}>
            {capitalizeFirstLetter(buttonText)}
          </StakeButton>
        </ButtonWrapper>
      </InputRow>
      {!!value && !valid && !!errorMessage && (
        <AlertInfo danger>{errorMessage}</AlertInfo>
      )}
    </Wrapper>
=======
            valid={!value || valid}
          />
          <MaxButton onClick={() => setValue(maxValue ?? "")}>Max</MaxButton>
        </InputWrapper>
      )}
      <ButtonWrapper>
        <StakeButton
          valid={valid}
          fullWidth={omitInput}
          onClick={onClickHandler}
        >
          {capitalizeFirstLetter(buttonText)}
        </StakeButton>
      </ButtonWrapper>
    </InputRow>
>>>>>>> d2bae881
  );
};

export default StakingInputBlock;<|MERGE_RESOLUTION|>--- conflicted
+++ resolved
@@ -31,12 +31,9 @@
   buttonText: string;
   Logo: StylizedSVGComponent;
   maxValue: string;
-<<<<<<< HEAD
   errorMessage?: string;
-=======
   omitInput?: boolean;
   onClickHandler: () => void;
->>>>>>> d2bae881
 }
 
 const StakingInputBlock: React.FC<Props> = ({
@@ -46,34 +43,31 @@
   buttonText,
   Logo,
   maxValue,
-<<<<<<< HEAD
+  omitInput,
+  onClickHandler,
   errorMessage,
 }) => {
   return (
     <Wrapper>
       <InputRow>
-        <InputWrapper valid={!value || valid}>
-=======
-  omitInput,
-  onClickHandler,
-}) => {
-  return (
-    <InputRow>
-      {!omitInput && (
-        <InputWrapper>
->>>>>>> d2bae881
-          <Logo />
-          <Input
-            placeholder="Enter amount"
-            value={value}
-            type="text"
-            onChange={(e) => setValue(e.target.value)}
-<<<<<<< HEAD
-          />
-          <MaxButton onClick={() => setValue(maxValue ?? "")}>Max</MaxButton>
-        </InputWrapper>
+        {!omitInput && (
+          <InputWrapper valid={!value || valid}>
+            <Logo />
+            <Input
+              placeholder="Enter amount"
+              value={value}
+              type="text"
+              onChange={(e) => setValue(e.target.value)}
+            />
+            <MaxButton onClick={() => setValue(maxValue ?? "")}>Max</MaxButton>
+          </InputWrapper>
+        )}
         <ButtonWrapper>
-          <StakeButton valid={valid}>
+          <StakeButton
+            valid={valid}
+            fullWidth={omitInput}
+            onClick={onClickHandler}
+          >
             {capitalizeFirstLetter(buttonText)}
           </StakeButton>
         </ButtonWrapper>
@@ -82,23 +76,6 @@
         <AlertInfo danger>{errorMessage}</AlertInfo>
       )}
     </Wrapper>
-=======
-            valid={!value || valid}
-          />
-          <MaxButton onClick={() => setValue(maxValue ?? "")}>Max</MaxButton>
-        </InputWrapper>
-      )}
-      <ButtonWrapper>
-        <StakeButton
-          valid={valid}
-          fullWidth={omitInput}
-          onClick={onClickHandler}
-        >
-          {capitalizeFirstLetter(buttonText)}
-        </StakeButton>
-      </ButtonWrapper>
-    </InputRow>
->>>>>>> d2bae881
   );
 };
 
