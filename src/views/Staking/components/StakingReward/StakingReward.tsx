--- conflicted
+++ resolved
@@ -73,12 +73,9 @@
           buttonText={`${buttonTextPrefix} claim`}
           valid={!isConnected || stakingAmountValidationHandler(amountToClaim)}
           maxValue={String(maximumClaimableAmount)}
-<<<<<<< HEAD
-          errorMessage={errorMessage()}
-=======
           omitInput={!isConnected}
           onClickHandler={buttonHandler}
->>>>>>> d2bae881
+          errorMessage={errorMessage()}
         />
       </StakingInputBlockWrapper>
       <InnerWrapper>
