--- conflicted
+++ resolved
@@ -10,12 +10,9 @@
 
   return {
     poolId,
-<<<<<<< HEAD
-    amountOfRewardsClaimable: 320.13,
-=======
     exitLinkURI: "/rewards",
     poolLogoURI: tokenList[8].logoURI,
     poolName: "USDC",
->>>>>>> 7af11512
+    amountOfRewardsClaimable: 320.13,
   };
 };