"use client";
import React, { ButtonHTMLAttributes, useEffect } from "react";
import { ReactComponent as ChevronDownIcon } from "assets/icons/chevron-down.svg";
import { ReactComponent as LoadingIcon } from "assets/icons/loading-2.svg";
import { ReactComponent as Info } from "assets/icons/info.svg";
import { ReactComponent as Wallet } from "assets/icons/wallet.svg";
import { ReactComponent as Across } from "assets/token-logos/acx.svg";
import { ReactComponent as Route } from "assets/icons/route.svg";
import { ReactComponent as Shield } from "assets/icons/shield.svg";
import { ReactComponent as Dollar } from "assets/icons/dollar.svg";
import { ReactComponent as Time } from "assets/icons/time.svg";
import { ReactComponent as Warning } from "assets/icons/warning_triangle_filled.svg";
import { AnimatePresence, motion } from "framer-motion";
import { BigNumber } from "ethers";
import { COLORS, isDefined } from "utils";
import { EnrichedToken } from "./ChainTokenSelector/ChainTokenSelectorModal";
import styled from "@emotion/styled";
import { Tooltip } from "components/Tooltip";
import { SwapApprovalApiCallReturnType } from "utils/serverless-api/prod/swap-approval";
<<<<<<< HEAD
import { getSwapQuoteFees, PriceImpact } from "../utils/fees";
import type { BridgeProvider } from "../../../../api/_dexes/types";
import {
  getProviderFromQuote,
  ProviderBadge,
} from "./Confirmation/BridgeProvider";
=======
import {
  getSwapQuoteFees,
  PriceImpact,
  isSponsoredIntentQuote,
} from "../utils/fees";
>>>>>>> 7bebae01

export type BridgeButtonState =
  | "notConnected"
  | "readyToConfirm"
  | "submitting"
  | "wrongNetwork"
  | "loadingQuote"
  | "validationError"
  | "apiError";

interface ConfirmationButtonProps
  extends ButtonHTMLAttributes<HTMLButtonElement> {
  inputToken: EnrichedToken | null;
  outputToken: EnrichedToken | null;
  amount: BigNumber | null;
  swapQuote: SwapApprovalApiCallReturnType | null;
  isQuoteLoading: boolean;
  onConfirm?: () => Promise<void>;
  // External state props
  buttonState: BridgeButtonState;
  buttonDisabled: boolean;
  buttonLoading: boolean;
  buttonLabel?: string;
  priceImpact?: PriceImpact;
  initialExpanded?: boolean;
}

// Expandable label section component
const ExpandableLabelSection: React.FC<
  React.PropsWithChildren<{
    fee: string;
    time: string;
    expanded: boolean;
    onToggle: () => void;
    visible: boolean;
    state: BridgeButtonState;
    hasQuote: boolean;
    priceImpact?: PriceImpact;
<<<<<<< HEAD
    provider: BridgeProvider;
=======
    isSponsoredIntent?: boolean;
>>>>>>> 7bebae01
  }>
> = ({
  fee,
  time,
  expanded,
  onToggle,
  priceImpact,
  children,
  hasQuote,
<<<<<<< HEAD
  provider,
=======
  isSponsoredIntent,
>>>>>>> 7bebae01
}) => {
  // Render state-specific content
  let content: React.ReactNode = null;

  const defaultState = (
    <>
      <ExpandableLabelLeft>
        <Shield width="16" height="16" />
        <FastSecureText>Fast & Secure</FastSecureText>
      </ExpandableLabelLeft>
      <ExpandableLabelRightAccent>
        Across V4. More Chains Faster. <Across width="16" height="16" />
      </ExpandableLabelRightAccent>
    </>
  );

  // Show quote breakdown when quote is available, otherwise show default state
  if (hasQuote) {
    // Show quote details when available
    content = (
      <>
        <ExpandableLabelLeft>
          <Shield width="16" height="16" />
          <FastSecureText>Fast & Secure</FastSecureText>
        </ExpandableLabelLeft>
        {!expanded && (
          <ExpandableLabelRight>
            <ProviderBadge
              expanded={expanded}
              provider={provider}
            ></ProviderBadge>
            <Divider />
            <FeeTimeItem>
              {priceImpact?.tooHigh ? (
                <FeeTimeItemRed>
                  <Warning
                    color="var(--functional-red)"
                    width="16"
                    height="16"
                  />
                  <span>
                    {fee} (-{priceImpact.priceImpactFormatted}%)
                  </span>
                </FeeTimeItemRed>
              ) : (
                <>
                  <Dollar width="16" height="16" />
                  {isSponsoredIntent && <FreeTag>FREE</FreeTag>}
                  {fee}
                </>
              )}
            </FeeTimeItem>
            <Divider />
            <FeeTimeItem>
              <Time width="16" height="16" />
              {time}
            </FeeTimeItem>
          </ExpandableLabelRight>
        )}
        <StyledChevronDown expanded={expanded} />
      </>
    );
  } else {
    // Default state - show Across V4 branding
    content = defaultState;
  }

  return (
    <>
      <ExpandableLabelButton
        type="button"
        onClick={onToggle}
        aria-expanded={expanded}
        disabled={!hasQuote}
      >
        {content}
      </ExpandableLabelButton>
      <AnimatePresence initial={false} mode="wait">
        {expanded && (
          <motion.div
            key="expandable-content"
            initial={{ height: 0, opacity: 0 }}
            animate={{
              height: "auto",
              opacity: 1,
              transition: {
                type: "spring",
                stiffness: 400,
                damping: 25,
                mass: 0.8,
              },
            }}
            exit={{
              height: 0,
              opacity: 0,
              transition: {
                duration: 0.2,
                ease: "easeInOut",
              },
            }}
            style={{ overflow: "hidden", willChange: "height, opacity" }}
          >
            {children}
          </motion.div>
        )}
      </AnimatePresence>
    </>
  );
};

// Core button component, used by all states
const ButtonCore: React.FC<{
  label: React.ReactNode;
  loading?: boolean;
  disabled?: boolean;
  state: BridgeButtonState;
  fullHeight?: boolean;
  onClick?: () => void;
}> = ({ label, loading, disabled, state, onClick, fullHeight }) => (
  <StyledButton
    data-cy="bridge-button"
    disabled={disabled || loading}
    onClick={onClick}
    aqua={!disabled}
    loading={loading}
    fullHeight={fullHeight}
  >
    <ButtonContent>
      {loading && <StyledLoadingIcon />}
      {state === "notConnected" && (
        <Wallet width={16} height={16} color="inherit" />
      )}
      {state === "apiError" && (
        <Warning width={16} height={16} color="inherit" />
      )}
      {label}
    </ButtonContent>
  </StyledButton>
);

export const ConfirmationButton: React.FC<ConfirmationButtonProps> = ({
  inputToken,
  outputToken,
  amount,
  swapQuote,
  onConfirm,
  buttonState,
  buttonDisabled,
  buttonLoading,
  buttonLabel,
  priceImpact,
  initialExpanded = false,
}) => {
  const [expanded, setExpanded] = React.useState(initialExpanded);

  const state = buttonState;
  const isSponsoredIntent = isSponsoredIntentQuote(swapQuote ?? undefined);

  // Calculate display values from swapQuote
  // Resolve conversion helpers outside memo to respect hooks rules

  const displayValues = React.useMemo(() => {
    if (!swapQuote || !inputToken || !outputToken || !swapQuote.fees) {
      return {
        fee: "-",
        time: "-",
        bridgeFee: "-",
        appFee: undefined,
        swapImpact: undefined,
        route: "Across V4",
        estimatedTime: "-",
        totalFee: "-",
      };
    }

    const {
      totalFeeFormatted,
      bridgeFeeFormatted,
      swapImpactFormatted,
      swapImpactUsd,
    } = getSwapQuoteFees(swapQuote);

    const totalSeconds = Math.max(0, Number(swapQuote.expectedFillTime || 0));
    const underOneMinute = totalSeconds < 60;
    const time = underOneMinute
      ? `~${Math.max(1, Math.round(totalSeconds))} secs`
      : `~${Math.ceil(totalSeconds / 60)} min`;

    // for sponsored bridges, always show this line item (as a flex), otherwise only show if a swap is involved
    const showSwapImpact =
      priceImpact?.priceImpact === 0 ? true : Number(swapImpactUsd) > 0;

    return {
      totalFee: totalFeeFormatted,
      time,
<<<<<<< HEAD
      bridgeFee: formatUSDString(bridgeFeesUsd),
      appFee: hasAppFee ? formatUSDString(appFeesUsd) : undefined,
      swapImpact: hasSwapImpact ? formatUSDString(swapImpactUsd) : undefined,
=======
      bridgeFee: bridgeFeeFormatted,
      swapImpact: showSwapImpact ? swapImpactFormatted : undefined,
      route: "Across V4",
>>>>>>> 7bebae01
      estimatedTime: time,
    };
  }, [swapQuote, inputToken, outputToken, amount]);

  // When notConnected, make button clickable so it can open wallet modal
  const isButtonDisabled = state === "notConnected" ? false : buttonDisabled;

  useEffect(() => {
    if (!swapQuote) {
      setExpanded(false);
    }
  }, [swapQuote]);

  const provider = getProviderFromQuote(swapQuote);

  // Render unified group driven by state
  const content = (
    <>
      <ExpandableLabelSection
        fee={displayValues.totalFee}
        time={displayValues.time}
        expanded={expanded}
        onToggle={() => setExpanded((e) => !e)}
        visible={true}
        state={state}
        hasQuote={!!swapQuote}
        priceImpact={priceImpact}
<<<<<<< HEAD
        provider={provider}
=======
        isSponsoredIntent={isSponsoredIntent}
>>>>>>> 7bebae01
      >
        <ExpandedDetails>
          <DetailRow>
            <DetailLeft>
              <Route width="16px" height="16px" />
              <span>Route</span>
            </DetailLeft>
            <DetailRight>
              <ProviderBadge provider={provider} expanded></ProviderBadge>
            </DetailRight>
          </DetailRow>
          <DetailRow>
            <DetailLeft>
              <Time width="16px" height="16px" />
              <span>Est. Time</span>
            </DetailLeft>
            <DetailRight>{displayValues.estimatedTime}</DetailRight>
          </DetailRow>
          <DetailRow>
            <DetailLeft>
              <Dollar width="16px" height="16px" />
              <span>Total Fee</span>
              <Tooltip
                tooltipId="ConfirmationButton - total fee"
                body="Sum of bridge and swap fees"
              >
                <Info color="inherit" width="16px" height="16px" />
              </Tooltip>
            </DetailLeft>
            <DetailRight>
              {priceImpact?.tooHigh ? (
                <Tooltip
                  tooltipId="High fee warning"
                  body={
                    <WarningTooltipBody>
                      Warning: High price impact, you will receive{" "}
                      {priceImpact.priceImpactFormatted}% less than your input.
                    </WarningTooltipBody>
                  }
                >
                  <DetailRightRed>
                    <Warning width="16px" height="16px" color="inherit" />
                    {displayValues.totalFee} (-
                    {priceImpact.priceImpactFormatted}%)
                  </DetailRightRed>
                </Tooltip>
              ) : (
                <>
                  {isSponsoredIntent && <FreeTag>FREE</FreeTag>}{" "}
                  {displayValues.totalFee}
                </>
              )}
            </DetailRight>
          </DetailRow>
          <FeeBreakdown>
            <FeeBreakdownRow>
              <FeeBreakdownLabel>
                <span>Bridge Fee</span>
                <Tooltip
                  tooltipId="ConfirmationButton - bridge fee"
                  body="Includes destination gas, relayer fees, and LP fees"
                >
                  <Info color="inherit" width="16px" height="16px" />
                </Tooltip>
              </FeeBreakdownLabel>
              <FeeBreakdownValue>
                {isSponsoredIntent && <FreeTag>FREE</FreeTag>}
                {displayValues.bridgeFee}
              </FeeBreakdownValue>
            </FeeBreakdownRow>
            {isDefined(displayValues.swapImpact) && (
              <FeeBreakdownRow>
                <FeeBreakdownLabel>
                  <span>Swap Impact</span>
                  <Tooltip
                    tooltipId="ConfirmationButton - Swap impact"
                    body="Estimated price difference from pool depth and trade size"
                  >
                    <Info color="inherit" width="16px" height="16px" />
                  </Tooltip>
                </FeeBreakdownLabel>
                <FeeBreakdownValue>
                  {isSponsoredIntent && <FreeTag>FREE</FreeTag>}
                  {displayValues.swapImpact}
                </FeeBreakdownValue>
              </FeeBreakdownRow>
            )}
          </FeeBreakdown>
        </ExpandedDetails>
      </ExpandableLabelSection>
      <ButtonCore
        state={state}
        label={buttonLabel}
        loading={buttonLoading}
        disabled={isButtonDisabled}
        fullHeight={state !== "readyToConfirm"}
        onClick={onConfirm}
      />
    </>
  );

  return (
    <>
      <Container
        dark={
          buttonState === "validationError" ||
          buttonState === "apiError" ||
          buttonLoading
        }
      >
        {content}
      </Container>
      {priceImpact?.tooHigh && (
        <FeeWarning>
          <Warning width="20px" height="20px" color="inherit" />
          High price impact (-{priceImpact.priceImpactFormatted}%)
        </FeeWarning>
      )}
    </>
  );
};

// Styled components
const Container = styled(motion.div)<{ dark: boolean }>`
  background: ${({ dark }) =>
    dark ? COLORS["grey-400-5"] : "rgba(108, 249, 216, 0.1)"};
  border-radius: 24px;
  display: flex;
  flex-direction: column;
  padding: 8px 12px 12px 12px;
  width: 100%;
  overflow: hidden;
`;

const ExpandableLabelButton = styled.button`
  display: flex;
  align-items: center;
  justify-content: space-between;
  width: 100%;
  padding: 8px;
  padding-bottom: 16px;
  background: transparent;
  border: none;
  cursor: pointer;
  user-select: none;
`;

const ExpandableLabelLeft = styled.span`
  color: ${COLORS.aqua};
  font-weight: 600;
  font-size: 14px;
  flex: 1;
  text-align: left;
  display: flex;
  align-items: center;
  gap: 8px;
  justify-content: flex-start;
`;

const FastSecureText = styled.span`
  color: ${COLORS.aqua};
`;

const ExpandableLabelRight = styled.div`
  display: flex;
  align-items: center;
  gap: 8px;
  font-size: 12px;
  color: #e0f3ff;
  justify-content: flex-end;
`;

const ExpandableLabelRightAccent = styled(ExpandableLabelLeft)`
  text-align: right;
  justify-content: flex-end;
`;

const FeeTimeItem = styled.span`
  display: flex;
  align-items: center;
  gap: 6px;
  font-size: 12px;
  font-style: normal;
  font-weight: 400;
  line-height: 130%;
`;

const Divider = styled.span`
  margin: 0 8px;
  height: 16px;
  width: 1px;
  background: rgba(224, 243, 255, 0.5);
`;

const StyledChevronDown = styled(ChevronDownIcon)<{ expanded: boolean }>`
  width: 20px;
  height: 20px;
  margin-left: 12px;
  transition: transform 0.2s ease;
  cursor: pointer;
  color: #e0f3ff;
  transform: ${({ expanded }) =>
    expanded ? "rotate(180deg)" : "rotate(0deg)"};
`;

const StyledButton = styled.button<{
  aqua?: boolean;
  loading?: boolean;
  fullHeight?: boolean;
}>`
  width: 100%;
  height: 64px;
  border-radius: 12px;
  font-weight: 600;
  font-size: 16px;
  transition:
    background 0.3s ease,
    color 0.3s ease,
    box-shadow 0.3s ease,
    opacity 0.3s ease;
  border: none;
  cursor: pointer;

  background: ${({ aqua }) =>
    aqua ? COLORS.aqua : "rgba(224, 243, 255, 0.05)"};
  color: ${({ aqua }) => (aqua ? "#2D2E33" : "#E0F3FF")};

  &:not(:disabled):hover {
    box-shadow: ${({ aqua }) =>
      aqua
        ? `0 0 10px 0 var(--Transparency-Bright-Gray-bright-gray-50, rgba(224, 243, 255, 0.50)) inset, 0 0 4px 2px var(--Transparency-Aqua-aqua-20, rgba(108, 249, 216, 0.20)), 0 2px 12px 1px var(--Transparency-Aqua-aqua-20, rgba(108, 249, 216, 0.20)), 0 4px 24px 2px var(--Transparency-Aqua-aqua-20, rgba(108, 249, 216, 0.20))`
        : `
      `};
  }

  &:not(:disabled):focus {
    ${({ aqua }) => !aqua && `box-shadow: 0 0 16px 0 ${COLORS.aqua};`}
  }

  &:disabled {
    cursor: ${({ loading }) => (loading ? "wait" : "not-allowed")};
    box-shadow: none;
    opacity: ${({ loading }) => (loading ? 0.9 : 0.6)};
  }

  &:focus {
    outline: none;
  }
`;

const ButtonContent = styled.span`
  display: flex;
  align-items: center;
  justify-content: center;
  gap: 8px;
`;

const StyledLoadingIcon = styled(LoadingIcon)`
  width: 16px;
  height: 16px;
  animation: spin 1s linear infinite;
  color: inherit;

  @keyframes spin {
    from {
      transform: rotate(0deg);
    }
    to {
      transform: rotate(360deg);
    }
  }
`;

const ExpandedDetails = styled.div`
  color: rgba(224, 243, 255, 0.5);
  font-size: 14px;
  width: 100%;
  padding: 8px 16px 24px;
`;

const DetailRow = styled.div`
  display: flex;
  align-items: center;
  justify-content: space-between;
  margin-bottom: 8px;
`;

const DetailLeft = styled.div`
  display: flex;
  align-items: center;
  gap: 4px;
`;

const DetailRight = styled.div`
  display: flex;
  align-items: center;
  gap: 6px;
  color: #e0f3ff;
`;

const FeeBreakdown = styled.div`
  padding-left: 16px;
  margin-left: 8px;
  margin-top: 12px;
`;

const FeeBreakdownRow = styled.div`
  display: flex;
  align-items: center;
  justify-content: space-between;
  margin-bottom: 8px;
  position: relative;

  &::before {
    content: "";
    width: 10px;
    height: 18px;
    border-radius: 0 0 0 6px;
    border-left: 1px solid currentColor;
    border-bottom: 1px solid currentColor;
    position: absolute;
    left: -16px;
    top: -0.5em;
    opacity: 0.5;
  }
`;

const FeeBreakdownLabel = styled.span`
  display: inline-flex;
  align-items: center;
  gap: 4px;
  color: rgba(224, 243, 255, 0.5);
`;

const FeeBreakdownValue = styled(DetailRight)`
  color: #e0f3ff;
`;

const FeeTimeItemRed = styled(FeeTimeItem)`
  background: rgba(255, 97, 102, 0.2);
  border-radius: 999px;
  height: 20px;
  padding-inline: 6px;
  margin-inline: -6px; // account for inline padding

  span {
    height: 100%;
  }
`;

const FeeWarning = styled.div`
  height: 36px;
  display: flex;
  padding: 8px 24px;
  justify-content: center;
  align-items: center;
  gap: 8px;
  border-radius: 24px;
  border: 1px solid rgba(255, 97, 102, 0.1);
  background: rgba(255, 97, 102, 0.1);
  color: var(--functional-red);
  font-size: 14px;
  font-style: normal;
  font-weight: 600;

  /* text */
  span {
    height: 100%;
  }
`;

const DetailRightRed = styled(DetailRight)`
  color: var(--functional-red);
  font-weight: 600;
`;

const WarningTooltipBody = styled.span`
  color: var(--functional-red);
  font-weight: 600;
  font-size: 14px;
`;

export const FreeTag = styled.div`
  height: 20px;
  padding-inline: 8px;
  justify-content: center;
  align-items: center;
  border-radius: 4px;
  border: 1px solid var(--transparency-aqua-aqua-40);
  background: var(--transparency-aqua-aqua-20);
  color: var(--base-aqua);
  font-size: 12px;
  font-weight: 600;
`;<|MERGE_RESOLUTION|>--- conflicted
+++ resolved
@@ -17,20 +17,16 @@
 import styled from "@emotion/styled";
 import { Tooltip } from "components/Tooltip";
 import { SwapApprovalApiCallReturnType } from "utils/serverless-api/prod/swap-approval";
-<<<<<<< HEAD
-import { getSwapQuoteFees, PriceImpact } from "../utils/fees";
+import {
+  getSwapQuoteFees,
+  PriceImpact,
+  isSponsoredIntentQuote,
+} from "../utils/fees";
 import type { BridgeProvider } from "../../../../api/_dexes/types";
 import {
   getProviderFromQuote,
   ProviderBadge,
 } from "./Confirmation/BridgeProvider";
-=======
-import {
-  getSwapQuoteFees,
-  PriceImpact,
-  isSponsoredIntentQuote,
-} from "../utils/fees";
->>>>>>> 7bebae01
 
 export type BridgeButtonState =
   | "notConnected"
@@ -69,11 +65,8 @@
     state: BridgeButtonState;
     hasQuote: boolean;
     priceImpact?: PriceImpact;
-<<<<<<< HEAD
     provider: BridgeProvider;
-=======
     isSponsoredIntent?: boolean;
->>>>>>> 7bebae01
   }>
 > = ({
   fee,
@@ -83,11 +76,8 @@
   priceImpact,
   children,
   hasQuote,
-<<<<<<< HEAD
   provider,
-=======
   isSponsoredIntent,
->>>>>>> 7bebae01
 }) => {
   // Render state-specific content
   let content: React.ReactNode = null;
@@ -283,15 +273,8 @@
     return {
       totalFee: totalFeeFormatted,
       time,
-<<<<<<< HEAD
-      bridgeFee: formatUSDString(bridgeFeesUsd),
-      appFee: hasAppFee ? formatUSDString(appFeesUsd) : undefined,
-      swapImpact: hasSwapImpact ? formatUSDString(swapImpactUsd) : undefined,
-=======
       bridgeFee: bridgeFeeFormatted,
       swapImpact: showSwapImpact ? swapImpactFormatted : undefined,
-      route: "Across V4",
->>>>>>> 7bebae01
       estimatedTime: time,
     };
   }, [swapQuote, inputToken, outputToken, amount]);
@@ -319,11 +302,8 @@
         state={state}
         hasQuote={!!swapQuote}
         priceImpact={priceImpact}
-<<<<<<< HEAD
+        isSponsoredIntent={isSponsoredIntent}
         provider={provider}
-=======
-        isSponsoredIntent={isSponsoredIntent}
->>>>>>> 7bebae01
       >
         <ExpandedDetails>
           <DetailRow>
