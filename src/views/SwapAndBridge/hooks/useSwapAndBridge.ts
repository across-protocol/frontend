--- conflicted
+++ resolved
@@ -1,31 +1,17 @@
-<<<<<<< HEAD
 import { useMemo } from "react";
-=======
-import { useCallback, useMemo } from "react";
->>>>>>> 58eed9b1
 
 import { AmountInputError } from "../../Bridge/utils";
 import useSwapQuote from "./useSwapQuote";
 import { useSwapApprovalAction } from "./useSwapApprovalAction";
 import { useValidateSwapAndBridge } from "./useValidateSwapAndBridge";
 import { BridgeButtonState } from "../components/ConfirmationButton";
-<<<<<<< HEAD
 import { getEcosystemFromToken, getQuoteWarningMessage } from "utils";
 import { useConnectionEVM } from "hooks/useConnectionEVM";
 import { useConnectionSVM } from "hooks/useConnectionSVM";
 import { QuoteRequest } from "./useQuoteRequest/quoteRequestAction";
 import type { ChainEcosystem } from "../../../constants/chains/types";
 import { useOnConfirm } from "./useOnConfirm";
-=======
-import { useDebounce } from "@uidotdev/usehooks";
-import { getEcosystem, getQuoteWarningMessage } from "utils";
-import { useConnectionEVM } from "hooks/useConnectionEVM";
-import { useConnectionSVM } from "hooks/useConnectionSVM";
-import { useToAccount } from "views/Bridge/hooks/useToAccount";
-import { QuoteRequest } from "./useQuoteRequest/quoteRequestAction";
-import type { ChainEcosystem } from "../../../constants/chains/types";
 import { getPriceImpact, PriceImpact } from "../utils/fees";
->>>>>>> 58eed9b1
 
 export type UseSwapAndBridgeReturn = {
   swapQuote: ReturnType<typeof useSwapQuote>["data"];
@@ -34,10 +20,7 @@
   expectedOutputAmount?: string;
 
   validationError?: AmountInputError;
-<<<<<<< HEAD
-=======
   priceImpact?: PriceImpact;
->>>>>>> 58eed9b1
   buttonState: BridgeButtonState;
   buttonDisabled: boolean;
   buttonLoading: boolean;
@@ -45,7 +28,6 @@
 
   onConfirm: () => Promise<void>;
   destinationChainEcosystem: "svm" | "evm";
-<<<<<<< HEAD
 };
 
 export function useSwapAndBridge(
@@ -58,41 +40,6 @@
   const destinationChainEcosystem = getEcosystemFromToken(
     quoteRequest.destinationToken
   );
-=======
-  toAccountManagement: ReturnType<typeof useToAccount>;
-};
-
-export function useSwapAndBridge(
-  quoteRequest: QuoteRequest,
-  isAmountOrigin: boolean
-): UseSwapAndBridgeReturn {
-  const debouncedAmount = useDebounce(quoteRequest.amount, 300);
-
-  const {
-    account: accountEVM,
-    connect: connectEVM,
-    isConnected: isConnectedEVM,
-  } = useConnectionEVM();
-  const {
-    account: accountSVM,
-    connect: connectSVM,
-    isConnected: isConnectedSVM,
-  } = useConnectionSVM();
-
-  const toAccountManagement = useToAccount(
-    quoteRequest.destinationToken?.chainId
-  );
-
-  const originChainEcosystem = quoteRequest.originToken?.chainId
-    ? getEcosystem(quoteRequest.originToken?.chainId)
-    : "evm";
-  const destinationChainEcosystem = quoteRequest.destinationToken?.chainId
-    ? getEcosystem(quoteRequest.destinationToken?.chainId)
-    : "evm";
-
-  const depositor =
-    originChainEcosystem === "evm" ? accountEVM : accountSVM?.toBase58();
->>>>>>> 58eed9b1
 
   // Check if origin wallet is connected
   const isOriginConnected =
@@ -116,20 +63,7 @@
     data: swapQuote,
     isLoading: isQuoteLoading,
     error: quoteError,
-<<<<<<< HEAD
   } = useSwapQuote(quoteRequest);
-=======
-  } = useSwapQuote({
-    origin: quoteRequest.originToken ? quoteRequest.originToken : null,
-    destination: quoteRequest.destinationToken
-      ? quoteRequest.destinationToken
-      : null,
-    amount: debouncedAmount,
-    isInputAmount: isAmountOrigin,
-    depositor,
-    recipient: toAccountManagement.currentRecipientAccount,
-  });
->>>>>>> 58eed9b1
 
   const approvalAction = useSwapApprovalAction(
     quoteRequest.originToken?.chainId || 0,
@@ -138,11 +72,7 @@
 
   const validation = useValidateSwapAndBridge(
     quoteRequest.amount,
-<<<<<<< HEAD
     quoteRequest.tradeType === "exactInput",
-=======
-    isAmountOrigin,
->>>>>>> 58eed9b1
     quoteRequest.originToken,
     quoteRequest.destinationToken,
     isOriginConnected,
@@ -157,46 +87,8 @@
     return swapQuote?.expectedOutputAmount?.toString();
   }, [swapQuote]);
 
-<<<<<<< HEAD
+  const priceImpact = getPriceImpact(swapQuote);
   const onConfirm = useOnConfirm(quoteRequest, approvalAction);
-=======
-  const priceImpact = getPriceImpact(swapQuote);
-
-  const onConfirm = useCallback(async () => {
-    // If origin wallet is not connected, connect it first
-    if (!isOriginConnected) {
-      if (originChainEcosystem === "evm") {
-        connectEVM({ trackSection: "bridgeForm" });
-        return;
-      } else {
-        connectSVM({ trackSection: "bridgeForm" });
-        return;
-      }
-    }
-
-    // If destination recipient is not set, connect the destination wallet
-    if (!isRecipientSet) {
-      if (destinationChainEcosystem === "evm") {
-        connectEVM({ trackSection: "bridgeForm" });
-        return;
-      } else {
-        connectSVM({ trackSection: "bridgeForm" });
-        return;
-      }
-    }
-
-    // Otherwise, proceed with the transaction
-    await approvalAction.buttonActionHandler();
-  }, [
-    isOriginConnected,
-    isRecipientSet,
-    originChainEcosystem,
-    destinationChainEcosystem,
-    approvalAction,
-    connectEVM,
-    connectSVM,
-  ]);
->>>>>>> 58eed9b1
 
   // Button state logic
   const buttonState: BridgeButtonState = useMemo(() => {
@@ -277,10 +169,7 @@
     expectedInputAmount,
     expectedOutputAmount,
     validationError: validation.error,
-<<<<<<< HEAD
-=======
     priceImpact,
->>>>>>> 58eed9b1
     // Button state information
     buttonState,
     buttonDisabled,
@@ -289,10 +178,6 @@
 
     onConfirm,
     destinationChainEcosystem,
-<<<<<<< HEAD
-=======
-    toAccountManagement,
->>>>>>> 58eed9b1
   };
 }
 
