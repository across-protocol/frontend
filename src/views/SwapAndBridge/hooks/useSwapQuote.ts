--- conflicted
+++ resolved
@@ -4,49 +4,19 @@
   SwapApprovalApiCallReturnType,
   SwapApprovalApiQueryParams,
 } from "utils/serverless-api/prod/swap-approval";
-<<<<<<< HEAD
 import { useDebounce } from "@uidotdev/usehooks";
 import { QuoteRequest } from "./useQuoteRequest/quoteRequestAction";
-=======
-import { chainIsSvm } from "utils/sdk";
 import { INTEGRATOR_ID_ACROSS } from "utils";
-
-// Placeholder addresses for quote simulation when wallet is not connected
-const PLACEHOLDER_EVM_ADDRESS = "0x9A8f92a830A5cB89a3816e3D267CB7791c16b04D";
-const PLACEHOLDER_SVM_ADDRESS = "FmMK62wrtWVb5SVoTZftSCGw3nEDA79hDbZNTRnC1R6t";
-
-type SwapQuoteParams = {
-  origin: SwapApiToken | null;
-  destination: SwapApiToken | null;
-  amount: BigNumber | null;
-  isInputAmount: boolean;
-  depositor: string | undefined;
-  recipient: string | undefined;
-  integratorId?: string;
-  refundAddress?: string;
-  refundOnOrigin?: boolean;
-  slippageTolerance?: number;
-};
->>>>>>> 58eed9b1
 
 const useSwapQuote = ({
   originToken: origin,
   destinationToken: destination,
   amount,
-<<<<<<< HEAD
   destinationAccount: recipient,
   tradeType,
   originAccount: depositor,
 }: QuoteRequest) => {
   const debouncedAmount = useDebounce(amount, 300);
-=======
-  isInputAmount,
-  recipient,
-  refundAddress,
-  depositor,
-  refundOnOrigin = true,
-}: SwapQuoteParams) => {
->>>>>>> 58eed9b1
   const { data, isLoading, error } = useQuery({
     queryKey: [
       "swap-quote",
@@ -79,11 +49,7 @@
         refundOnOrigin: true,
         // Skip transaction estimation when using placeholder address
         skipOriginTxEstimation: isUsingPlaceholderDepositor,
-<<<<<<< HEAD
-=======
-        integratorId: INTEGRATOR_ID_ACROSS, // always use our own ID
-        ...(refundAddress ? { refundAddress } : {}),
->>>>>>> 58eed9b1
+        integratorId: INTEGRATOR_ID_ACROSS,
       };
 
       return swapApprovalApiCall(params);
