--- conflicted
+++ resolved
@@ -6,7 +6,6 @@
 import { useQuoteRequest } from "./hooks/useQuoteRequest/useQuoteRequest";
 import { EnrichedToken } from "./components/ChainTokenSelector/ChainTokenSelectorModal";
 import { BigNumber } from "ethers";
-<<<<<<< HEAD
 import { useDefaultRouteInQuote } from "./hooks/useQuoteRequest/useDefaultRouteInQuote";
 import { useAccountInQuote } from "./hooks/useQuoteRequest/useAccountInQuote";
 
@@ -14,11 +13,6 @@
   const { quoteRequest, dispatchQuoteRequestAction } = useQuoteRequest();
   useDefaultRouteInQuote(dispatchQuoteRequestAction);
   useAccountInQuote(quoteRequest, dispatchQuoteRequestAction);
-=======
-
-export default function SwapAndBridge() {
-  const { quoteRequest, dispatchQuoteRequestAction } = useQuoteRequest();
->>>>>>> 58eed9b1
 
   const isAmountOrigin = quoteRequest.tradeType === "exactInput";
 
@@ -34,13 +28,8 @@
     buttonLabel,
     onConfirm,
     destinationChainEcosystem,
-<<<<<<< HEAD
+    priceImpact,
   } = useSwapAndBridge(quoteRequest);
-=======
-    toAccountManagement,
-    priceImpact,
-  } = useSwapAndBridge(quoteRequest, isAmountOrigin);
->>>>>>> 58eed9b1
 
   return (
     <LayoutV2 maxWidth={600}>
