import Footer from "components/Footer";
import {
  BackgroundLayer,
  ContentWrapper,
  OpacityLayer,
  Wrapper,
} from "./PreLaunchAirdrop.styles";
import VideoBackground from "assets/prelaunch/acx-bg-video-comp.mp4";
import usePreLaunchAirdrop from "./usePreLaunchAirdrop";
import TravellerFlow from "./components/TravellerFlow";
import { SplashFlow } from "./components/SplashFlow";
import { MoreInfoFlow } from "./components/MoreInfoFlow";
const PreLaunchAirdrop = () => {
<<<<<<< HEAD
  const { activePageFlow, switchToEligibility, rewardsData, account } =
=======
  const { activePageFlow, switchToSplash, switchToInfo } =
>>>>>>> dafd5867
    usePreLaunchAirdrop();

  let activePageComponent: JSX.Element;
  switch (activePageFlow) {
<<<<<<< HEAD
    case "eligibility":
      activePageComponent = (
        <EligibilityFlow
          account={account}
          rewardsData={rewardsData}
          eligibilityLinkHandler={switchToEligibility}
        />
      );
      break;
=======
>>>>>>> dafd5867
    case "traveller":
      activePageComponent = <TravellerFlow />;
      break;
    case "splash":
      activePageComponent = (
        <SplashFlow airdropDetailsLinkHandler={switchToInfo} />
      );
      break;
    case "info":
      activePageComponent = <MoreInfoFlow onClickBack={switchToSplash} />;
      break;
    default:
      activePageComponent = <></>;
  }

  return (
    <Wrapper>
      <BackgroundLayer autoPlay loop muted>
        <source src={VideoBackground} type="video/mp4" />
      </BackgroundLayer>
      <OpacityLayer />
      <ContentWrapper>{activePageComponent}</ContentWrapper>
      <Footer />
    </Wrapper>
  );
};

export default PreLaunchAirdrop;<|MERGE_RESOLUTION|>--- conflicted
+++ resolved
@@ -11,33 +11,21 @@
 import { SplashFlow } from "./components/SplashFlow";
 import { MoreInfoFlow } from "./components/MoreInfoFlow";
 const PreLaunchAirdrop = () => {
-<<<<<<< HEAD
-  const { activePageFlow, switchToEligibility, rewardsData, account } =
-=======
-  const { activePageFlow, switchToSplash, switchToInfo } =
->>>>>>> dafd5867
+  const { activePageFlow, switchToSplash, switchToInfo, rewardsData, account } =
     usePreLaunchAirdrop();
 
   let activePageComponent: JSX.Element;
   switch (activePageFlow) {
-<<<<<<< HEAD
-    case "eligibility":
-      activePageComponent = (
-        <EligibilityFlow
-          account={account}
-          rewardsData={rewardsData}
-          eligibilityLinkHandler={switchToEligibility}
-        />
-      );
-      break;
-=======
->>>>>>> dafd5867
     case "traveller":
       activePageComponent = <TravellerFlow />;
       break;
     case "splash":
       activePageComponent = (
-        <SplashFlow airdropDetailsLinkHandler={switchToInfo} />
+        <SplashFlow
+          airdropDetailsLinkHandler={switchToInfo}
+          account={account}
+          rewardsData={rewardsData}
+        />
       );
       break;
     case "info":
