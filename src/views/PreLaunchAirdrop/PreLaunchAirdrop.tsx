import Footer from "components/Footer";
<<<<<<< HEAD
import { TitleSection } from "./components";
import { ReactComponent as DiscordIcon } from "assets/icons/plaap/discord.svg";
import { ReactComponent as MoneyIcon } from "assets/icons/plaap/money.svg";
import { ReactComponent as TravellerIcon } from "assets/icons/plaap/traveller.svg";
import { ReactComponent as BridgeIcon } from "assets/icons/plaap/bridge.svg";
=======
>>>>>>> 4793b2dd

import {
  BackgroundLayer,
  CardTableWrapper,
  CardWrapper,
  ContentWrapper,
  Wrapper,
} from "./PreLaunchAirdrop.styles";
import usePreLaunchAirdrop from "./usePreLaunchAirdrop";
import TravellerFlow from "./components/TravellerFlow";
import { SplashFlow } from "./components/SplashFlow";
import { EligibilityFlow } from "./components/EligibilityFlow";
const PreLaunchAirdrop = () => {
  const { activePageFlow } = usePreLaunchAirdrop();

  let activePageComponent: JSX.Element;
  switch (activePageFlow) {
    case "eligibility":
      activePageComponent = <EligibilityFlow />;
      break;
    case "traveller":
      activePageComponent = <TravellerFlow />;
      break;
    case "splash":
      activePageComponent = <SplashFlow />;
      break;
    default:
      activePageComponent = <></>;
  }

  return (
    <Wrapper>
      <BackgroundLayer />
<<<<<<< HEAD
      {!showTravellerFlow && (
        <ContentWrapper>
          <TitleSection />
          <CardTableWrapper>
            <CardWrapper>
              <AirdropCard
                title="Bridge Traveler Program"
                description="Have you bridged before but have yet to use Across? Connect your wallet to check if you’re eligible for an airdrop through the Bridge Traveler Program."
                Icon={TravellerIcon}
                check="undetermined"
              />
              <AirdropCard
                title="Early Bridge User"
                description="Users who bridge assets on Across before the Across Referral Program launch (July 18th, 2022) may be eligible for the $ACX airdrop."
                Icon={BridgeIcon}
                check="undetermined"
              />
            </CardWrapper>
            <CardWrapper>
              <AirdropCard
                title="Community Member"
                description="Community members can check eligibility for the ACX airdrop by connecting their Discord account. Connected members can link an Ethereum wallet to claim the airdrop."
                Icon={DiscordIcon}
                check="undetermined"
              />
              <AirdropCard
                title="Liquidity Provider"
                description="Liquidity providers who pool ETH, USDC, WBTC, and DAI into Across protocol before the token launch may be eligible for the $ACX airdrop."
                Icon={MoneyIcon}
                check="undetermined"
              />
            </CardWrapper>
          </CardTableWrapper>
        </ContentWrapper>
      )}
      {showTravellerFlow && (
        <ContentWrapper>
          <TravellerFlow />
        </ContentWrapper>
      )}
=======
      <ContentWrapper>{activePageComponent}</ContentWrapper>
>>>>>>> 4793b2dd
      <Footer />
    </Wrapper>
  );
};

export default PreLaunchAirdrop;<|MERGE_RESOLUTION|>--- conflicted
+++ resolved
@@ -1,17 +1,6 @@
 import Footer from "components/Footer";
-<<<<<<< HEAD
-import { TitleSection } from "./components";
-import { ReactComponent as DiscordIcon } from "assets/icons/plaap/discord.svg";
-import { ReactComponent as MoneyIcon } from "assets/icons/plaap/money.svg";
-import { ReactComponent as TravellerIcon } from "assets/icons/plaap/traveller.svg";
-import { ReactComponent as BridgeIcon } from "assets/icons/plaap/bridge.svg";
-=======
->>>>>>> 4793b2dd
-
 import {
   BackgroundLayer,
-  CardTableWrapper,
-  CardWrapper,
   ContentWrapper,
   Wrapper,
 } from "./PreLaunchAirdrop.styles";
@@ -19,6 +8,7 @@
 import TravellerFlow from "./components/TravellerFlow";
 import { SplashFlow } from "./components/SplashFlow";
 import { EligibilityFlow } from "./components/EligibilityFlow";
+
 const PreLaunchAirdrop = () => {
   const { activePageFlow } = usePreLaunchAirdrop();
 
@@ -40,50 +30,7 @@
   return (
     <Wrapper>
       <BackgroundLayer />
-<<<<<<< HEAD
-      {!showTravellerFlow && (
-        <ContentWrapper>
-          <TitleSection />
-          <CardTableWrapper>
-            <CardWrapper>
-              <AirdropCard
-                title="Bridge Traveler Program"
-                description="Have you bridged before but have yet to use Across? Connect your wallet to check if you’re eligible for an airdrop through the Bridge Traveler Program."
-                Icon={TravellerIcon}
-                check="undetermined"
-              />
-              <AirdropCard
-                title="Early Bridge User"
-                description="Users who bridge assets on Across before the Across Referral Program launch (July 18th, 2022) may be eligible for the $ACX airdrop."
-                Icon={BridgeIcon}
-                check="undetermined"
-              />
-            </CardWrapper>
-            <CardWrapper>
-              <AirdropCard
-                title="Community Member"
-                description="Community members can check eligibility for the ACX airdrop by connecting their Discord account. Connected members can link an Ethereum wallet to claim the airdrop."
-                Icon={DiscordIcon}
-                check="undetermined"
-              />
-              <AirdropCard
-                title="Liquidity Provider"
-                description="Liquidity providers who pool ETH, USDC, WBTC, and DAI into Across protocol before the token launch may be eligible for the $ACX airdrop."
-                Icon={MoneyIcon}
-                check="undetermined"
-              />
-            </CardWrapper>
-          </CardTableWrapper>
-        </ContentWrapper>
-      )}
-      {showTravellerFlow && (
-        <ContentWrapper>
-          <TravellerFlow />
-        </ContentWrapper>
-      )}
-=======
       <ContentWrapper>{activePageComponent}</ContentWrapper>
->>>>>>> 4793b2dd
       <Footer />
     </Wrapper>
   );
