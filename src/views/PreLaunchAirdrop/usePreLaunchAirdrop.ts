--- conflicted
+++ resolved
@@ -1,12 +1,7 @@
-<<<<<<< HEAD
-import { useOnboard } from "hooks/useOnboard";
-import { useState } from "react";
-=======
 import { useDiscord } from "hooks/useDiscord";
 import { useState, useEffect } from "react";
 import { useConnection } from "hooks";
 import { useGetPrelaunchRewards } from "./api/useGetPrelaunchRewards";
->>>>>>> c404f719
 
 export type FlowSelector = "splash" | "traveller" | "info";
 
@@ -22,8 +17,6 @@
     }
   }, [rewardsData, account, isConnected]);
 
-  const { isConnected, connect, account } = useOnboard();
-
   return {
     activePageFlow,
     setActivePageFlow,
@@ -37,18 +30,13 @@
     switchToTraveller: () => setActivePageFlow("traveller"),
     switchToInfo: () => setActivePageFlow("info"),
 
-<<<<<<< HEAD
-    isConnected,
-    connectWalletHandler: () => connect(),
-    account,
-
-    linkWalletHandler: async () => {},
-=======
     // Vars related to Onboard connection
     isConnected,
-    connectWallet: () => connect(),
+    account,
+    connectWalletHandler: () => connect(),
+
+    // Vars related to state management & modification
+    linkWalletHandler: async () => {},
     rewardsData,
-    account,
->>>>>>> c404f719
   };
 }