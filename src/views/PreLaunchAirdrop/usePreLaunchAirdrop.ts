<<<<<<< HEAD
import { useDiscord } from "hooks/useDiscord";
import { useOnboard } from "hooks/useOnboard";
import { useState } from "react";

=======
import { useState, useEffect } from "react";
import { useConnection } from "hooks";
import { useGetPrelaunchRewards } from "./api/useGetPrelaunchRewards";
>>>>>>> 28a7b10f
export type FlowSelector = "splash" | "traveller" | "info";

export default function usePreLaunchAirdrop() {
  const [activePageFlow, setActivePageFlow] = useState<FlowSelector>("splash");
<<<<<<< HEAD
  const { isConnected, connect } = useOnboard();

  const { redirectToAuth, unauthenticate, isAuthenticated } = useDiscord();
=======
  const { isConnected, account } = useConnection();

  const { rewardsData } = useGetPrelaunchRewards(account);
  useEffect(() => {
    if (Object.keys(rewardsData).length && account && isConnected) {
      setActivePageFlow("splash");
    }
  }, [rewardsData, account, isConnected]);
>>>>>>> 28a7b10f

  return {
    activePageFlow,
    setActivePageFlow,

    discordLoginHandler: redirectToAuth,
    discordLogoutHandler: unauthenticate,
    isDiscordAuthenticated: isAuthenticated,

    // Fns related to setting page flow
    switchToSplash: () => setActivePageFlow("splash"),
    switchToTraveller: () => setActivePageFlow("traveller"),
    switchToInfo: () => setActivePageFlow("info"),
<<<<<<< HEAD

    // Vars related to Onboard connection
    isConnected,
    connectWallet: () => connect(),
=======
    rewardsData,
    account,
>>>>>>> 28a7b10f
  };
}<|MERGE_RESOLUTION|>--- conflicted
+++ resolved
@@ -1,23 +1,14 @@
-<<<<<<< HEAD
 import { useDiscord } from "hooks/useDiscord";
-import { useOnboard } from "hooks/useOnboard";
-import { useState } from "react";
-
-=======
 import { useState, useEffect } from "react";
 import { useConnection } from "hooks";
 import { useGetPrelaunchRewards } from "./api/useGetPrelaunchRewards";
->>>>>>> 28a7b10f
+
 export type FlowSelector = "splash" | "traveller" | "info";
 
 export default function usePreLaunchAirdrop() {
   const [activePageFlow, setActivePageFlow] = useState<FlowSelector>("splash");
-<<<<<<< HEAD
-  const { isConnected, connect } = useOnboard();
-
   const { redirectToAuth, unauthenticate, isAuthenticated } = useDiscord();
-=======
-  const { isConnected, account } = useConnection();
+  const { isConnected, account, connect } = useConnection();
 
   const { rewardsData } = useGetPrelaunchRewards(account);
   useEffect(() => {
@@ -25,7 +16,6 @@
       setActivePageFlow("splash");
     }
   }, [rewardsData, account, isConnected]);
->>>>>>> 28a7b10f
 
   return {
     activePageFlow,
@@ -39,14 +29,11 @@
     switchToSplash: () => setActivePageFlow("splash"),
     switchToTraveller: () => setActivePageFlow("traveller"),
     switchToInfo: () => setActivePageFlow("info"),
-<<<<<<< HEAD
 
     // Vars related to Onboard connection
     isConnected,
     connectWallet: () => connect(),
-=======
     rewardsData,
     account,
->>>>>>> 28a7b10f
   };
 }