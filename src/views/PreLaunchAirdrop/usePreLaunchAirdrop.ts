--- conflicted
+++ resolved
@@ -3,12 +3,8 @@
 import { useConnection } from "hooks";
 import { RewardsApiInterface } from "utils/serverless-api/types";
 
-<<<<<<< HEAD
-export type FlowSelector = "splash" | "traveller" | "eligibility";
-=======
 export type FlowSelector = "splash" | "traveller" | "info";
 
->>>>>>> dafd5867
 export default function usePreLaunchAirdrop() {
   const [activePageFlow, setActivePageFlow] = useState<FlowSelector>("splash");
   const { isConnected, account } = useConnection();
@@ -24,7 +20,7 @@
           }
         })
         .finally(() => {
-          setActivePageFlow("eligibility");
+          setActivePageFlow("splash");
         });
     }
   }, [isConnected, account]);
@@ -35,12 +31,8 @@
 
     switchToSplash: () => setActivePageFlow("splash"),
     switchToTraveller: () => setActivePageFlow("traveller"),
-<<<<<<< HEAD
-    switchToEligibility: () => setActivePageFlow("eligibility"),
+    switchToInfo: () => setActivePageFlow("info"),
     rewardsData,
     account,
-=======
-    switchToInfo: () => setActivePageFlow("info"),
->>>>>>> dafd5867
   };
 }