import AirdropCard from "../AirdropCard";
import RewardsCard from "./RewardsCard";
import { RewardsApiInterface } from "utils/serverless-api/types";

import { ReactComponent as BridgeIcon } from "assets/icons/plaap/bridge.svg";
import { ReactComponent as WalletIcon } from "assets/icons/wallet-icon.svg";
import { CheckIconState } from "../CardIcon";
import { formatEther } from "utils";

interface Props {
  rewardsData: RewardsApiInterface;
  account?: string;
  isConnected: boolean;
}

function useBridgeUserCard(
  rewardsData: RewardsApiInterface,
  isConnected: boolean
) {
<<<<<<< HEAD
  const isEligible = rewardsData?.earlyUserRewards?.eligible;
=======
  const isEligible =
    isConnected && rewardsData?.liquidityProviderRewards?.eligible;

>>>>>>> 1de9cb7d
  const check: CheckIconState = !isConnected
    ? "undetermined"
    : isEligible
    ? "eligible"
    : "ineligible";

<<<<<<< HEAD
  const payout =
    isEligible && rewardsData?.earlyUserRewards?.amount
      ? formatEther(rewardsData?.earlyUserRewards?.amount)
      : undefined;

  return { check, payout };
=======
  const cardDescription = isConnected
    ? isEligible
      ? "Congratulations! You are now eligible for the Across Early Bridge User airdrop."
      : "This wallet didn’t bridge on Across before the Across Referral Program launch (July 18th, 2022)."
    : "Users who bridge assets on Across before the Across Referral Program launch (July 18th, 2022) may be eligible for the $ACX airdrop.";

  return { check, cardDescription };
>>>>>>> 1de9cb7d
}

const BridgeUserCard: React.FC<Props> = ({
  rewardsData,
  account,
  isConnected,
}) => {
<<<<<<< HEAD
  const { check, payout } = useBridgeUserCard(rewardsData, isConnected);
=======
  const { check, cardDescription } = useBridgeUserCard(
    rewardsData,
    isConnected
  );
>>>>>>> 1de9cb7d
  return (
    <AirdropCard
      title="Early Bridge User"
      description={cardDescription}
      Icon={BridgeIcon}
      check={check}
      rewardAmount={payout}
      children={
        check === "eligible" && (
          <RewardsCard
            label="Eligible wallet"
            address={account ?? ""}
            Icon={<WalletIcon />}
            bottomText="Rewards are estimated as of September 1, 2022 and are subject to
    change."
          />
        )
      }
    />
  );
};

export default BridgeUserCard;<|MERGE_RESOLUTION|>--- conflicted
+++ resolved
@@ -17,35 +17,27 @@
   rewardsData: RewardsApiInterface,
   isConnected: boolean
 ) {
-<<<<<<< HEAD
-  const isEligible = rewardsData?.earlyUserRewards?.eligible;
-=======
   const isEligible =
     isConnected && rewardsData?.liquidityProviderRewards?.eligible;
 
->>>>>>> 1de9cb7d
   const check: CheckIconState = !isConnected
     ? "undetermined"
     : isEligible
     ? "eligible"
     : "ineligible";
 
-<<<<<<< HEAD
   const payout =
     isEligible && rewardsData?.earlyUserRewards?.amount
       ? formatEther(rewardsData?.earlyUserRewards?.amount)
       : undefined;
 
-  return { check, payout };
-=======
   const cardDescription = isConnected
     ? isEligible
       ? "Congratulations! You are now eligible for the Across Early Bridge User airdrop."
       : "This wallet didn’t bridge on Across before the Across Referral Program launch (July 18th, 2022)."
     : "Users who bridge assets on Across before the Across Referral Program launch (July 18th, 2022) may be eligible for the $ACX airdrop.";
 
-  return { check, cardDescription };
->>>>>>> 1de9cb7d
+  return { check, payout, cardDescription };
 }
 
 const BridgeUserCard: React.FC<Props> = ({
@@ -53,14 +45,10 @@
   account,
   isConnected,
 }) => {
-<<<<<<< HEAD
-  const { check, payout } = useBridgeUserCard(rewardsData, isConnected);
-=======
-  const { check, cardDescription } = useBridgeUserCard(
+  const { check, cardDescription, payout } = useBridgeUserCard(
     rewardsData,
     isConnected
   );
->>>>>>> 1de9cb7d
   return (
     <AirdropCard
       title="Early Bridge User"
