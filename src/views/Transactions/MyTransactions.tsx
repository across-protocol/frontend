--- conflicted
+++ resolved
@@ -39,7 +39,6 @@
   } = filledTransfersPagination;
 
   return (
-<<<<<<< HEAD
     <TransactionsLayout
       showNoTransactionsFound={showNoTransactionsFound}
       showPendingTransactions={showPendingTransactions}
@@ -57,54 +56,13 @@
         </>
       }
       TopRowButton={
-=======
-    <Wrapper>
-      <TopRow dark={showPendingTransactions}>
-        <TitleContainer>
-          <Title>
-            My Transactions
-            {account && (
-              <Account>({shortenAddress(account, "......", 6)})</Account>
-            )}
-          </Title>
-        </TitleContainer>
-        {!isConnected && (
-          <ButtonWrapper>
-            <ConnectButton
-              onClick={() => connectWallet()}
-              data-cy="connect-wallet"
-            >
-              Connect Wallet
-            </ConnectButton>
-          </ButtonWrapper>
-        )}
-        {showPendingTransactions && (
-          <>
-            <EthNoteWrapper>
-              <img src={ethLogo} alt="ethereum_logo" />
-              <img src={wethLogo} alt="weth_logo" />
-              <span>
-                Note - ETH transfers will appear as WETH but you will receive
-                ETH
-              </span>
-            </EthNoteWrapper>
-            <TableWrapper>
-              <TransactionsTable
-                title="Ongoing"
-                transferTuples={pendingTransferTuples}
-                enablePartialFillInfoIcon
-                isMobile={isMobile}
-              />
-            </TableWrapper>
-          </>
-        )}
-      </TopRow>
-      {isConnected && (
->>>>>>> 2dc66aca
         <>
           {!isConnected && (
             <ButtonWrapper>
-              <ConnectButton onClick={connectWallet} data-cy="connect-wallet">
+              <ConnectButton
+                onClick={() => connectWallet()}
+                data-cy="connect-wallet"
+              >
                 Connect Wallet
               </ConnectButton>
             </ButtonWrapper>
