<<<<<<< HEAD
export { default } from "./MyTransactions";
=======
export { MyTransactions } from "./MyTransactions";
export { AllTransactions } from "./AllTransactions";
>>>>>>> 22f43e5e
<|MERGE_RESOLUTION|>--- conflicted
+++ resolved
@@ -1,6 +1,2 @@
-<<<<<<< HEAD
 export { default } from "./MyTransactions";
-=======
-export { MyTransactions } from "./MyTransactions";
-export { AllTransactions } from "./AllTransactions";
->>>>>>> 22f43e5e
+export { AllTransactions } from "./AllTransactions";