--- conflicted
+++ resolved
@@ -4,13 +4,10 @@
 import { formatUSD } from "utils";
 import { useRewards } from "../hooks/useRewards";
 import GenericOverviewCard from "./GenericOverviewCard";
-<<<<<<< HEAD
 import { ReactComponent as Icon } from "assets/icons/lp-lg.svg";
 import { formatUSD } from "utils";
 import styled from "@emotion/styled";
 import { utils } from "@across-protocol/sdk-v2";
-=======
->>>>>>> 543f93b4
 
 const OverviewStakingCard = () => {
   const { stakedTokens, largestStakedPool } = useRewards();
