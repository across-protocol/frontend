--- conflicted
+++ resolved
@@ -17,8 +17,5 @@
 export * from "./useQueue";
 export * from "./useAmplitude";
 export * from "./useRewardSummary";
-<<<<<<< HEAD
 export * from "./useElapsedSeconds";
-=======
-export * from "./useTokenInput";
->>>>>>> ca0e00fd
+export * from "./useTokenInput";