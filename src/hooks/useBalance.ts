--- conflicted
+++ resolved
@@ -29,13 +29,8 @@
   chainIdToQuery?: ChainId;
   tokenSymbolToQuery?: string;
   config: ConfigClient;
-<<<<<<< HEAD
   provider?: providers.JsonRpcProvider | providers.FallbackProvider;
-}) => {
-=======
-  provider?: providers.JsonRpcProvider;
 }): Promise<{ balance: BigNumber; balanceFormatted: string }> => {
->>>>>>> 7ade01f8
   const {
     accountToQuery,
     chainIdToQuery,
