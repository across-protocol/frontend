--- conflicted
+++ resolved
@@ -24,11 +24,7 @@
   "USDT-BNB": "USDT",
 };
 
-<<<<<<< HEAD
-const zeroBalance = {
-=======
 export const zeroBalance = {
->>>>>>> 4752a48b
   balance: BigNumber.from(0),
   balanceFormatted: "0",
   balanceComparable: BigNumber.from(0),
@@ -266,15 +262,7 @@
     balancesPerChain: result.reduce(
       (acc, { data }, idx) => ({
         ...acc,
-<<<<<<< HEAD
-        [chainIds[idx]]: {
-          balance: data?.balance ?? BigNumber.from(0),
-          balanceFormatted: data?.balanceFormatted ?? "0",
-          balanceComparable: data?.balanceComparable ?? BigNumber.from(0),
-        },
-=======
         [chainIds[idx]]: data ?? zeroBalance,
->>>>>>> 4752a48b
       }),
       {} as Record<
         number,
