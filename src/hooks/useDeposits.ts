--- conflicted
+++ resolved
@@ -90,13 +90,10 @@
   swapTokenAmount?: string;
   swapTokenAddress?: string;
   depositRefundTxHash?: string;
-<<<<<<< HEAD
-  hideFeeTooLow?: boolean;
-=======
   swapOutputToken?: string; // destination swap output token
   swapOutputTokenAmount?: string; // destination swap output amount
   actionsTargetChainId?: number;
->>>>>>> ca0e00fd
+  hideFeeTooLow?: boolean;
 };
 
 export type Pagination = {
