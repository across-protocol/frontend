--- conflicted
+++ resolved
@@ -4,11 +4,8 @@
 import {
   defaultRefetchInterval,
   indexerApiBaseUrl,
-<<<<<<< HEAD
   userDepositsQueryKey,
-=======
   getConfig,
->>>>>>> 916eb80d
 } from "utils";
 import { DepositStatusFilter } from "views/Transactions/types";
 import { OFT_MESSENGERS } from "utils/oft";
