--- conflicted
+++ resolved
@@ -1,76 +1,11 @@
 import { useQuery, useQueries, QueryFunctionContext } from "react-query";
-import { useConnection } from "hooks/useConnection";
-<<<<<<< HEAD
 import { BigNumber } from "ethers";
-=======
-import {
-  fixedPointAdjustment,
-  formattedBigNumberToNumber,
-  formatUnitsFnBuilder,
-  getConfig,
-  hubPoolChainId,
-  parseEtherLike,
-  toWeiSafe,
-  providersTable,
-  getBaseRewardsApr,
-  secondsPerDay,
-  secondsPerYear,
-  defaultRefetchInterval,
-} from "utils";
-import { BigNumber, BigNumberish } from "ethers";
-import axios from "axios";
-import { ConvertDecimals } from "utils/convertdecimals";
-import { useCoingeckoPrice } from "./useCoingeckoPrice";
-import getApiEndpoint from "utils/serverless-api";
-import { ERC20__factory } from "utils/typechain";
-
-const config = getConfig();
->>>>>>> 267d67cb
 
 import { getConfig, hubPoolChainId, defaultRefetchInterval } from "utils";
+import { useConnection } from "hooks/useConnection";
 import { fetchStakingPool } from "utils/staking-pool";
 
-<<<<<<< HEAD
 import { useCoingeckoPrice } from "./useCoingeckoPrice";
-=======
-export type StakingPool = {
-  tokenLogoURI: string;
-  tokenSymbol: string;
-  lpTokenAddress: string;
-  lpTokenSymbolName: string;
-  acrossTokenAddress: string;
-  poolEnabled: boolean;
-  globalAmountOfLPStaked: BigNumber;
-  userAmountOfLPStaked: BigNumber;
-  userAmountOfLPStakedInUSD: BigNumber;
-  maxMultiplier: BigNumber;
-  outstandingRewards: BigNumber;
-  currentUserRewardMultiplier: BigNumber;
-  availableLPTokenBalance: BigNumber;
-  elapsedTimeSinceAvgDeposit: number;
-  usersMultiplierPercentage: number;
-  usersTotalLPTokens: BigNumber;
-  baseEmissionRate: BigNumber;
-  secondsToMaxMultiplier: BigNumber;
-  lpTokenDecimalCount: number;
-  apyData: {
-    poolApy: BigNumber;
-    baseRewardsApy: BigNumber;
-    rewardsApy: BigNumber;
-    maxApy: BigNumber;
-    minApy: BigNumber;
-    totalApy: BigNumber;
-  };
-  requiresApproval: boolean;
-  isStakingPoolOfUser: boolean;
-  lpTokenFormatter: FormatterFnType;
-  lpTokenParser: ParserFnType;
-  convertUsdToLPValue: ConverterFnType;
-  convertLPValueToUsd: ConverterFnType;
-  convertLPToUnderlying: ConverterFnType;
-  convertUnderlyingToLP: ConverterFnType;
-};
->>>>>>> 267d67cb
 
 const config = getConfig();
 
@@ -150,267 +85,4 @@
   account?: string
 ): [string, string?, string?] {
   return ["staking-pool", tokenAddress, account];
-<<<<<<< HEAD
-}
-=======
-}
-
-/**
- * Calls on-chain data & the ACX API to resolve information about the AcceleratingDistributor Contract
- * @param tokenAddress The address of the ERC-20 token on the current chain
- * @param account A user address to query against the on-chain data
- */
-const fetchStakingPool = async (
-  tokenAddress?: string,
-  account?: string,
-  acxPriceInUSD?: BigNumber
-): Promise<StakingPool | undefined> => {
-  const provider = providersTable[hubPoolChainId];
-
-  if (!tokenAddress || !provider) {
-    return;
-  }
-
-  const hubPool = config.getHubPool();
-  const acceleratingDistributor = config.getAcceleratingDistributor();
-  const acceleratingDistributorAddress = acceleratingDistributor.address;
-  const { logoURI, symbol } = config.getTokenInfoByAddress(
-    hubPoolChainId,
-    tokenAddress
-  );
-
-  // Get the corresponding LP token from the hub pool directly
-  // Resolve the ACX reward token address from the AcceleratingDistributor
-  const [
-    { lpToken: lpTokenAddress },
-    acrossTokenAddress,
-    { price: tokenUSDExchangeRate },
-  ] = await Promise.all([
-    hubPool.pooledTokens(tokenAddress),
-    acceleratingDistributor.rewardToken(),
-    getApiEndpoint().coingecko(tokenAddress, "usd"),
-  ]);
-
-  const lpTokenERC20 = ERC20__factory.connect(lpTokenAddress, provider);
-
-  // Check information about this LP token on the AcceleratingDistributor contract
-  // Resolve the provided account's outstanding rewards (if an account is connected) as well
-  // as the global pool information
-  const [
-    {
-      enabled: poolEnabled,
-      maxMultiplier,
-      secondsToMaxMultiplier,
-      baseEmissionRate,
-      cumulativeStaked,
-    },
-    currentUserRewardMultiplier,
-    { cumulativeBalance: userAmountOfLPStaked },
-    outstandingRewards,
-    averageDepositTime,
-    availableLPTokenBalance,
-    lpTokenDecimalCount,
-    lpTokenAllowance,
-    lpTokenSymbolName,
-    poolQuery,
-  ] = await Promise.all([
-    acceleratingDistributor.stakingTokens(lpTokenAddress),
-    account
-      ? acceleratingDistributor.getUserRewardMultiplier(lpTokenAddress, account)
-      : Promise.resolve(BigNumber.from(0)),
-    account
-      ? acceleratingDistributor.getUserStake(lpTokenAddress, account)
-      : Promise.resolve({
-          rewardsOutstanding: BigNumber.from(0),
-          cumulativeBalance: BigNumber.from(0),
-        }),
-    account
-      ? acceleratingDistributor.getOutstandingRewards(lpTokenAddress, account)
-      : Promise.resolve(BigNumber.from(0)),
-    account
-      ? acceleratingDistributor.getTimeSinceAverageDeposit(
-          lpTokenAddress,
-          account
-        )
-      : Promise.resolve(BigNumber.from(0)),
-    account ? lpTokenERC20.balanceOf(account) : BigNumber.from(0),
-    lpTokenERC20.decimals(),
-    account
-      ? lpTokenERC20.allowance(account, acceleratingDistributorAddress)
-      : Promise.resolve(BigNumber.from(0)),
-    Promise.resolve((await lpTokenERC20.symbol()).slice(4)),
-    axios.get<PoolQueryData>(`/api/pools`, {
-      params: { token: tokenAddress },
-    }),
-  ]);
-
-  // Resolve the data retrieved from the serverless /pools API call
-  const {
-    estimatedApy: estimatedApyFromQuery,
-    exchangeRateCurrent: lpExchangeRateToToken,
-  } = poolQuery.data;
-
-  const lpExchangeRateToUSD = tokenUSDExchangeRate
-    .mul(lpExchangeRateToToken)
-    .div(fixedPointAdjustment);
-
-  // The Average Deposit Time retrieves the # seconds since the last
-  // deposit, weighted by all the deposits in a user's account. To calculate the
-  // days elapsed, we can divide by 1 day in seconds (86,400 seconds)
-  const daysElapsed = userAmountOfLPStaked.eq(0)
-    ? 0
-    : new Intl.NumberFormat("en-US", {
-        maximumFractionDigits: 2,
-      }).format(Number(averageDepositTime) / secondsPerDay);
-
-  // Resolve the users reward multiplier as a percentage.
-  const usersMultiplierPercentage = maxMultiplier.eq(0)
-    ? 0
-    : formattedBigNumberToNumber(
-        currentUserRewardMultiplier
-          .mul(fixedPointAdjustment)
-          .div(maxMultiplier)
-          .mul(100)
-      );
-
-  const convertLPValueToUsd = (lpAmount: BigNumber) =>
-    BigNumber.from(lpExchangeRateToUSD)
-      .mul(ConvertDecimals(lpTokenDecimalCount, 18)(lpAmount))
-      .div(fixedPointAdjustment);
-
-  const convertUsdToLPValue = (usdAmount: BigNumber) =>
-    BigNumber.from(
-      ConvertDecimals(
-        18,
-        lpTokenDecimalCount
-      )(usdAmount.mul(fixedPointAdjustment).div(lpExchangeRateToUSD))
-    );
-
-  const convertLPToUnderlying = (lp: BigNumber) =>
-    lp.mul(lpExchangeRateToToken).div(fixedPointAdjustment);
-  const convertUnderlyingToLP = (underlying: BigNumber) =>
-    underlying.mul(fixedPointAdjustment).div(lpExchangeRateToToken);
-
-  const usdCumulativeStakedValue = convertLPValueToUsd(cumulativeStaked);
-  const usdStakedValue = convertLPValueToUsd(userAmountOfLPStaked);
-
-  // Estimated base rewards APR
-  const baseRewardsApy = getBaseRewardsApr(
-    baseEmissionRate
-      .mul(secondsPerYear)
-      .mul(acxPriceInUSD || BigNumber.from(0))
-      .div(fixedPointAdjustment),
-    usdCumulativeStakedValue
-  );
-
-  // We need the amount of tokens that the user has in both their balance
-  // and in the staked contract. We can add the staked + balance to get this
-  // figure.
-  const usersTotalLPTokens = availableLPTokenBalance.add(userAmountOfLPStaked);
-
-  // Resolve APY Information
-  const poolApy = parseEtherLike(estimatedApyFromQuery);
-  const maxApy = poolApy.add(
-    baseRewardsApy.mul(maxMultiplier).div(fixedPointAdjustment)
-  );
-  const minApy = poolApy.add(baseRewardsApy);
-  const rewardsApy = baseRewardsApy
-    .mul(
-      userAmountOfLPStaked.gt(0)
-        ? currentUserRewardMultiplier
-        : parseEtherLike("1")
-    )
-    .div(fixedPointAdjustment);
-  const totalApy = poolApy.add(rewardsApy);
-
-  // We can resolve custom formatter & parsers for the current LP
-  // token that we are working with.
-  const lpTokenFormatter = formatUnitsFnBuilder(lpTokenDecimalCount);
-  const lpTokenParser = (wei: BigNumberish) =>
-    toWeiSafe(wei.toString(), lpTokenDecimalCount);
-
-  // Determine if the contract has an allowance of at least the current
-  // user's entire balance.
-  const requiresApproval = lpTokenAllowance.lt(availableLPTokenBalance);
-
-  const isStakingPoolOfUser =
-    BigNumber.from(usersTotalLPTokens).gt(0) ||
-    BigNumber.from(outstandingRewards).gt(0);
-
-  return {
-    tokenLogoURI: logoURI,
-    tokenSymbol: symbol,
-    lpTokenAddress,
-    acrossTokenAddress,
-    poolEnabled,
-    baseEmissionRate,
-    globalAmountOfLPStaked: cumulativeStaked,
-    userAmountOfLPStaked,
-    userAmountOfLPStakedInUSD: usdStakedValue,
-    maxMultiplier,
-    outstandingRewards,
-    currentUserRewardMultiplier,
-    availableLPTokenBalance,
-    elapsedTimeSinceAvgDeposit: Number(daysElapsed),
-    lpTokenSymbolName,
-    usersMultiplierPercentage,
-    usersTotalLPTokens,
-    lpTokenDecimalCount: lpTokenDecimalCount,
-    apyData: {
-      poolApy,
-      maxApy,
-      minApy,
-      totalApy,
-      baseRewardsApy,
-      rewardsApy,
-    },
-    requiresApproval,
-    isStakingPoolOfUser,
-    secondsToMaxMultiplier,
-    lpTokenFormatter,
-    lpTokenParser,
-    convertUsdToLPValue,
-    convertLPValueToUsd,
-    convertLPToUnderlying,
-    convertUnderlyingToLP,
-  };
-};
-
-export const DEFAULT_STAKING_POOL_DATA: StakingPool = {
-  tokenLogoURI: "",
-  tokenSymbol: "",
-  lpTokenAddress: "",
-  lpTokenFormatter: () => "",
-  lpTokenParser: () => BigNumber.from(0),
-  baseEmissionRate: BigNumber.from(0),
-  lpTokenSymbolName: "",
-  acrossTokenAddress: "",
-  availableLPTokenBalance: BigNumber.from(0),
-  elapsedTimeSinceAvgDeposit: 0,
-  poolEnabled: true,
-  requiresApproval: false,
-  userAmountOfLPStaked: BigNumber.from(0),
-  userAmountOfLPStakedInUSD: BigNumber.from(0),
-  usersMultiplierPercentage: 0,
-  usersTotalLPTokens: BigNumber.from(0),
-  currentUserRewardMultiplier: BigNumber.from(0),
-  isStakingPoolOfUser: false,
-  maxMultiplier: BigNumber.from(3),
-  globalAmountOfLPStaked: BigNumber.from(0),
-  outstandingRewards: BigNumber.from(0),
-  secondsToMaxMultiplier: BigNumber.from(0),
-  lpTokenDecimalCount: 18,
-  apyData: {
-    maxApy: BigNumber.from(0),
-    poolApy: BigNumber.from(0),
-    totalApy: BigNumber.from(0),
-    baseRewardsApy: BigNumber.from(0),
-    rewardsApy: BigNumber.from(0),
-    minApy: BigNumber.from(0),
-  },
-  convertUsdToLPValue: () => BigNumber.from(0),
-  convertLPValueToUsd: () => BigNumber.from(0),
-  convertLPToUnderlying: () => BigNumber.from(0),
-  convertUnderlyingToLP: () => BigNumber.from(0),
-};
->>>>>>> 267d67cb
+}