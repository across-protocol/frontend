import { CHAIN_IDs } from "@across-protocol/constants";
import { chainConfigs } from "./configs";

export type ChainInfo = (typeof chainConfigs)[0];
export type ChainInfoList = ChainInfo[];
export type ChainInfoTable = Record<number, ChainInfo>;
export type ChainId = (typeof CHAIN_IDs)[keyof typeof CHAIN_IDs];

export const ChainId = CHAIN_IDs;

// ordered enabled chains
const orderedEnabledChainIds = [
  CHAIN_IDs.MAINNET,
  CHAIN_IDs.ARBITRUM,
  CHAIN_IDs.OPTIMISM,
  CHAIN_IDs.POLYGON,
  CHAIN_IDs.ZK_SYNC,
  CHAIN_IDs.BASE,
  CHAIN_IDs.LINEA,
  CHAIN_IDs.MODE,
  CHAIN_IDs.BLAST,
  CHAIN_IDs.LISK,
<<<<<<< HEAD
  CHAIN_IDs.SCROLL,
=======
  CHAIN_IDs.REDSTONE,
  CHAIN_IDs.SCROLL,
  CHAIN_IDs.ZORA,
  CHAIN_IDs.WORLD_CHAIN,
>>>>>>> f62ad486
  // testnet
  CHAIN_IDs.SEPOLIA,
  CHAIN_IDs.BASE_SEPOLIA,
  CHAIN_IDs.ARBITRUM_SEPOLIA,
  CHAIN_IDs.OPTIMISM_SEPOLIA,
  CHAIN_IDs.MODE_SEPOLIA,
  CHAIN_IDs.POLYGON_AMOY,
  CHAIN_IDs.BLAST_SEPOLIA,
  CHAIN_IDs.LISK_SEPOLIA,
];

export const chainInfoList: ChainInfoList = orderedEnabledChainIds.map(
  (chainId) => chainConfigs[chainId]
);

export const chainInfoTable: ChainInfoTable = Object.fromEntries(
  chainInfoList.map((chain) => {
    return [chain.chainId, chain];
  }, [])
);<|MERGE_RESOLUTION|>--- conflicted
+++ resolved
@@ -20,14 +20,10 @@
   CHAIN_IDs.MODE,
   CHAIN_IDs.BLAST,
   CHAIN_IDs.LISK,
-<<<<<<< HEAD
-  CHAIN_IDs.SCROLL,
-=======
   CHAIN_IDs.REDSTONE,
   CHAIN_IDs.SCROLL,
   CHAIN_IDs.ZORA,
   CHAIN_IDs.WORLD_CHAIN,
->>>>>>> f62ad486
   // testnet
   CHAIN_IDs.SEPOLIA,
   CHAIN_IDs.BASE_SEPOLIA,
