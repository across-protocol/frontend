--- conflicted
+++ resolved
@@ -20,11 +20,8 @@
   CHAIN_IDs.MODE,
   CHAIN_IDs.BLAST,
   CHAIN_IDs.LISK,
-<<<<<<< HEAD
   CHAIN_IDs.REDSTONE,
-=======
   CHAIN_IDs.SCROLL,
->>>>>>> 2bbf63d0
   // testnet
   CHAIN_IDs.SEPOLIA,
   CHAIN_IDs.BASE_SEPOLIA,
