--- conflicted
+++ resolved
@@ -29,11 +29,8 @@
   CHAIN_IDs.INK,
   CHAIN_IDs.SONEIUM,
   CHAIN_IDs.UNICHAIN,
-<<<<<<< HEAD
   CHAIN_IDs.SOLANA,
-=======
   CHAIN_IDs.BSC,
->>>>>>> 234e2fb1
   // testnet
   CHAIN_IDs.SEPOLIA,
   CHAIN_IDs.BASE_SEPOLIA,
