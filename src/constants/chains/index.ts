import { CHAIN_IDs } from "@across-protocol/constants";
import { chainConfigs } from "./configs";

export type ChainInfo = (typeof chainConfigs)[0];
export type ChainInfoList = ChainInfo[];
export type ChainInfoTable = Record<number, ChainInfo>;
export type ChainId = (typeof CHAIN_IDs)[keyof typeof CHAIN_IDs];

export const ChainId = CHAIN_IDs;

// ordered enabled chains
const orderedEnabledChainIds = [
  CHAIN_IDs.MAINNET,
  CHAIN_IDs.ARBITRUM,
  CHAIN_IDs.OPTIMISM,
  CHAIN_IDs.POLYGON,
  CHAIN_IDs.ZK_SYNC,
  CHAIN_IDs.BASE,
  CHAIN_IDs.LINEA,
  CHAIN_IDs.MODE,
  CHAIN_IDs.BLAST,
  CHAIN_IDs.LENS,
  CHAIN_IDs.LISK,
  CHAIN_IDs.REDSTONE,
  CHAIN_IDs.SCROLL,
  CHAIN_IDs.ZORA,
  CHAIN_IDs.WORLD_CHAIN,
  CHAIN_IDs.INK,
  CHAIN_IDs.SONEIUM,
  CHAIN_IDs.UNICHAIN,
  CHAIN_IDs.SOLANA,
  CHAIN_IDs.BSC,
  CHAIN_IDs.HYPEREVM,
<<<<<<< HEAD
  CHAIN_IDs.PLASMA,
=======
  CHAIN_IDs.HYPERCORE,
>>>>>>> b8e4532a
  // testnet
  CHAIN_IDs.SEPOLIA,
  CHAIN_IDs.BASE_SEPOLIA,
  CHAIN_IDs.ARBITRUM_SEPOLIA,
  CHAIN_IDs.OPTIMISM_SEPOLIA,
  CHAIN_IDs.MODE_SEPOLIA,
  CHAIN_IDs.POLYGON_AMOY,
  CHAIN_IDs.BLAST_SEPOLIA,
  CHAIN_IDs.LISK_SEPOLIA,
  CHAIN_IDs.LENS_SEPOLIA,
  CHAIN_IDs.UNICHAIN_SEPOLIA,
  CHAIN_IDs.TATARA,
  CHAIN_IDs.SOLANA_DEVNET,
];

export const chainInfoList: ChainInfoList = orderedEnabledChainIds.map(
  (chainId) => chainConfigs[chainId]
);

export const chainInfoTable: ChainInfoTable = Object.fromEntries(
  chainInfoList.map((chain) => {
    return [chain.chainId, chain];
  }, [])
);<|MERGE_RESOLUTION|>--- conflicted
+++ resolved
@@ -31,11 +31,8 @@
   CHAIN_IDs.SOLANA,
   CHAIN_IDs.BSC,
   CHAIN_IDs.HYPEREVM,
-<<<<<<< HEAD
   CHAIN_IDs.PLASMA,
-=======
   CHAIN_IDs.HYPERCORE,
->>>>>>> b8e4532a
   // testnet
   CHAIN_IDs.SEPOLIA,
   CHAIN_IDs.BASE_SEPOLIA,
