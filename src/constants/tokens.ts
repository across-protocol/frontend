import { TOKEN_SYMBOLS_MAP } from "@across-protocol/constants";

import ethLogo from "assets/token-logos/eth.svg";
import maticLogo from "assets/token-logos/matic.svg";
import usdcLogo from "assets/token-logos/usdc.svg";
import usdtLogo from "assets/token-logos/usdt.svg";
import daiLogo from "assets/token-logos/dai.svg";
import wbtcLogo from "assets/token-logos/wbtc.svg";
import balLogo from "assets/token-logos/bal.svg";
import optimismLogo from "assets/token-logos/op.svg";
import wethLogo from "assets/token-logos/weth.svg";
import arbitrumLogo from "assets/token-logos/arb.svg";
import bobaLogo from "assets/token-logos/boba.svg";
import umaLogo from "assets/token-logos/uma.svg";
import acxLogo from "assets/token-logos/acx.svg";
import snxLogo from "assets/token-logos/snx.svg";
import pooltogetherLogo from "assets/token-logos/pool.svg";
import lskLogo from "assets/token-logos/lsk.svg";
import usdbLogo from "assets/token-logos/usdb.svg";
import ghoLogo from "assets/token-logos/gho.svg";
import wldLogo from "assets/token-logos/wld.svg";
import unknownLogo from "assets/icons/question-circle.svg";
import cakeLogo from "assets/token-logos/cake.svg";
import bnbLogo from "assets/token-logos/bnb.svg";

import { BRIDGED_USDC_SYMBOLS } from "../utils/sdk";
import { TOKEN_SYMBOLS_MAP } from "utils";

export type TokenInfo = {
  name: string;
  symbol: string;
  decimals: number;
  logoURI: string;
  logoURIs?: [string, string];
  // tokens require a mainnet address to do price lookups on coingecko, not used for anything else.
  mainnetAddress?: string;
  // optional display symbol for tokens that have a different symbol on the frontend
  displaySymbol?: string;
  addresses?: Record<number, string>;
  // optional, if this is a stable coin
  isStable?: boolean;
};
export type TokenInfoList = TokenInfo[];

const equivalentTokens = [
  ["USDC", ...BRIDGED_USDC_SYMBOLS, "USDC-BNB"],
  ["DAI", "USDB"],
  ["USDT", "USDT-BNB"],
  ["WBTC", "BTCB"],
];

const similarTokens = [
  ["USDC", ...BRIDGED_USDC_SYMBOLS, "USDC-BNB"],
  ["ETH", "WETH"],
];

export const interchangeableTokensMap: Record<string, string[]> =
  equivalentTokens.reduce(
    (acc, tokens) => {
      tokens.forEach((token) => {
        acc[token] = tokens.filter((t) => t !== token);
      });
      return acc;
    },
    {} as Record<string, string[]>
  );

export const similarTokensMap: Record<string, string[]> = similarTokens.reduce(
  (acc, tokens) => {
    tokens.forEach((token) => {
      acc[token] = tokens.filter((t) => t !== token);
    });
    return acc;
  },
  {} as Record<string, string[]>
);

// Order of this map determines the order of the tokens in the token selector
export const orderedTokenLogos = {
  ETH: ethLogo,
  WETH: wethLogo,
  MATIC: maticLogo,
  WMATIC: maticLogo,
  USDC: usdcLogo,
  "USDC.e": usdcLogo,
  USDbC: usdcLogo,
  USDzC: usdcLogo,
  "USDC-BNB": usdcLogo,
  USDT: usdtLogo,
  "USDT-BNB": usdtLogo,
  DAI: daiLogo,
  USDB: usdbLogo,
  WBTC: wbtcLogo,
  BAL: balLogo,
  UMA: umaLogo,
  ACX: acxLogo,
  SNX: snxLogo,
  POOL: pooltogetherLogo,
  BOBA: bobaLogo,
  OP: optimismLogo,
  ARB: arbitrumLogo,
  LSK: lskLogo,
  GRASS: unknownLogo,
  WGRASS: unknownLogo,
  XYZ: unknownLogo,
  GHO: ghoLogo,
  WGHO: ghoLogo,
  WLD: wldLogo,
  "TATARA-USDC": usdcLogo,
  "TATARA-USDS": unknownLogo,
  "TATARA-USDT": usdtLogo,
  "TATARA-WBTC": wbtcLogo,
<<<<<<< HEAD
  CAKE: cakeLogo,
  BNB: bnbLogo,
  WBNB: bnbLogo,
=======
>>>>>>> 7ade01f8
} as const satisfies Partial<Record<keyof typeof TOKEN_SYMBOLS_MAP, string>>;<|MERGE_RESOLUTION|>--- conflicted
+++ resolved
@@ -24,7 +24,6 @@
 import bnbLogo from "assets/token-logos/bnb.svg";
 
 import { BRIDGED_USDC_SYMBOLS } from "../utils/sdk";
-import { TOKEN_SYMBOLS_MAP } from "utils";
 
 export type TokenInfo = {
   name: string;
@@ -110,10 +109,7 @@
   "TATARA-USDS": unknownLogo,
   "TATARA-USDT": usdtLogo,
   "TATARA-WBTC": wbtcLogo,
-<<<<<<< HEAD
   CAKE: cakeLogo,
   BNB: bnbLogo,
   WBNB: bnbLogo,
-=======
->>>>>>> 7ade01f8
 } as const satisfies Partial<Record<keyof typeof TOKEN_SYMBOLS_MAP, string>>;