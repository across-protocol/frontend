--- conflicted
+++ resolved
@@ -20,11 +20,8 @@
 import ACXLiveBanner from "components/ACXLiveBanner/ACXLiveBanner";
 import ScrollToTop from "components/ScrollToTop";
 import RouteTrace from "components/RouteTrace/RouteTrace";
-<<<<<<< HEAD
 import WalletTrace from "components/WalletTrace";
-=======
 import WalletBalanceTrace from "components/WalletBalanceTrace/WalletBalanceTrace";
->>>>>>> f66afa0a
 
 const Pool = lazy(() => import(/* webpackChunkName: "Pool" */ "./views/Pool"));
 const Referrals = lazy(
@@ -113,11 +110,8 @@
   return (
     <>
       <RouteTrace />
-<<<<<<< HEAD
       <WalletTrace />
-=======
       <WalletBalanceTrace />
->>>>>>> f66afa0a
       {generalMaintenanceMessage && (
         <SuperHeader size="lg">{generalMaintenanceMessage}</SuperHeader>
       )}
