<<<<<<< HEAD
import React, { useState, useEffect, lazy, Suspense } from "react";

import { Route, useLocation, Switch, useHistory } from "react-router-dom";
=======
import { useState, useEffect } from "react";
import { Switch, Route, useLocation, useHistory } from "react-router-dom";
import {
  Send,
  Pool,
  About,
  MyTransactions,
  AllTransactions,
  Rewards,
  Claim,
  NotFound,
} from "views";
>>>>>>> 22f43e5e
import { Header, SuperHeader, Banner, Sidebar } from "components";
import { useConnection } from "state/hooks";
import { useError } from "hooks";
import styled from "@emotion/styled";
import {
  disableDeposits,
  enableMigration,
  WrongNetworkError,
  rewardsBannerWarning,
  generalMaintenanceMessage,
} from "utils";
import { ReactComponent as InfoLogo } from "assets/icons/info-24.svg";
import Toast from "components/Toast";
import BouncingDotsLoader from "components/BouncingDotsLoader";
import NotFound from "./views/NotFound";

const Pool = lazy(() => import(/* webpackChunkName: "Pool" */ "./views/Pool"));
const Rewards = lazy(
  () => import(/* webpackChunkName: "Rewards" */ "./views/Rewards")
);
const Send = lazy(() => import(/* webpackChunkName: "Send" */ "./views/Send"));
const About = lazy(
  () => import(/* webpackChunkName: "About" */ "./views/About")
);
const Claim = lazy(
  () => import(/* webpackChunkName: "Claim" */ "./views/Claim")
);
const MyTransactions = lazy(
  () => import(/* webpackChunkName: "MyTransactions" */ "./views/Transactions")
);

const warningMessage = `
  We noticed that you have connected from a contract address.
  We recommend that you change the destination of the transfer (by clicking the "Change account" text below the To dropdown)
  to a non-contract wallet you control on the destination chain to avoid having your funds lost or stolen.
`;

function useRoutes() {
  const [openSidebar, setOpenSidebar] = useState(false);
  const { provider, isContractAddress } = useConnection();
  const location = useLocation();
  const history = useHistory();
  const { error, removeError } = useError();
  // force the user on /pool page if showMigrationPage is active.
  useEffect(() => {
    if (enableMigration && location.pathname !== "/pool") {
      history.push("/pool");
    }
  }, [location.pathname, history]);

  return {
    openSidebar,
    setOpenSidebar,
    provider,
    error,
    removeError,
    location,
    isContractAddress,
  };
}
// Need this component for useLocation hook
const Routes: React.FC = () => {
  const {
    openSidebar,
    setOpenSidebar,
    error,
    removeError,
    location,
    isContractAddress,
  } = useRoutes();

  return (
    <>
      {generalMaintenanceMessage && (
        <SuperHeader size="lg">{generalMaintenanceMessage}</SuperHeader>
      )}
      {disableDeposits && (
        <SuperHeader>
          Across is experiencing issues. Deposits are currently disabled into
          the pools. Please try again later
        </SuperHeader>
      )}
      {error && !(error instanceof WrongNetworkError) && (
        <SuperHeader>
          <div>{error.message}</div>
          <RemoveErrorSpan onClick={() => removeError()}>X</RemoveErrorSpan>
        </SuperHeader>
      )}
      {rewardsBannerWarning && location.pathname === "/rewards" && (
        <Banner>
          <InfoLogo />
          <span>
            Due to maintenance, rewards will not be visually updated for a few
            hours. This does not impact your reward earnings.
          </span>
        </Banner>
      )}
      {isContractAddress && (
        <SuperHeader size="lg">{warningMessage}</SuperHeader>
      )}
      <Header openSidebar={openSidebar} setOpenSidebar={setOpenSidebar} />
      <Sidebar openSidebar={openSidebar} setOpenSidebar={setOpenSidebar} />
      <Switch>
<<<<<<< HEAD
        <Suspense fallback={<BouncingDotsLoader />}>
          <Route exact path="/transactions" component={MyTransactions} />
          <Route exact path="/pool" component={Pool} />
          <Route exact path="/about" component={About} />
          <Route exact path="/rewards" component={Rewards} />
          <Route exact path="/rewards/claim" component={Claim} />
          <Route exact path="/" component={Send} />
        </Suspense>

=======
        <Route exact path="/transactions" component={MyTransactions} />
        <Route exact path="/transactions/all" component={AllTransactions} />
        <Route exact path="/pool" component={Pool} />
        <Route exact path="/about" component={About} />
        <Route exact path="/rewards" component={Rewards} />
        <Route exact path="/rewards/claim" component={Claim} />
        <Route exact path="/" component={Send} />
>>>>>>> 22f43e5e
        <Route path="*" component={NotFound} />
      </Switch>
      <Toast position="top-right" />
    </>
  );
};

export default Routes;

const RemoveErrorSpan = styled.span`
  cursor: pointer;
  font-size: 1rem;
  font-weight: 600;
`;<|MERGE_RESOLUTION|>--- conflicted
+++ resolved
@@ -1,21 +1,5 @@
-<<<<<<< HEAD
-import React, { useState, useEffect, lazy, Suspense } from "react";
-
-import { Route, useLocation, Switch, useHistory } from "react-router-dom";
-=======
-import { useState, useEffect } from "react";
+import { useState, useEffect, lazy, Suspense } from "react";
 import { Switch, Route, useLocation, useHistory } from "react-router-dom";
-import {
-  Send,
-  Pool,
-  About,
-  MyTransactions,
-  AllTransactions,
-  Rewards,
-  Claim,
-  NotFound,
-} from "views";
->>>>>>> 22f43e5e
 import { Header, SuperHeader, Banner, Sidebar } from "components";
 import { useConnection } from "state/hooks";
 import { useError } from "hooks";
@@ -45,6 +29,9 @@
 );
 const MyTransactions = lazy(
   () => import(/* webpackChunkName: "MyTransactions" */ "./views/Transactions")
+);
+const AllTransactions = lazy(
+  () => import(/* webpackChunkName: "AllTransactions" */ "./views/Transactions")
 );
 
 const warningMessage = `
@@ -119,26 +106,16 @@
       <Header openSidebar={openSidebar} setOpenSidebar={setOpenSidebar} />
       <Sidebar openSidebar={openSidebar} setOpenSidebar={setOpenSidebar} />
       <Switch>
-<<<<<<< HEAD
         <Suspense fallback={<BouncingDotsLoader />}>
           <Route exact path="/transactions" component={MyTransactions} />
+          <Route exact path="/transactions/all" component={AllTransactions} />
           <Route exact path="/pool" component={Pool} />
           <Route exact path="/about" component={About} />
           <Route exact path="/rewards" component={Rewards} />
           <Route exact path="/rewards/claim" component={Claim} />
           <Route exact path="/" component={Send} />
+          <Route path="*" component={NotFound} />
         </Suspense>
-
-=======
-        <Route exact path="/transactions" component={MyTransactions} />
-        <Route exact path="/transactions/all" component={AllTransactions} />
-        <Route exact path="/pool" component={Pool} />
-        <Route exact path="/about" component={About} />
-        <Route exact path="/rewards" component={Rewards} />
-        <Route exact path="/rewards/claim" component={Claim} />
-        <Route exact path="/" component={Send} />
->>>>>>> 22f43e5e
-        <Route path="*" component={NotFound} />
       </Switch>
       <Toast position="top-right" />
     </>
