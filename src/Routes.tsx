import { useState, useEffect } from "react";
import { Switch, Route, useLocation, useHistory } from "react-router-dom";
import {
  Send,
  Pool,
  About,
  MyTransactions,
<<<<<<< HEAD
  AllTransactions,
  Rewards,
  Claim,
=======
  Rewards,
  Claim,
  NotFound,
>>>>>>> 46ef8179
} from "views";
import { Header, SuperHeader, Banner, Sidebar } from "components";
import { useConnection } from "state/hooks";
import { useError } from "hooks";
import styled from "@emotion/styled";
import {
  disableDeposits,
  enableMigration,
  WrongNetworkError,
  rewardsBannerWarning,
} from "utils";
import { ReactComponent as InfoLogo } from "assets/icons/info-24.svg";
import Toast from "components/Toast";

function useRoutes() {
  const [openSidebar, setOpenSidebar] = useState(false);
  const { provider } = useConnection();
  const location = useLocation();
  const history = useHistory();
  const { error, removeError } = useError();
  // force the user on /pool page if showMigrationPage is active.
  useEffect(() => {
    if (enableMigration && location.pathname !== "/pool") {
      history.push("/pool");
    }
  }, [location.pathname, history]);

  return {
    openSidebar,
    setOpenSidebar,
    provider,
    error,
    removeError,
    location,
  };
}
// Need this component for useLocation hook
const Routes: React.FC = () => {
  const { openSidebar, setOpenSidebar, error, removeError, location } =
    useRoutes();
  return (
    <>
      {disableDeposits && (
        <SuperHeader>
          Across is experiencing issues. Deposits are currently disabled into
          the pools. Please try again later
        </SuperHeader>
      )}
      {error && !(error instanceof WrongNetworkError) && (
        <SuperHeader>
          <div>{error.message}</div>
          <RemoveErrorSpan onClick={() => removeError()}>X</RemoveErrorSpan>
        </SuperHeader>
      )}
      {rewardsBannerWarning && location.pathname === "/rewards" && (
        <Banner>
          <InfoLogo />
          <span>
            Due to maintenance, rewards will not be visually updated for a few
            hours. This does not impact your reward earnings.
          </span>
        </Banner>
      )}
      <Header openSidebar={openSidebar} setOpenSidebar={setOpenSidebar} />
      <Sidebar openSidebar={openSidebar} setOpenSidebar={setOpenSidebar} />
      <Switch>
        <Route exact path="/transactions" component={MyTransactions} />
        <Route exact path="/transactions/all" component={AllTransactions} />
        <Route exact path="/pool" component={Pool} />
        <Route exact path="/about" component={About} />
        <Route exact path="/rewards" component={Rewards} />
        <Route exact path="/rewards/claim" component={Claim} />
        <Route exact path="/" component={Send} />
        <Route path="*" component={NotFound} />
      </Switch>
      <Toast position="top-right" />
    </>
  );
};

export default Routes;

const RemoveErrorSpan = styled.span`
  cursor: pointer;
  font-size: 1rem;
  font-weight: 600;
`;<|MERGE_RESOLUTION|>--- conflicted
+++ resolved
@@ -5,15 +5,10 @@
   Pool,
   About,
   MyTransactions,
-<<<<<<< HEAD
   AllTransactions,
   Rewards,
   Claim,
-=======
-  Rewards,
-  Claim,
   NotFound,
->>>>>>> 46ef8179
 } from "views";
 import { Header, SuperHeader, Banner, Sidebar } from "components";
 import { useConnection } from "state/hooks";
