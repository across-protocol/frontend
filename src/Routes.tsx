import { useState, useEffect, Suspense } from "react";
import {
  Switch,
  Route,
  useLocation,
  useHistory,
  Redirect,
} from "react-router-dom";
<<<<<<< HEAD
import { Header, Sidebar } from "components";
=======
import { Header, SuperHeader, Sidebar } from "components";
>>>>>>> f669625e
import { useConnection, useError } from "hooks";
import {
  enableMigration,
  stringValueInArray,
  getConfig,
  chainEndpointToId,
  showV4LaunchBanner,
} from "utils";
import lazyWithRetry from "utils/lazy-with-retry";
<<<<<<< HEAD
=======

>>>>>>> f669625e
import Toast from "components/Toast";
import BouncingDotsLoader from "components/BouncingDotsLoader";
import NotFound from "./views/NotFound";
import ScrollToTop from "components/ScrollToTop";
import { AmpliTrace } from "components/AmpliTrace";
<<<<<<< HEAD
import Banners from "components/Banners";
=======
import AcrossV4Banner from "components/Banners/AcrossV4Banner";
import RewardsWarningBanner from "components/Banners/RewardsWarningBanner";
>>>>>>> f669625e

const LiquidityPool = lazyWithRetry(
  () => import(/* webpackChunkName: "LiquidityPools" */ "./views/LiquidityPool")
);
const OPRebates = lazyWithRetry(
  () =>
    import(
      /* webpackChunkName: "OPRebates" */ "./views/RewardsProgram/OPRebatesProgram"
    )
);
const ARBRebates = lazyWithRetry(
  () =>
    import(
      /* webpackChunkName: "ARBRebates" */ "./views/RewardsProgram/ARBRebatesProgram"
    )
);
const Rewards = lazyWithRetry(
  () => import(/* webpackChunkName: "Rewards" */ "./views/Rewards")
);
const Send = lazyWithRetry(
  () => import(/* webpackChunkName: "Send" */ "./views/Bridge")
);
const Transactions = lazyWithRetry(
  () => import(/* webpackChunkName: "Transactions" */ "./views/Transactions")
);
const Staking = lazyWithRetry(
  () => import(/* webpackChunkName: "RewardStaking" */ "./views/Staking")
);
const DepositStatus = lazyWithRetry(() => import("./views/DepositStatus"));

function useRoutes() {
  const [enableACXBanner, setEnableACXBanner] = useState(true);
  const { provider, isContractAddress } = useConnection();
  const location = useLocation();
  const history = useHistory();
  const { error, removeError } = useError();
  const config = getConfig();
  // force the user on /pool page if showMigrationPage is active.

  // This UseEffect performs the following operations:
  //    1. Force the user to /pool if showMigrationPage is active
  //    2. If the pathname is /airdrop set the transparent header
  useEffect(() => {
    if (enableMigration && location.pathname !== "/pool") {
      history.push("/pool");
    }
  }, [location.pathname, history]);

  return {
    provider,
    error,
    removeError,
    location,
    isAirdrop: location.pathname === "/airdrop",
    isHomepage: location.pathname === "/",
    isContractAddress,
    config,
    enableACXBanner,
    setEnableACXBanner,
  };
}
// Need this component for useLocation hook
const Routes: React.FC = () => {
  const {
    error,
    removeError,
    location,
    config,
    isContractAddress,
    isAirdrop,
    isHomepage,
  } = useRoutes();

  return (
    <>
      <AmpliTrace />
<<<<<<< HEAD
      <Banners
        networkError={error}
        onClickNetworkError={() => removeError()}
        isContractAddress={isContractAddress}
=======
      {generalMaintenanceMessage && (
        <SuperHeader size="lg">{generalMaintenanceMessage}</SuperHeader>
      )}
      {disableDeposits && (
        <SuperHeader>
          Across is experiencing issues. Deposits are currently disabled into
          the pools. Please try again later
        </SuperHeader>
      )}
      {error && !(error instanceof WrongNetworkError) && (
        <SuperHeader>
          <div>{error.message}</div>
          <RemoveErrorSpan onClick={() => removeError()}>X</RemoveErrorSpan>
        </SuperHeader>
      )}
      {rewardsBannerWarning && location.pathname === "/rewards" && (
        <RewardsWarningBanner />
      )}
      {showV4LaunchBanner && <AcrossV4Banner />}
      {isContractAddress && (
        <SuperHeader size="lg">{warningMessage}</SuperHeader>
      )}
      <Header
        openSidebar={openSidebar}
        setOpenSidebar={setOpenSidebar}
        transparentHeader={isAirdrop || isHomepage}
>>>>>>> f669625e
      />
      <Header transparentHeader={isAirdrop || isHomepage} />
      <Sidebar />
      <ScrollToTop />
      <Suspense fallback={<BouncingDotsLoader />}>
        <Switch>
          <Route exact path="/transactions" component={Transactions} />
          <Route exact path="/pool" component={LiquidityPool} />
          <Route
            exact
            path="/rewards/optimism-grant-program"
            component={OPRebates}
          />
          <Route
            exact
            path="/rewards/arbitrum-grant-program"
            component={ARBRebates}
          />
          <Route exact path="/rewards" component={Rewards} />
          <Route
            exact
            path="/rewards/staking/:poolId"
            render={({ match }) => {
              const poolIdFound = stringValueInArray(
                match.params.poolId.toLowerCase(),
                config.getPoolSymbols()
              );

              if (poolIdFound) {
                return <Staking />;
              } else {
                return <NotFound custom404Message="Pool not found." />;
              }
            }}
          />
          <Route exact path="/bridge" component={Send} />
          <Route path="/bridge/:depositTxHash" component={DepositStatus} />
          <Redirect
            exact
            path="/"
            to={{
              pathname: "/bridge",
              search: location.search,
            }}
          />
          {Object.values(chainEndpointToId).flatMap(
            ({ chainId, associatedProjectIds, vanity }) => [
              vanity.map((v) => (
                <Route key={v} exact path={`/${v}`} render={() => <Send />} />
              )),
              associatedProjectIds.map((projectId) => (
                <Route
                  key={`${chainId}:${projectId}`}
                  exact
                  path={`/${projectId}`}
                  render={() => <Send />}
                />
              )),
            ]
          )}
          <Route
            path="*"
            render={() => <NotFound custom404Message="page not found" />}
          />
        </Switch>
      </Suspense>
      <Toast position="top-right" />
    </>
  );
};

export default Routes;<|MERGE_RESOLUTION|>--- conflicted
+++ resolved
@@ -6,35 +6,22 @@
   useHistory,
   Redirect,
 } from "react-router-dom";
-<<<<<<< HEAD
 import { Header, Sidebar } from "components";
-=======
-import { Header, SuperHeader, Sidebar } from "components";
->>>>>>> f669625e
 import { useConnection, useError } from "hooks";
 import {
   enableMigration,
   stringValueInArray,
   getConfig,
   chainEndpointToId,
-  showV4LaunchBanner,
 } from "utils";
 import lazyWithRetry from "utils/lazy-with-retry";
-<<<<<<< HEAD
-=======
 
->>>>>>> f669625e
 import Toast from "components/Toast";
 import BouncingDotsLoader from "components/BouncingDotsLoader";
 import NotFound from "./views/NotFound";
 import ScrollToTop from "components/ScrollToTop";
 import { AmpliTrace } from "components/AmpliTrace";
-<<<<<<< HEAD
 import Banners from "components/Banners";
-=======
-import AcrossV4Banner from "components/Banners/AcrossV4Banner";
-import RewardsWarningBanner from "components/Banners/RewardsWarningBanner";
->>>>>>> f669625e
 
 const LiquidityPool = lazyWithRetry(
   () => import(/* webpackChunkName: "LiquidityPools" */ "./views/LiquidityPool")
@@ -111,39 +98,10 @@
   return (
     <>
       <AmpliTrace />
-<<<<<<< HEAD
       <Banners
         networkError={error}
         onClickNetworkError={() => removeError()}
         isContractAddress={isContractAddress}
-=======
-      {generalMaintenanceMessage && (
-        <SuperHeader size="lg">{generalMaintenanceMessage}</SuperHeader>
-      )}
-      {disableDeposits && (
-        <SuperHeader>
-          Across is experiencing issues. Deposits are currently disabled into
-          the pools. Please try again later
-        </SuperHeader>
-      )}
-      {error && !(error instanceof WrongNetworkError) && (
-        <SuperHeader>
-          <div>{error.message}</div>
-          <RemoveErrorSpan onClick={() => removeError()}>X</RemoveErrorSpan>
-        </SuperHeader>
-      )}
-      {rewardsBannerWarning && location.pathname === "/rewards" && (
-        <RewardsWarningBanner />
-      )}
-      {showV4LaunchBanner && <AcrossV4Banner />}
-      {isContractAddress && (
-        <SuperHeader size="lg">{warningMessage}</SuperHeader>
-      )}
-      <Header
-        openSidebar={openSidebar}
-        setOpenSidebar={setOpenSidebar}
-        transparentHeader={isAirdrop || isHomepage}
->>>>>>> f669625e
       />
       <Header transparentHeader={isAirdrop || isHomepage} />
       <Sidebar />
