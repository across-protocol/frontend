import { useState, useEffect, lazy, Suspense } from "react";
import { Switch, Route, useLocation, useHistory } from "react-router-dom";
import { Header, SuperHeader, Banner, Sidebar } from "components";
import { useConnection } from "hooks";
import { useError } from "hooks";
import styled from "@emotion/styled";
import {
  disableDeposits,
  enableMigration,
  WrongNetworkError,
  rewardsBannerWarning,
  generalMaintenanceMessage,
  stringValueInArray,
  getConfig,
} from "utils";
import { ReactComponent as InfoLogo } from "assets/icons/info-24.svg";
import Toast from "components/Toast";
import BouncingDotsLoader from "components/BouncingDotsLoader";
import NotFound from "./views/NotFound";
import ACXLiveBanner from "components/ACXLiveBanner/ACXLiveBanner";
import ScrollToTop from "components/ScrollToTop";
import RouteTrace from "components/RouteTrace/RouteTrace";

<<<<<<< HEAD
const Pool = lazy(
  () => import(/* webpackChunkName: "Pool" */ "./views/LiquidityPool")
=======
const LiquidityPool = lazy(
  () => import(/* webpackChunkName: "LiquidityPool" */ "./views/LiquidityPool")
>>>>>>> 50734f7c
);
const Referrals = lazy(
  () => import(/* webpackChunkName: "Referrals" */ "./views/Referrals")
);
const Rewards = lazy(
  () => import(/* webpackChunkName: "Rewards" */ "./views/Rewards")
);
const Send = lazy(
  () => import(/* webpackChunkName: "Send" */ "./views/Bridge")
);
const Splash = lazy(
  () => import(/* webpackChunkName: "Splash" */ "./views/Splash")
);
const Airdrop = lazy(() => import("./views/Airdrop"));
const MyTransactions = lazy(
  () =>
    import(
      /* webpackChunkName: "MyTransactions" */ "./views/Transactions/myTransactions"
    )
);
const AllTransactions = lazy(
  () =>
    import(
      /* webpackChunkName: "AllTransactions" */ "./views/Transactions/allTransactions"
    )
);
const Staking = lazy(
  () => import(/* webpackChunkName: "RewardStaking" */ "./views/Staking")
);

const warningMessage = `
  We noticed that you have connected from a contract address.
  We recommend that you change the destination of the transfer (by clicking the "Change account" text below the To dropdown)
  to a non-contract wallet you control on the destination chain to avoid having your funds lost or stolen.
`;

function useRoutes() {
  const [openSidebar, setOpenSidebar] = useState(false);
  const [enableACXBanner, setEnableACXBanner] = useState(true);
  const { provider, isContractAddress } = useConnection();
  const location = useLocation();
  const history = useHistory();
  const { error, removeError } = useError();
  const config = getConfig();
  // force the user on /pool page if showMigrationPage is active.

  // This UseEffect performs the following operations:
  //    1. Force the user to /pool if showMigrationPage is active
  //    2. If the pathname is /airdrop set the transparent header
  useEffect(() => {
    if (enableMigration && location.pathname !== "/pool") {
      history.push("/pool");
    }
  }, [location.pathname, history]);

  return {
    openSidebar,
    setOpenSidebar,
    provider,
    error,
    removeError,
    location,
    isAirdrop: location.pathname === "/airdrop",
    isHomepage: location.pathname === "/",
    isContractAddress,
    config,
    enableACXBanner,
    setEnableACXBanner,
  };
}
// Need this component for useLocation hook
const Routes: React.FC = () => {
  const {
    openSidebar,
    setOpenSidebar,
    error,
    removeError,
    location,
    config,
    isContractAddress,
    isAirdrop,
    enableACXBanner,
    setEnableACXBanner,
    isHomepage,
  } = useRoutes();

  return (
    <>
      <RouteTrace />
      {generalMaintenanceMessage && (
        <SuperHeader size="lg">{generalMaintenanceMessage}</SuperHeader>
      )}
      {disableDeposits && (
        <SuperHeader>
          Across is experiencing issues. Deposits are currently disabled into
          the pools. Please try again later
        </SuperHeader>
      )}
      {error && !(error instanceof WrongNetworkError) && (
        <SuperHeader>
          <div>{error.message}</div>
          <RemoveErrorSpan onClick={() => removeError()}>X</RemoveErrorSpan>
        </SuperHeader>
      )}
      {rewardsBannerWarning && location.pathname === "/rewards" && (
        <Banner>
          <InfoLogo />
          <span>
            Due to maintenance, rewards will not be visually updated for a few
            hours. This does not impact your reward earnings.
          </span>
        </Banner>
      )}
      {isContractAddress && (
        <SuperHeader size="lg">{warningMessage}</SuperHeader>
      )}
      {!isAirdrop && enableACXBanner && (
        <ACXLiveBanner enableHandler={setEnableACXBanner} />
      )}
      <Header
        openSidebar={openSidebar}
        setOpenSidebar={setOpenSidebar}
        transparentHeader={isAirdrop || isHomepage}
      />
      <Sidebar openSidebar={openSidebar} setOpenSidebar={setOpenSidebar} />
      <ScrollToTop />
      <Suspense fallback={<BouncingDotsLoader />}>
        <Switch>
          <Route exact path="/transactions" component={MyTransactions} />
          <Route exact path="/transactions/all" component={AllTransactions} />
          <Route exact path="/pool" component={LiquidityPool} />
          <Route exact path="/rewards/referrals" component={Referrals} />
          <Route exact path="/rewards" component={Rewards} />
          <Route exact path="/airdrop" component={Airdrop} />
          <Route
            exact
            path="/rewards/staking/:poolId"
            render={({ match }) => {
              const poolIdFound = stringValueInArray(
                match.params.poolId.toLowerCase(),
                config.getPoolSymbols()
              );

              if (poolIdFound) {
                return <Staking />;
              } else {
                return <NotFound custom404Message="Pool not found." />;
              }
            }}
          />
          <Route exact path="/bridge" component={Send} />
          <Route exact path="/" component={Splash} />
        </Switch>
      </Suspense>
      <Toast position="top-right" />
    </>
  );
};

export default Routes;

const RemoveErrorSpan = styled.span`
  cursor: pointer;
  font-size: 1rem;
  font-weight: 600;
`;<|MERGE_RESOLUTION|>--- conflicted
+++ resolved
@@ -21,13 +21,8 @@
 import ScrollToTop from "components/ScrollToTop";
 import RouteTrace from "components/RouteTrace/RouteTrace";
 
-<<<<<<< HEAD
-const Pool = lazy(
-  () => import(/* webpackChunkName: "Pool" */ "./views/LiquidityPool")
-=======
 const LiquidityPool = lazy(
   () => import(/* webpackChunkName: "LiquidityPool" */ "./views/LiquidityPool")
->>>>>>> 50734f7c
 );
 const Referrals = lazy(
   () => import(/* webpackChunkName: "Referrals" */ "./views/Referrals")
