--- conflicted
+++ resolved
@@ -1,10 +1,14 @@
 import { useState, useEffect } from "react";
 import { Switch, Route, useLocation, useHistory } from "react-router-dom";
-<<<<<<< HEAD
-import { Send, Pool, About, Transactions, Rewards, PoolRewards } from "views";
-=======
-import { Send, Pool, About, Transactions, Rewards, Claim } from "views";
->>>>>>> ae9bef27
+import {
+  Send,
+  Pool,
+  About,
+  Transactions,
+  Rewards,
+  PoolRewards,
+  Claim,
+} from "views";
 import { Header, SuperHeader, Banner, Sidebar } from "components";
 import { useConnection } from "state/hooks";
 import { useError } from "hooks";
@@ -74,11 +78,8 @@
         <Route exact path="/pool" component={Pool} />
         <Route exact path="/about" component={About} />
         <Route exact path="/rewards" component={Rewards} />
-<<<<<<< HEAD
+        <Route exact path="/rewards/claim" component={Claim} />
         <Route path="/rewards/:poolId" component={PoolRewards} />
-=======
-        <Route exact path="/rewards/claim" component={Claim} />
->>>>>>> ae9bef27
         <Route path="/" component={Send} />
       </Switch>
       <Toast position="top-right" />
