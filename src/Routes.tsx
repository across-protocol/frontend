import { useState, useEffect } from "react";
import { Switch, Route, useLocation, useHistory } from "react-router-dom";

import {
  Send,
  Pool,
  About,
  MyTransactions,
  Rewards,
  Staking,
  Claim,
<<<<<<< HEAD
=======
  NotFound,
>>>>>>> ef38a4ee
} from "views";
import { Header, SuperHeader, Banner, Sidebar } from "components";
import { useConnection } from "state/hooks";
import { useError } from "hooks";
import styled from "@emotion/styled";
import {
  disableDeposits,
  enableMigration,
  WrongNetworkError,
  rewardsBannerWarning,
} from "utils";
import { ReactComponent as InfoLogo } from "assets/icons/info-24.svg";
import Toast from "components/Toast";

function useRoutes() {
  const [openSidebar, setOpenSidebar] = useState(false);
  const { provider } = useConnection();
  const location = useLocation();
  const history = useHistory();
  const { error, removeError } = useError();
  // force the user on /pool page if showMigrationPage is active.
  useEffect(() => {
    if (enableMigration && location.pathname !== "/pool") {
      history.push("/pool");
    }
  }, [location.pathname, history]);

  return {
    openSidebar,
    setOpenSidebar,
    provider,
    error,
    removeError,
    location,
  };
}
// Need this component for useLocation hook
const Routes: React.FC = () => {
  const { openSidebar, setOpenSidebar, error, removeError, location } =
    useRoutes();
  return (
    <>
      {disableDeposits && (
        <SuperHeader>
          Across is experiencing issues. Deposits are currently disabled into
          the pools. Please try again later
        </SuperHeader>
      )}
      {error && !(error instanceof WrongNetworkError) && (
        <SuperHeader>
          <div>{error.message}</div>
          <RemoveErrorSpan onClick={() => removeError()}>X</RemoveErrorSpan>
        </SuperHeader>
      )}
      {rewardsBannerWarning && location.pathname === "/rewards" && (
        <Banner>
          <InfoLogo />
          <span>
            Due to maintenance, rewards will not be visually updated for a few
            hours. This does not impact your reward earnings.
          </span>
        </Banner>
      )}
      <Header openSidebar={openSidebar} setOpenSidebar={setOpenSidebar} />
      <Sidebar openSidebar={openSidebar} setOpenSidebar={setOpenSidebar} />
      <Switch>
        <Route exact path="/transactions" component={MyTransactions} />
        <Route exact path="/pool" component={Pool} />
        <Route exact path="/about" component={About} />
        <Route exact path="/rewards" component={Rewards} />
        <Route exact path="/airdrop" component={Claim} />
        <Route exact path="/rewards/staking/:poolId" component={Staking} />
<<<<<<< HEAD
        <Route path="/" component={Send} />
=======
        <Route exact path="/" component={Send} />
        <Route path="*" component={NotFound} />
>>>>>>> ef38a4ee
      </Switch>
      <Toast position="top-right" />
    </>
  );
};

export default Routes;

const RemoveErrorSpan = styled.span`
  cursor: pointer;
  font-size: 1rem;
  font-weight: 600;
`;<|MERGE_RESOLUTION|>--- conflicted
+++ resolved
@@ -9,10 +9,7 @@
   Rewards,
   Staking,
   Claim,
-<<<<<<< HEAD
-=======
   NotFound,
->>>>>>> ef38a4ee
 } from "views";
 import { Header, SuperHeader, Banner, Sidebar } from "components";
 import { useConnection } from "state/hooks";
@@ -85,12 +82,8 @@
         <Route exact path="/rewards" component={Rewards} />
         <Route exact path="/airdrop" component={Claim} />
         <Route exact path="/rewards/staking/:poolId" component={Staking} />
-<<<<<<< HEAD
-        <Route path="/" component={Send} />
-=======
         <Route exact path="/" component={Send} />
         <Route path="*" component={NotFound} />
->>>>>>> ef38a4ee
       </Switch>
       <Toast position="top-right" />
     </>
