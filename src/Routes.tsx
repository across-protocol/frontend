--- conflicted
+++ resolved
@@ -1,20 +1,5 @@
 import { useState, useEffect, lazy, Suspense } from "react";
 import { Switch, Route, useLocation, useHistory } from "react-router-dom";
-<<<<<<< HEAD
-
-import {
-  Send,
-  Pool,
-  About,
-  MyTransactions,
-  AllTransactions,
-  Rewards,
-  Staking,
-  Claim,
-  NotFound,
-} from "views";
-=======
->>>>>>> c9d393ba
 import { Header, SuperHeader, Banner, Sidebar } from "components";
 import { useConnection } from "hooks";
 import { useError } from "hooks";
@@ -43,6 +28,9 @@
 );
 const Claim = lazy(
   () => import(/* webpackChunkName: "Claim" */ "./views/Claim")
+);
+const Staking = lazy(
+  () => import(/* webpackChunkName: "Staking" */ "./views/Staking")
 );
 const MyTransactions = lazy(
   () =>
@@ -132,42 +120,32 @@
       <Header openSidebar={openSidebar} setOpenSidebar={setOpenSidebar} />
       <Sidebar openSidebar={openSidebar} setOpenSidebar={setOpenSidebar} />
       <Switch>
-<<<<<<< HEAD
-        <Route exact path="/transactions" component={MyTransactions} />
-        <Route exact path="/transactions/all" component={AllTransactions} />
-        <Route exact path="/pool" component={Pool} />
-        <Route exact path="/about" component={About} />
-        <Route exact path="/rewards" component={Rewards} />
-        <Route exact path="/airdrop" component={Claim} />
-        <Route
-          exact
-          path="/rewards/staking/:poolId"
-          render={({ match }) => {
-            const poolIdFound = stringValueInArray(
-              match.params.poolId.toLowerCase(),
-              config.getPoolSymbols()
-            );
-
-            if (poolIdFound) {
-              return <Staking />;
-            } else {
-              return <NotFound custom404Message="Pool not found." />;
-            }
-          }}
-        />
-        <Route exact path="/" component={Send} />
-=======
         <Suspense fallback={<BouncingDotsLoader />}>
           <Route exact path="/transactions" component={MyTransactions} />
           <Route exact path="/transactions/all" component={AllTransactions} />
           <Route exact path="/pool" component={Pool} />
           <Route exact path="/about" component={About} />
           <Route exact path="/rewards" component={Rewards} />
-          <Route exact path="/rewards/claim" component={Claim} />
+          <Route exact path="/airdrop" component={Claim} />
+          <Route
+            exact
+            path="/rewards/staking/:poolId"
+            render={({ match }) => {
+              const poolIdFound = stringValueInArray(
+                match.params.poolId.toLowerCase(),
+                config.getPoolSymbols()
+              );
+
+              if (poolIdFound) {
+                return <Staking />;
+              } else {
+                return <NotFound custom404Message="Pool not found." />;
+              }
+            }}
+          />
           <Route exact path="/" component={Send} />
         </Suspense>
 
->>>>>>> c9d393ba
         <Route path="*" component={NotFound} />
       </Switch>
       <Toast position="top-right" />
