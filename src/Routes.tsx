import { useState, useEffect } from "react";
import { Switch, Route, useLocation, useHistory } from "react-router-dom";

import {
  Send,
  Pool,
  About,
  MyTransactions,
  Rewards,
  Staking,
  Claim,
<<<<<<< HEAD
=======
  NotFound,
>>>>>>> 9a27d1fe
} from "views";
import { Header, SuperHeader, Banner, Sidebar } from "components";
import { useConnection } from "state/hooks";
import { useError } from "hooks";
import styled from "@emotion/styled";
import {
  disableDeposits,
  enableMigration,
  WrongNetworkError,
  rewardsBannerWarning,
} from "utils";
import { ReactComponent as InfoLogo } from "assets/icons/info-24.svg";
import Toast from "components/Toast";

function useRoutes() {
  const [openSidebar, setOpenSidebar] = useState(false);
  const { provider } = useConnection();
  const location = useLocation();
  const history = useHistory();
  const { error, removeError } = useError();
  // force the user on /pool page if showMigrationPage is active.
  useEffect(() => {
    if (enableMigration && location.pathname !== "/pool") {
      history.push("/pool");
    }
  }, [location.pathname, history]);

  return {
    openSidebar,
    setOpenSidebar,
    provider,
    error,
    removeError,
    location,
  };
}
// Need this component for useLocation hook
const Routes: React.FC = () => {
  const { openSidebar, setOpenSidebar, error, removeError, location } =
    useRoutes();
  return (
    <>
      {disableDeposits && (
        <SuperHeader>
          Across is experiencing issues. Deposits are currently disabled into
          the pools. Please try again later
        </SuperHeader>
      )}
      {error && !(error instanceof WrongNetworkError) && (
        <SuperHeader>
          <div>{error.message}</div>
          <RemoveErrorSpan onClick={() => removeError()}>X</RemoveErrorSpan>
        </SuperHeader>
      )}
      {rewardsBannerWarning && location.pathname === "/rewards" && (
        <Banner>
          <InfoLogo />
          <span>
            Due to maintenance, rewards will not be visually updated for a few
            hours. This does not impact your reward earnings.
          </span>
        </Banner>
      )}
      <Header openSidebar={openSidebar} setOpenSidebar={setOpenSidebar} />
      <Sidebar openSidebar={openSidebar} setOpenSidebar={setOpenSidebar} />
      <Switch>
        <Route exact path="/transactions" component={MyTransactions} />
        <Route exact path="/pool" component={Pool} />
        <Route exact path="/about" component={About} />
        <Route exact path="/rewards" component={Rewards} />
        <Route exact path="/airdrop" component={Claim} />
        <Route exact path="/rewards/staking/:poolId" component={Staking} />
<<<<<<< HEAD
        <Route path="/" component={Send} />
=======
        <Route exact path="/" component={Send} />
        <Route path="*" component={NotFound} />
>>>>>>> 9a27d1fe
      </Switch>
      <Toast position="top-right" />
    </>
  );
};

export default Routes;

const RemoveErrorSpan = styled.span`
  cursor: pointer;
  font-size: 1rem;
  font-weight: 600;
`;<|MERGE_RESOLUTION|>--- conflicted
+++ resolved
@@ -9,10 +9,7 @@
   Rewards,
   Staking,
   Claim,
-<<<<<<< HEAD
-=======
   NotFound,
->>>>>>> 9a27d1fe
 } from "views";
 import { Header, SuperHeader, Banner, Sidebar } from "components";
 import { useConnection } from "state/hooks";
@@ -85,12 +82,8 @@
         <Route exact path="/rewards" component={Rewards} />
         <Route exact path="/airdrop" component={Claim} />
         <Route exact path="/rewards/staking/:poolId" component={Staking} />
-<<<<<<< HEAD
-        <Route path="/" component={Send} />
-=======
         <Route exact path="/" component={Send} />
         <Route path="*" component={NotFound} />
->>>>>>> 9a27d1fe
       </Switch>
       <Toast position="top-right" />
     </>
