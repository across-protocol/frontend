import { useState, useEffect, lazy, Suspense } from "react";
import { Switch, Route, useLocation, useHistory } from "react-router-dom";
<<<<<<< HEAD
import {
  Send,
  Pool,
  About,
  MyTransactions,
  AllTransactions,
  Rewards,
  Claim,
  NotFound,
  PreLaunchAirdrop,
} from "views";
=======
>>>>>>> 5a645427
import { Header, SuperHeader, Banner, Sidebar } from "components";
import { useConnection } from "hooks";
import { useError } from "hooks";
import styled from "@emotion/styled";
import {
  disableDeposits,
  enableMigration,
  WrongNetworkError,
  rewardsBannerWarning,
  generalMaintenanceMessage,
} from "utils";
import { ReactComponent as InfoLogo } from "assets/icons/info-24.svg";
import Toast from "components/Toast";
import BouncingDotsLoader from "components/BouncingDotsLoader";
import NotFound from "./views/NotFound";

const Pool = lazy(() => import(/* webpackChunkName: "Pool" */ "./views/Pool"));
const Rewards = lazy(
  () => import(/* webpackChunkName: "Rewards" */ "./views/Rewards")
);
const Send = lazy(() => import(/* webpackChunkName: "Send" */ "./views/Send"));
const About = lazy(
  () => import(/* webpackChunkName: "About" */ "./views/About")
);
const Claim = lazy(
  () => import(/* webpackChunkName: "Claim" */ "./views/Claim")
);
const MyTransactions = lazy(
  () =>
    import(
      /* webpackChunkName: "MyTransactions" */ "./views/Transactions/myTransactions"
    )
);
const AllTransactions = lazy(
  () =>
    import(
      /* webpackChunkName: "AllTransactions" */ "./views/Transactions/allTransactions"
    )
);

const PreLaunchAirdrop = lazy(
  () =>
    import(
      /* webpackChunkName: "PreLaunchAirdrop" */ "./views/PreLaunchAirdrop/PreLaunchAirdrop"
    )
);

const warningMessage = `
  We noticed that you have connected from a contract address.
  We recommend that you change the destination of the transfer (by clicking the "Change account" text below the To dropdown)
  to a non-contract wallet you control on the destination chain to avoid having your funds lost or stolen.
`;

function useRoutes() {
  const [transparentHeader, setTransparentHeader] = useState(false);
  const [openSidebar, setOpenSidebar] = useState(false);
  const { provider, isContractAddress } = useConnection();
  const location = useLocation();
  const history = useHistory();
  const { error, removeError } = useError();

  // This UseEffect performs the following operations:
  //    1. Force the user to /pool if showMigrationPage is active
  //    2. If the pathname is /airdrop set the transparent header
  useEffect(() => {
    if (enableMigration && location.pathname !== "/pool") {
      history.push("/pool");
    }
    setTransparentHeader(location.pathname === "/airdrop");
  }, [location.pathname, history]);

  return {
    openSidebar,
    setOpenSidebar,
    provider,
    error,
    removeError,
    location,
    transparentHeader,
    isContractAddress,
  };
}
// Need this component for useLocation hook
const Routes: React.FC = () => {
  const {
    openSidebar,
    setOpenSidebar,
    error,
    removeError,
    location,
    isContractAddress,
    transparentHeader,
  } = useRoutes();

  return (
    <>
      {generalMaintenanceMessage && (
        <SuperHeader size="lg">{generalMaintenanceMessage}</SuperHeader>
      )}
      {disableDeposits && (
        <SuperHeader>
          Across is experiencing issues. Deposits are currently disabled into
          the pools. Please try again later
        </SuperHeader>
      )}
      {error && !(error instanceof WrongNetworkError) && (
        <SuperHeader>
          <div>{error.message}</div>
          <RemoveErrorSpan onClick={() => removeError()}>X</RemoveErrorSpan>
        </SuperHeader>
      )}
      {rewardsBannerWarning && location.pathname === "/rewards" && (
        <Banner>
          <InfoLogo />
          <span>
            Due to maintenance, rewards will not be visually updated for a few
            hours. This does not impact your reward earnings.
          </span>
        </Banner>
      )}
      {isContractAddress && (
        <SuperHeader size="lg">{warningMessage}</SuperHeader>
      )}
      <Header
        openSidebar={openSidebar}
        setOpenSidebar={setOpenSidebar}
        transparentHeader={transparentHeader}
      />
      <Sidebar openSidebar={openSidebar} setOpenSidebar={setOpenSidebar} />
      <Switch>
<<<<<<< HEAD
        <Route exact path="/transactions" component={MyTransactions} />
        <Route exact path="/transactions/all" component={AllTransactions} />
        <Route exact path="/pool" component={Pool} />
        <Route exact path="/about" component={About} />
        <Route exact path="/rewards" component={Rewards} />
        <Route exact path="/rewards/claim" component={Claim} />
        <Route exact path="/airdrop" component={PreLaunchAirdrop} />
        <Route exact path="/" component={Send} />
=======
        <Suspense fallback={<BouncingDotsLoader />}>
          <Route exact path="/transactions" component={MyTransactions} />
          <Route exact path="/transactions/all" component={AllTransactions} />
          <Route exact path="/pool" component={Pool} />
          <Route exact path="/about" component={About} />
          <Route exact path="/rewards" component={Rewards} />
          <Route exact path="/rewards/claim" component={Claim} />
          <Route exact path="/airdrop" component={PreLaunchAirdrop} />
          <Route exact path="/" component={Send} />
        </Suspense>

>>>>>>> 5a645427
        <Route path="*" component={NotFound} />
      </Switch>
      <Toast position="top-right" />
    </>
  );
};

export default Routes;

const RemoveErrorSpan = styled.span`
  cursor: pointer;
  font-size: 1rem;
  font-weight: 600;
`;<|MERGE_RESOLUTION|>--- conflicted
+++ resolved
@@ -1,19 +1,5 @@
 import { useState, useEffect, lazy, Suspense } from "react";
 import { Switch, Route, useLocation, useHistory } from "react-router-dom";
-<<<<<<< HEAD
-import {
-  Send,
-  Pool,
-  About,
-  MyTransactions,
-  AllTransactions,
-  Rewards,
-  Claim,
-  NotFound,
-  PreLaunchAirdrop,
-} from "views";
-=======
->>>>>>> 5a645427
 import { Header, SuperHeader, Banner, Sidebar } from "components";
 import { useConnection } from "hooks";
 import { useError } from "hooks";
@@ -144,16 +130,6 @@
       />
       <Sidebar openSidebar={openSidebar} setOpenSidebar={setOpenSidebar} />
       <Switch>
-<<<<<<< HEAD
-        <Route exact path="/transactions" component={MyTransactions} />
-        <Route exact path="/transactions/all" component={AllTransactions} />
-        <Route exact path="/pool" component={Pool} />
-        <Route exact path="/about" component={About} />
-        <Route exact path="/rewards" component={Rewards} />
-        <Route exact path="/rewards/claim" component={Claim} />
-        <Route exact path="/airdrop" component={PreLaunchAirdrop} />
-        <Route exact path="/" component={Send} />
-=======
         <Suspense fallback={<BouncingDotsLoader />}>
           <Route exact path="/transactions" component={MyTransactions} />
           <Route exact path="/transactions/all" component={AllTransactions} />
@@ -165,7 +141,6 @@
           <Route exact path="/" component={Send} />
         </Suspense>
 
->>>>>>> 5a645427
         <Route path="*" component={NotFound} />
       </Switch>
       <Toast position="top-right" />
