--- conflicted
+++ resolved
@@ -1,20 +1,5 @@
 import { useState, useEffect, lazy, Suspense } from "react";
 import { Switch, Route, useLocation, useHistory } from "react-router-dom";
-<<<<<<< HEAD
-
-import {
-  Send,
-  Pool,
-  About,
-  MyTransactions,
-  AllTransactions,
-  Rewards,
-  Staking,
-  Claim,
-  NotFound,
-} from "views";
-=======
->>>>>>> 01506b55
 import { Header, SuperHeader, Banner, Sidebar } from "components";
 import { useConnection } from "hooks";
 import { useError } from "hooks";
@@ -57,18 +42,8 @@
     )
 );
 
-const PreLaunchAirdrop = lazy(
-  () =>
-    import(
-      /* webpackChunkName: "PreLaunchAirdrop" */ "./views/PreLaunchAirdrop/PreLaunchAirdrop"
-    )
-);
-
-const DiscordAuth = lazy(
-  () =>
-    import(
-      /* webpackChunkName: "DiscordAuth" */ "./views/DiscordAuth/DiscordAuth"
-    )
+const Staking = lazy(
+  () => import(/* webpackChunkName: "RewardStaking" */ "./views/Staking")
 );
 
 const warningMessage = `
@@ -78,26 +53,23 @@
 `;
 
 function useRoutes() {
-  const [transparentHeader, setTransparentHeader] = useState(false);
+  const [transparentHeader] = useState(false);
   const [openSidebar, setOpenSidebar] = useState(false);
   const { provider, isContractAddress } = useConnection();
   const location = useLocation();
   const history = useHistory();
   const { error, removeError } = useError();
-<<<<<<< HEAD
   const config = getConfig();
   // force the user on /pool page if showMigrationPage is active.
-=======
 
   // This UseEffect performs the following operations:
   //    1. Force the user to /pool if showMigrationPage is active
   //    2. If the pathname is /airdrop set the transparent header
->>>>>>> 01506b55
   useEffect(() => {
     if (enableMigration && location.pathname !== "/pool") {
       history.push("/pool");
     }
-    setTransparentHeader(location.pathname === "/airdrop");
+    // setTransparentHeader(location.pathname === "/airdrop");
   }, [location.pathname, history]);
 
   return {
@@ -161,31 +133,6 @@
       />
       <Sidebar openSidebar={openSidebar} setOpenSidebar={setOpenSidebar} />
       <Switch>
-<<<<<<< HEAD
-        <Route exact path="/transactions" component={MyTransactions} />
-        <Route exact path="/transactions/all" component={AllTransactions} />
-        <Route exact path="/pool" component={Pool} />
-        <Route exact path="/about" component={About} />
-        <Route exact path="/rewards" component={Rewards} />
-        <Route exact path="/airdrop" component={Claim} />
-        <Route
-          exact
-          path="/rewards/staking/:poolId"
-          render={({ match }) => {
-            const poolIdFound = stringValueInArray(
-              match.params.poolId.toLowerCase(),
-              config.getPoolSymbols()
-            );
-
-            if (poolIdFound) {
-              return <Staking />;
-            } else {
-              return <NotFound custom404Message="Pool not found." />;
-            }
-          }}
-        />
-        <Route exact path="/" component={Send} />
-=======
         <Suspense fallback={<BouncingDotsLoader />}>
           <Route exact path="/transactions" component={MyTransactions} />
           <Route exact path="/transactions/all" component={AllTransactions} />
@@ -193,11 +140,25 @@
           <Route exact path="/about" component={About} />
           <Route exact path="/rewards" component={Rewards} />
           <Route exact path="/rewards/claim" component={Claim} />
-          <Route exact path="/airdrop" component={PreLaunchAirdrop} />
-          <Route exact path="/auth/discord" component={DiscordAuth} />
+          <Route exact path="/airdrop" component={Claim} />
+          <Route
+            exact
+            path="/rewards/staking/:poolId"
+            render={({ match }) => {
+              const poolIdFound = stringValueInArray(
+                match.params.poolId.toLowerCase(),
+                config.getPoolSymbols()
+              );
+
+              if (poolIdFound) {
+                return <Staking />;
+              } else {
+                return <NotFound custom404Message="Pool not found." />;
+              }
+            }}
+          />
           <Route exact path="/" component={Send} />
         </Suspense>
->>>>>>> 01506b55
         <Route path="*" component={NotFound} />
       </Switch>
       <Toast position="top-right" />
