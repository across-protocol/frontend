import React from "react";
import { createRoot } from "react-dom/client";
import { GlobalStyles, ErrorBoundary } from "components";
import {
  QueryClientProvider,
  QueryClient,
  QueryCache,
  MutationCache,
} from "@tanstack/react-query";
import { ReactQueryDevtools } from "@tanstack/react-query-devtools";
import { WagmiProvider } from "wagmi";

import App from "./App";
import "./onboard-override.css";
import { ErrorProvider } from "hooks";
import { ToastProvider } from "components/Toast/useToast";
import { AmpliProvider } from "hooks/useAmplitude";
import { SidebarProvider } from "providers/SidebarProvider";
import { enableReactQueryDevTools } from "utils";
import Sentry from "utils/sentry";
<<<<<<< HEAD
import { WalletProvider } from "providers/wallet/WalletProvider";
=======
import { wagmiConfig } from "wagmi.config";
>>>>>>> da190a09

const client = new QueryClient({
  queryCache: new QueryCache({
    onError: (error, query) => {
      console.error("Query failed:", error);
      Sentry.captureException(error, (scope) => {
        scope.setContext("query", { queryHash: query.queryHash });
        return scope;
      });
    },
  }),
  mutationCache: new MutationCache({
    onError: (error, vars, context, mutation) => {
      console.error("Mutation failed:", error);
      Sentry.captureException(error, (scope) => {
        scope.setContext("mutation", {
          mutationId: mutation.mutationId,
          variables: mutation.state.variables,
        });
        return scope;
      });
    },
  }),
});

const container = document.getElementById("root");
const root = createRoot(container!);
root.render(
  <React.StrictMode>
    <GlobalStyles />
    <ErrorBoundary>
<<<<<<< HEAD
      <WalletProvider>
=======
      <WagmiProvider config={wagmiConfig}>
>>>>>>> da190a09
        <QueryClientProvider client={client}>
          <AmpliProvider>
            <ErrorProvider>
              <ToastProvider>
                <SidebarProvider>
                  <App />
                </SidebarProvider>
              </ToastProvider>
            </ErrorProvider>
            {enableReactQueryDevTools && <ReactQueryDevtools />}
          </AmpliProvider>
        </QueryClientProvider>
<<<<<<< HEAD
      </WalletProvider>
=======
      </WagmiProvider>
>>>>>>> da190a09
    </ErrorBoundary>
  </React.StrictMode>
);<|MERGE_RESOLUTION|>--- conflicted
+++ resolved
@@ -18,11 +18,7 @@
 import { SidebarProvider } from "providers/SidebarProvider";
 import { enableReactQueryDevTools } from "utils";
 import Sentry from "utils/sentry";
-<<<<<<< HEAD
 import { WalletProvider } from "providers/wallet/WalletProvider";
-=======
-import { wagmiConfig } from "wagmi.config";
->>>>>>> da190a09
 
 const client = new QueryClient({
   queryCache: new QueryCache({
@@ -54,11 +50,7 @@
   <React.StrictMode>
     <GlobalStyles />
     <ErrorBoundary>
-<<<<<<< HEAD
       <WalletProvider>
-=======
-      <WagmiProvider config={wagmiConfig}>
->>>>>>> da190a09
         <QueryClientProvider client={client}>
           <AmpliProvider>
             <ErrorProvider>
@@ -71,11 +63,7 @@
             {enableReactQueryDevTools && <ReactQueryDevtools />}
           </AmpliProvider>
         </QueryClientProvider>
-<<<<<<< HEAD
       </WalletProvider>
-=======
-      </WagmiProvider>
->>>>>>> da190a09
     </ErrorBoundary>
   </React.StrictMode>
 );