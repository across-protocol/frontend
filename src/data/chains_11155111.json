[
  {
    "chainId": 11155111,
    "name": "Sepolia",
    "publicRpcUrl": "https://gateway.tenderly.co/public/sepolia",
    "explorerUrl": "https://sepolia.etherscan.io",
    "logoUrl": "https://raw.githubusercontent.com/across-protocol/frontend/master/scripts/chain-configs/mainnet/assets/logo.svg",
    "spokePool": "0x5ef6C01E11889d86803e0B23e3cB3F9E9d97B662",
    "spokePoolBlock": 5288470,
    "inputTokens": [
      {
        "address": "0xfFf9976782d46CC05630D1f6eBAb18b2324d6B14",
        "symbol": "WETH",
        "name": "Wrapped Ether",
        "decimals": 18,
        "logoUrl": "https://raw.githubusercontent.com/across-protocol/frontend/master/src/assets/token-logos/weth.svg"
      },
      {
        "address": "0xfFf9976782d46CC05630D1f6eBAb18b2324d6B14",
        "symbol": "ETH",
        "name": "Ether",
        "decimals": 18,
        "logoUrl": "https://raw.githubusercontent.com/across-protocol/frontend/master/src/assets/token-logos/eth.svg"
      },
      {
        "address": "0x1c7D4B196Cb0C7B01d743Fbc6116a902379C7238",
        "symbol": "USDC",
        "name": "USD Coin",
        "decimals": 6,
        "logoUrl": "https://raw.githubusercontent.com/across-protocol/frontend/master/src/assets/token-logos/usdc.svg"
      },
      {
        "address": "0x180D555759e4d1d5Cf70C3BaBbAE4B8F410BDAD9",
        "symbol": "XYZ",
        "name": "XYZ Token",
        "decimals": 18,
        "logoUrl": "https://raw.githubusercontent.com/across-protocol/frontend/master/src/assets/token-logos/xyz.svg"
      },
      {
        "address": "0x2b9Ca0A8C773bb1B92A3dDAE9F882Fd14457DACc",
        "symbol": "TATARA-USDC",
        "name": "Tatara USDC",
        "decimals": 6,
        "logoUrl": "https://raw.githubusercontent.com/across-protocol/frontend/master/src/assets/token-logos/tatara-usdc.svg"
      },
      {
        "address": "0x2Be68B15c693D3b5747F9F0D49D30A2E81BAA2Df",
        "symbol": "GRASS",
        "name": "Grass",
        "decimals": 18,
        "logoUrl": "https://raw.githubusercontent.com/across-protocol/frontend/master/src/assets/token-logos/grass.svg"
      },
      {
        "address": "0x9D15Db83680572C9a48826d51b733ea3B0957De3",
        "symbol": "WBTC",
        "name": "Wrapped Bitcoin",
        "decimals": 8,
        "logoUrl": "https://raw.githubusercontent.com/across-protocol/frontend/master/src/assets/token-logos/wbtc.svg"
      }
    ],
    "outputTokens": [
      {
        "address": "0xfFf9976782d46CC05630D1f6eBAb18b2324d6B14",
        "symbol": "WETH",
        "name": "Wrapped Ether",
        "decimals": 18,
        "logoUrl": "https://raw.githubusercontent.com/across-protocol/frontend/master/src/assets/token-logos/weth.svg"
      },
      {
        "address": "0xfFf9976782d46CC05630D1f6eBAb18b2324d6B14",
        "symbol": "ETH",
        "name": "Ether",
        "decimals": 18,
        "logoUrl": "https://raw.githubusercontent.com/across-protocol/frontend/master/src/assets/token-logos/eth.svg"
      },
      {
        "address": "0x1c7D4B196Cb0C7B01d743Fbc6116a902379C7238",
        "symbol": "USDC",
        "name": "USD Coin",
        "decimals": 6,
        "logoUrl": "https://raw.githubusercontent.com/across-protocol/frontend/master/src/assets/token-logos/usdc.svg"
      },
      {
        "address": "0x180D555759e4d1d5Cf70C3BaBbAE4B8F410BDAD9",
        "symbol": "XYZ",
        "name": "XYZ Token",
        "decimals": 18,
        "logoUrl": "https://raw.githubusercontent.com/across-protocol/frontend/master/src/assets/token-logos/xyz.svg"
      },
      {
        "address": "0x2b9Ca0A8C773bb1B92A3dDAE9F882Fd14457DACc",
        "symbol": "TATARA-USDC",
        "name": "Tatara USDC",
        "decimals": 6,
        "logoUrl": "https://raw.githubusercontent.com/across-protocol/frontend/master/src/assets/token-logos/tatara-usdc.svg"
      },
      {
        "address": "0x2Be68B15c693D3b5747F9F0D49D30A2E81BAA2Df",
        "symbol": "GRASS",
        "name": "Grass",
        "decimals": 18,
        "logoUrl": "https://raw.githubusercontent.com/across-protocol/frontend/master/src/assets/token-logos/grass.svg"
      },
      {
        "address": "0x9D15Db83680572C9a48826d51b733ea3B0957De3",
        "symbol": "WBTC",
        "name": "Wrapped Bitcoin",
        "decimals": 8,
        "logoUrl": "https://raw.githubusercontent.com/across-protocol/frontend/master/src/assets/token-logos/wbtc.svg"
      }
    ]
  },
  {
    "chainId": 84532,
    "name": "Base Sepolia",
    "publicRpcUrl": "https://sepolia.base.org",
    "explorerUrl": "https://sepolia.basescan.org",
    "logoUrl": "https://raw.githubusercontent.com/across-protocol/frontend/master/scripts/chain-configs/base/assets/logo.svg",
    "spokePool": "0x82B564983aE7274c86695917BBf8C99ECb6F0F8F",
    "spokePoolBlock": 6082004,
    "inputTokens": [
      {
        "address": "0x4200000000000000000000000000000000000006",
        "symbol": "WETH",
        "name": "Wrapped Ether",
        "decimals": 18,
        "logoUrl": "https://raw.githubusercontent.com/across-protocol/frontend/master/src/assets/token-logos/weth.svg"
      },
      {
        "address": "0x4200000000000000000000000000000000000006",
        "symbol": "ETH",
        "name": "Ether",
        "decimals": 18,
        "logoUrl": "https://raw.githubusercontent.com/across-protocol/frontend/master/src/assets/token-logos/eth.svg"
      },
      {
        "address": "0x036CbD53842c5426634e7929541eC2318f3dCF7e",
        "symbol": "USDC",
        "name": "USD Coin",
        "decimals": 6,
        "logoUrl": "https://raw.githubusercontent.com/across-protocol/frontend/master/src/assets/token-logos/usdc.svg"
      },
      {
        "address": "0x180D555759e4d1d5Cf70C3BaBbAE4B8F410BDAD9",
        "symbol": "XYZ",
        "name": "XYZ Token",
        "decimals": 18,
        "logoUrl": "https://raw.githubusercontent.com/across-protocol/frontend/master/src/assets/token-logos/xyz.svg"
      },
      {
        "address": "0x3c95BB5f49F3643558aa8F699403564A652FBeB0",
        "symbol": "TATARA-USDC",
        "name": "Tatara USDC",
        "decimals": 6,
        "logoUrl": "https://raw.githubusercontent.com/across-protocol/frontend/master/src/assets/token-logos/tatara-usdc.svg"
      }
    ],
    "outputTokens": [
      {
        "address": "0x4200000000000000000000000000000000000006",
        "symbol": "WETH",
        "name": "Wrapped Ether",
        "decimals": 18,
        "logoUrl": "https://raw.githubusercontent.com/across-protocol/frontend/master/src/assets/token-logos/weth.svg"
      },
      {
        "address": "0x4200000000000000000000000000000000000006",
        "symbol": "ETH",
        "name": "Ether",
        "decimals": 18,
        "logoUrl": "https://raw.githubusercontent.com/across-protocol/frontend/master/src/assets/token-logos/eth.svg"
      },
      {
        "address": "0x036CbD53842c5426634e7929541eC2318f3dCF7e",
        "symbol": "USDC",
        "name": "USD Coin",
        "decimals": 6,
        "logoUrl": "https://raw.githubusercontent.com/across-protocol/frontend/master/src/assets/token-logos/usdc.svg"
      },
      {
        "address": "0xE634Ec56B73779eCFfa78109a653FA0aE33D243f",
        "symbol": "USDbC",
        "name": "USD Coin (bridged)",
        "decimals": 6,
        "logoUrl": "https://raw.githubusercontent.com/across-protocol/frontend/master/src/assets/token-logos/usdc.svg"
      },
      {
        "address": "0x180D555759e4d1d5Cf70C3BaBbAE4B8F410BDAD9",
        "symbol": "XYZ",
        "name": "XYZ Token",
        "decimals": 18,
        "logoUrl": "https://raw.githubusercontent.com/across-protocol/frontend/master/src/assets/token-logos/xyz.svg"
      },
      {
        "address": "0x3c95BB5f49F3643558aa8F699403564A652FBeB0",
        "symbol": "TATARA-USDC",
        "name": "Tatara USDC",
        "decimals": 6,
        "logoUrl": "https://raw.githubusercontent.com/across-protocol/frontend/master/src/assets/token-logos/tatara-usdc.svg"
      }
    ]
  },
  {
    "chainId": 421614,
    "name": "Arbitrum Sepolia",
    "publicRpcUrl": "https://sepolia-rollup.arbitrum.io/rpc",
    "explorerUrl": "https://sepolia.arbiscan.io",
    "logoUrl": "https://raw.githubusercontent.com/across-protocol/frontend/master/scripts/chain-configs/arbitrum/assets/logo.svg",
    "spokePool": "0x7E63A5f1a8F0B4d0934B2f2327DAED3F6bb2ee75",
    "spokePoolBlock": 12411026,
    "inputTokens": [
      {
        "address": "0x980B62Da83eFf3D4576C647993b0c1D7faf17c73",
        "symbol": "WETH",
        "name": "Wrapped Ether",
        "decimals": 18,
        "logoUrl": "https://raw.githubusercontent.com/across-protocol/frontend/master/src/assets/token-logos/weth.svg"
      },
      {
        "address": "0x980B62Da83eFf3D4576C647993b0c1D7faf17c73",
        "symbol": "ETH",
        "name": "Ether",
        "decimals": 18,
        "logoUrl": "https://raw.githubusercontent.com/across-protocol/frontend/master/src/assets/token-logos/eth.svg"
      },
      {
        "address": "0x75faf114eafb1BDbe2F0316DF893fd58CE46AA4d",
        "symbol": "USDC",
        "name": "USD Coin",
        "decimals": 6,
        "logoUrl": "https://raw.githubusercontent.com/across-protocol/frontend/master/src/assets/token-logos/usdc.svg"
      }
    ],
    "outputTokens": [
      {
        "address": "0x980B62Da83eFf3D4576C647993b0c1D7faf17c73",
        "symbol": "WETH",
        "name": "Wrapped Ether",
        "decimals": 18,
        "logoUrl": "https://raw.githubusercontent.com/across-protocol/frontend/master/src/assets/token-logos/weth.svg"
      },
      {
        "address": "0x980B62Da83eFf3D4576C647993b0c1D7faf17c73",
        "symbol": "ETH",
        "name": "Ether",
        "decimals": 18,
        "logoUrl": "https://raw.githubusercontent.com/across-protocol/frontend/master/src/assets/token-logos/eth.svg"
      },
      {
        "address": "0x75faf114eafb1BDbe2F0316DF893fd58CE46AA4d",
        "symbol": "USDC",
        "name": "USD Coin",
        "decimals": 6,
        "logoUrl": "https://raw.githubusercontent.com/across-protocol/frontend/master/src/assets/token-logos/usdc.svg"
      }
    ]
  },
  {
    "chainId": 11155420,
    "name": "Optimism Sepolia",
    "publicRpcUrl": "https://sepolia.optimism.io",
    "explorerUrl": "https://sepolia-optimism.etherscan.io",
    "logoUrl": "https://raw.githubusercontent.com/across-protocol/frontend/master/scripts/chain-configs/optimism/assets/logo.svg",
    "spokePool": "0x4e8E101924eDE233C13e2D8622DC8aED2872d505",
    "spokePoolBlock": 7762656,
    "inputTokens": [
      {
        "address": "0x4200000000000000000000000000000000000006",
        "symbol": "ETH",
        "name": "Ether",
        "decimals": 18,
        "logoUrl": "https://raw.githubusercontent.com/across-protocol/frontend/master/src/assets/token-logos/eth.svg"
      },
      {
        "address": "0x4200000000000000000000000000000000000006",
        "symbol": "WETH",
        "name": "Wrapped Ether",
        "decimals": 18,
        "logoUrl": "https://raw.githubusercontent.com/across-protocol/frontend/master/src/assets/token-logos/weth.svg"
      },
      {
        "address": "0x5fd84259d66Cd46123540766Be93DFE6D43130D7",
        "symbol": "USDC",
        "name": "USD Coin",
        "decimals": 6,
        "logoUrl": "https://raw.githubusercontent.com/across-protocol/frontend/master/src/assets/token-logos/usdc.svg"
      },
      {
        "address": "0x180D555759e4d1d5Cf70C3BaBbAE4B8F410BDAD9",
        "symbol": "XYZ",
        "name": "XYZ Token",
        "decimals": 18,
        "logoUrl": "https://raw.githubusercontent.com/across-protocol/frontend/master/src/assets/token-logos/xyz.svg"
      }
    ],
    "outputTokens": [
      {
        "address": "0x4200000000000000000000000000000000000006",
        "symbol": "WETH",
        "name": "Wrapped Ether",
        "decimals": 18,
        "logoUrl": "https://raw.githubusercontent.com/across-protocol/frontend/master/src/assets/token-logos/weth.svg"
      },
      {
        "address": "0x4200000000000000000000000000000000000006",
        "symbol": "ETH",
        "name": "Ether",
        "decimals": 18,
        "logoUrl": "https://raw.githubusercontent.com/across-protocol/frontend/master/src/assets/token-logos/eth.svg"
      },
      {
        "address": "0x5fd84259d66Cd46123540766Be93DFE6D43130D7",
        "symbol": "USDC",
        "name": "USD Coin",
        "decimals": 6,
        "logoUrl": "https://raw.githubusercontent.com/across-protocol/frontend/master/src/assets/token-logos/usdc.svg"
      },
      {
        "address": "0x180D555759e4d1d5Cf70C3BaBbAE4B8F410BDAD9",
        "symbol": "XYZ",
        "name": "XYZ Token",
        "decimals": 18,
        "logoUrl": "https://raw.githubusercontent.com/across-protocol/frontend/master/src/assets/token-logos/xyz.svg"
      }
    ]
  },
  {
    "chainId": 919,
    "name": "Mode Sepolia",
    "publicRpcUrl": "https://sepolia.mode.network",
    "explorerUrl": "https://sepolia.explorer.mode.network",
    "logoUrl": "https://raw.githubusercontent.com/across-protocol/frontend/master/scripts/chain-configs/mode/assets/logo.svg",
    "spokePool": "0xbd886FC0725Cc459b55BbFEb3E4278610331f83b",
    "spokePoolBlock": 13999465,
    "inputTokens": [
      {
        "address": "0x4200000000000000000000000000000000000006",
        "symbol": "WETH",
        "name": "Wrapped Ether",
        "decimals": 18,
        "logoUrl": "https://raw.githubusercontent.com/across-protocol/frontend/master/src/assets/token-logos/weth.svg"
      },
      {
        "address": "0x4200000000000000000000000000000000000006",
        "symbol": "ETH",
        "name": "Ether",
        "decimals": 18,
        "logoUrl": "https://raw.githubusercontent.com/across-protocol/frontend/master/src/assets/token-logos/eth.svg"
      }
    ],
    "outputTokens": [
      {
        "address": "0x4200000000000000000000000000000000000006",
        "symbol": "WETH",
        "name": "Wrapped Ether",
        "decimals": 18,
        "logoUrl": "https://raw.githubusercontent.com/across-protocol/frontend/master/src/assets/token-logos/weth.svg"
      },
      {
        "address": "0x4200000000000000000000000000000000000006",
        "symbol": "ETH",
        "name": "Ether",
        "decimals": 18,
        "logoUrl": "https://raw.githubusercontent.com/across-protocol/frontend/master/src/assets/token-logos/eth.svg"
      }
    ]
  },
  {
    "chainId": 80002,
    "name": "Polygon Amoy",
    "publicRpcUrl": "https://rpc-amoy.polygon.technology",
    "explorerUrl": "https://amoy.polygonscan.com",
    "logoUrl": "https://raw.githubusercontent.com/across-protocol/frontend/master/scripts/chain-configs/polygon/assets/logo.svg",
    "spokePool": "0xd08baaE74D6d2eAb1F3320B2E1a53eeb391ce8e5",
    "spokePoolBlock": 7529960,
    "inputTokens": [
      {
        "address": "0x52eF3d68BaB452a294342DC3e5f464d7f610f72E",
        "symbol": "WETH",
        "name": "Wrapped Ether",
        "decimals": 18,
        "logoUrl": "https://raw.githubusercontent.com/across-protocol/frontend/master/src/assets/token-logos/weth.svg"
      },
      {
        "address": "0x8B0180f2101c8260d49339abfEe87927412494B4",
        "symbol": "TATARA-USDC",
        "name": "Tatara USDC",
        "decimals": 6,
        "logoUrl": "https://raw.githubusercontent.com/across-protocol/frontend/master/src/assets/token-logos/tatara-usdc.svg"
      }
    ],
    "outputTokens": [
      {
        "address": "0x52eF3d68BaB452a294342DC3e5f464d7f610f72E",
        "symbol": "WETH",
        "name": "Wrapped Ether",
        "decimals": 18,
        "logoUrl": "https://raw.githubusercontent.com/across-protocol/frontend/master/src/assets/token-logos/weth.svg"
      },
      {
        "address": "0x52eF3d68BaB452a294342DC3e5f464d7f610f72E",
        "symbol": "ETH",
        "name": "Ether",
        "decimals": 18,
        "logoUrl": "https://raw.githubusercontent.com/across-protocol/frontend/master/src/assets/token-logos/eth.svg"
      },
      {
        "address": "0x8B0180f2101c8260d49339abfEe87927412494B4",
        "symbol": "TATARA-USDC",
        "name": "Tatara USDC",
        "decimals": 6,
        "logoUrl": "https://raw.githubusercontent.com/across-protocol/frontend/master/src/assets/token-logos/tatara-usdc.svg"
      }
    ]
  },
  {
    "chainId": 168587773,
    "name": "Blast Sepolia",
    "publicRpcUrl": "https://sepolia.blast.io",
    "explorerUrl": "https://sepolia.blastscan.io",
    "logoUrl": "https://raw.githubusercontent.com/across-protocol/frontend/master/scripts/chain-configs/blast/assets/logo.svg",
    "spokePool": "0x5545092553Cf5Bf786e87a87192E902D50D8f022",
    "spokePoolBlock": 7634204,
    "inputTokens": [
      {
        "address": "0x4200000000000000000000000000000000000023",
        "symbol": "WETH",
        "name": "Wrapped Ether",
        "decimals": 18,
        "logoUrl": "https://raw.githubusercontent.com/across-protocol/frontend/master/src/assets/token-logos/weth.svg"
      },
      {
        "address": "0x4200000000000000000000000000000000000023",
        "symbol": "ETH",
        "name": "Ether",
        "decimals": 18,
        "logoUrl": "https://raw.githubusercontent.com/across-protocol/frontend/master/src/assets/token-logos/eth.svg"
      }
    ],
    "outputTokens": [
      {
        "address": "0x4200000000000000000000000000000000000023",
        "symbol": "WETH",
        "name": "Wrapped Ether",
        "decimals": 18,
        "logoUrl": "https://raw.githubusercontent.com/across-protocol/frontend/master/src/assets/token-logos/weth.svg"
      },
      {
        "address": "0x4200000000000000000000000000000000000023",
        "symbol": "ETH",
        "name": "Ether",
        "decimals": 18,
        "logoUrl": "https://raw.githubusercontent.com/across-protocol/frontend/master/src/assets/token-logos/eth.svg"
      }
    ]
  },
  {
    "chainId": 4202,
    "name": "Lisk Sepolia",
    "publicRpcUrl": "https://rpc.sepolia-api.lisk.com",
    "explorerUrl": "https://sepolia-blockscout.lisk.com",
    "logoUrl": "https://raw.githubusercontent.com/across-protocol/frontend/master/scripts/chain-configs/lisk/assets/logo.svg",
    "spokePool": "0xeF684C38F94F48775959ECf2012D7E864ffb9dd4",
    "spokePoolBlock": 7267988,
    "inputTokens": [
      {
        "address": "0x4200000000000000000000000000000000000006",
        "symbol": "WETH",
        "name": "Wrapped Ether",
        "decimals": 18,
        "logoUrl": "https://raw.githubusercontent.com/across-protocol/frontend/master/src/assets/token-logos/weth.svg"
      },
      {
        "address": "0x4200000000000000000000000000000000000006",
        "symbol": "ETH",
        "name": "Ether",
        "decimals": 18,
        "logoUrl": "https://raw.githubusercontent.com/across-protocol/frontend/master/src/assets/token-logos/eth.svg"
      }
    ],
    "outputTokens": [
      {
        "address": "0x4200000000000000000000000000000000000006",
        "symbol": "WETH",
        "name": "Wrapped Ether",
        "decimals": 18,
        "logoUrl": "https://raw.githubusercontent.com/across-protocol/frontend/master/src/assets/token-logos/weth.svg"
      },
      {
        "address": "0x4200000000000000000000000000000000000006",
        "symbol": "ETH",
        "name": "Ether",
        "decimals": 18,
        "logoUrl": "https://raw.githubusercontent.com/across-protocol/frontend/master/src/assets/token-logos/eth.svg"
      }
    ]
  },
  {
    "chainId": 37111,
    "name": "Lens Sepolia",
    "publicRpcUrl": "https://rpc.testnet.lens.dev",
    "explorerUrl": "https://block-explorer.testnet.lens.dev",
    "logoUrl": "https://raw.githubusercontent.com/across-protocol/frontend/master/scripts/chain-configs/lens-sepolia/assets/logo.svg",
    "spokePool": "0x6A0a7f39530923911832Dd60667CE5da5449967B",
    "spokePoolBlock": 156275,
    "inputTokens": [
      {
        "address": "0xeee5a340Cdc9c179Db25dea45AcfD5FE8d4d3eB8",
        "symbol": "GRASS",
        "name": "Grass",
        "decimals": 18,
        "logoUrl": "https://raw.githubusercontent.com/across-protocol/frontend/master/src/assets/token-logos/grass.svg"
      },
      {
        "address": "0xaA91D645D7a6C1aeaa5988e0547267B77d33fe16",
        "symbol": "WETH",
        "name": "Wrapped Ether",
        "decimals": 18,
        "logoUrl": "https://raw.githubusercontent.com/across-protocol/frontend/master/src/assets/token-logos/weth.svg"
      },
      {
        "address": "0xeee5a340Cdc9c179Db25dea45AcfD5FE8d4d3eB8",
        "symbol": "WGRASS",
        "name": "Wrapped Grass",
        "decimals": 18,
        "logoUrl": "https://raw.githubusercontent.com/across-protocol/frontend/master/src/assets/token-logos/wgrass.svg"
      }
    ],
    "outputTokens": [
      {
        "address": "0xaA91D645D7a6C1aeaa5988e0547267B77d33fe16",
        "symbol": "WETH",
        "name": "Wrapped Ether",
        "decimals": 18,
        "logoUrl": "https://raw.githubusercontent.com/across-protocol/frontend/master/src/assets/token-logos/weth.svg"
      },
      {
        "address": "0xaA91D645D7a6C1aeaa5988e0547267B77d33fe16",
        "symbol": "ETH",
        "name": "Ether",
        "decimals": 18,
        "logoUrl": "https://raw.githubusercontent.com/across-protocol/frontend/master/src/assets/token-logos/eth.svg"
      },
      {
        "address": "0xeee5a340Cdc9c179Db25dea45AcfD5FE8d4d3eB8",
        "symbol": "GRASS",
        "name": "Grass",
        "decimals": 18,
        "logoUrl": "https://raw.githubusercontent.com/across-protocol/frontend/master/src/assets/token-logos/grass.svg"
      }
    ]
  },
  {
    "chainId": 1301,
    "name": "Unichain Sepolia",
    "publicRpcUrl": "https://sepolia.unichain.org",
    "explorerUrl": "https://sepolia.uniscan.xyz",
    "logoUrl": "https://raw.githubusercontent.com/across-protocol/frontend/master/scripts/chain-configs/unichain-sepolia/assets/logo.svg",
    "spokePool": "0x6999526e507Cc3b03b180BbE05E1Ff938259A874",
    "spokePoolBlock": 12593713,
    "inputTokens": [
      {
        "address": "0x4200000000000000000000000000000000000006",
        "symbol": "ETH",
        "name": "Ether",
        "decimals": 18,
        "logoUrl": "https://raw.githubusercontent.com/across-protocol/frontend/master/src/assets/token-logos/eth.svg"
      },
      {
        "address": "0x4200000000000000000000000000000000000006",
        "symbol": "WETH",
        "name": "Wrapped Ether",
        "decimals": 18,
        "logoUrl": "https://raw.githubusercontent.com/across-protocol/frontend/master/src/assets/token-logos/weth.svg"
      },
      {
        "address": "0x31d0220469e10c4E71834a79b1f276d740d3768F",
        "symbol": "USDC",
        "name": "USD Coin",
        "decimals": 6,
        "logoUrl": "https://raw.githubusercontent.com/across-protocol/frontend/master/src/assets/token-logos/usdc.svg"
      }
    ],
    "outputTokens": [
      {
        "address": "0x4200000000000000000000000000000000000006",
        "symbol": "WETH",
        "name": "Wrapped Ether",
        "decimals": 18,
        "logoUrl": "https://raw.githubusercontent.com/across-protocol/frontend/master/src/assets/token-logos/weth.svg"
      },
      {
        "address": "0x4200000000000000000000000000000000000006",
        "symbol": "ETH",
        "name": "Ether",
        "decimals": 18,
        "logoUrl": "https://raw.githubusercontent.com/across-protocol/frontend/master/src/assets/token-logos/eth.svg"
      },
      {
        "address": "0x31d0220469e10c4E71834a79b1f276d740d3768F",
        "symbol": "USDC",
        "name": "USD Coin",
        "decimals": 6,
        "logoUrl": "https://raw.githubusercontent.com/across-protocol/frontend/master/src/assets/token-logos/usdc.svg"
      }
    ]
  },
  {
    "chainId": 129399,
    "name": "Tatara",
    "publicRpcUrl": "https://rpc.tatara.katanarpc.com/DYsaaqa6zme7taA8LskCQnkAZghSPtPQk",
    "explorerUrl": "https://explorer.tatara.katana.network",
    "logoUrl": "https://raw.githubusercontent.com/across-protocol/frontend/master/scripts/chain-configs/tatara/assets/logo.svg",
    "spokePool": "0x09aea4b2242abC8bb4BB78D537A67a245A7bEC64",
    "spokePoolBlock": 2929205,
    "inputTokens": [
      {
        "address": "0x102E14ffF48170F2e5b6d0e30259fCD4eE5E28aE",
        "symbol": "TATARA-USDC",
        "name": "Tatara USDC",
        "decimals": 6,
        "logoUrl": "https://raw.githubusercontent.com/across-protocol/frontend/master/src/assets/token-logos/tatara-usdc.svg"
      },
      {
        "address": "0x17B8Ee96E3bcB3b04b3e8334de4524520C51caB4",
        "symbol": "WETH",
        "name": "Wrapped Ether",
        "decimals": 18,
        "logoUrl": "https://raw.githubusercontent.com/across-protocol/frontend/master/src/assets/token-logos/weth.svg"
      }
    ],
    "outputTokens": [
      {
        "address": "0x17B8Ee96E3bcB3b04b3e8334de4524520C51caB4",
        "symbol": "WETH",
        "name": "Wrapped Ether",
        "decimals": 18,
        "logoUrl": "https://raw.githubusercontent.com/across-protocol/frontend/master/src/assets/token-logos/weth.svg"
      },
      {
        "address": "0x17B8Ee96E3bcB3b04b3e8334de4524520C51caB4",
        "symbol": "ETH",
        "name": "Ether",
        "decimals": 18,
        "logoUrl": "https://raw.githubusercontent.com/across-protocol/frontend/master/src/assets/token-logos/eth.svg"
      },
      {
        "address": "0x102E14ffF48170F2e5b6d0e30259fCD4eE5E28aE",
        "symbol": "TATARA-USDC",
        "name": "Tatara USDC",
        "decimals": 6,
        "logoUrl": "https://raw.githubusercontent.com/across-protocol/frontend/master/src/assets/token-logos/tatara-usdc.svg"
      }
    ]
  },
  {
<<<<<<< HEAD
    "chainId": 808813,
    "name": "BOB Sepolia",
    "publicRpcUrl": "https://bob-sepolia.rpc.gobob.xyz",
    "explorerUrl": "https://bob-sepolia.explorer.gobob.xyz",
    "logoUrl": "https://raw.githubusercontent.com/across-protocol/frontend/master/scripts/chain-configs/bob-sepolia/assets/logo.svg",
    "spokePool": "0x3baD7AD0728f9917d1Bf08af5782dCbD516cDd96",
    "spokePoolBlock": 15393172,
    "inputTokens": [
      {
        "address": "0x4200000000000000000000000000000000000006",
        "symbol": "ETH",
        "name": "Ether",
        "decimals": 18,
        "logoUrl": "https://raw.githubusercontent.com/across-protocol/frontend/master/src/assets/token-logos/eth.svg"
      },
      {
        "address": "0x4200000000000000000000000000000000000006",
        "symbol": "WETH",
        "name": "Wrapped Ether",
        "decimals": 18,
        "logoUrl": "https://raw.githubusercontent.com/across-protocol/frontend/master/src/assets/token-logos/weth.svg"
      },
      {
        "address": "0xAdCE1AB74C8e64c155953A8BdE37cBB06Cf7086D",
        "symbol": "WBTC",
        "name": "Wrapped Bitcoin",
        "decimals": 8,
        "logoUrl": "https://raw.githubusercontent.com/across-protocol/frontend/master/src/assets/token-logos/wbtc.svg"
=======
    "chainId": 133268194659241,
    "name": "Solana Devnet",
    "publicRpcUrl": "https://api.devnet.solana.com",
    "explorerUrl": "https://explorer.solana.com/?cluster=devnet",
    "logoUrl": "https://raw.githubusercontent.com/across-protocol/frontend/master/scripts/chain-configs/solana-devnet/assets/logo.svg",
    "spokePool": "JAZWcGrpSWNPTBj8QtJ9UyQqhJCDhG9GJkDeMf5NQBiq",
    "spokePoolBlock": 356313770,
    "inputTokens": [
      {
        "address": "4zMMC9srt5Ri5X14GAgXhaHii3GnPAEERYPJgZJDncDU",
        "symbol": "USDC",
        "name": "USD Coin",
        "decimals": 6,
        "logoUrl": "https://raw.githubusercontent.com/across-protocol/frontend/master/src/assets/token-logos/usdc.svg"
>>>>>>> 7879eae3
      }
    ],
    "outputTokens": [
      {
<<<<<<< HEAD
        "address": "0x4200000000000000000000000000000000000006",
        "symbol": "WETH",
        "name": "Wrapped Ether",
        "decimals": 18,
        "logoUrl": "https://raw.githubusercontent.com/across-protocol/frontend/master/src/assets/token-logos/weth.svg"
      },
      {
        "address": "0x4200000000000000000000000000000000000006",
        "symbol": "ETH",
        "name": "Ether",
        "decimals": 18,
        "logoUrl": "https://raw.githubusercontent.com/across-protocol/frontend/master/src/assets/token-logos/eth.svg"
      },
      {
        "address": "0xAdCE1AB74C8e64c155953A8BdE37cBB06Cf7086D",
        "symbol": "WBTC",
        "name": "Wrapped Bitcoin",
        "decimals": 8,
        "logoUrl": "https://raw.githubusercontent.com/across-protocol/frontend/master/src/assets/token-logos/wbtc.svg"
=======
        "address": "4zMMC9srt5Ri5X14GAgXhaHii3GnPAEERYPJgZJDncDU",
        "symbol": "USDC",
        "name": "USD Coin",
        "decimals": 6,
        "logoUrl": "https://raw.githubusercontent.com/across-protocol/frontend/master/src/assets/token-logos/usdc.svg"
>>>>>>> 7879eae3
      }
    ]
  }
]<|MERGE_RESOLUTION|>--- conflicted
+++ resolved
@@ -654,7 +654,6 @@
     ]
   },
   {
-<<<<<<< HEAD
     "chainId": 808813,
     "name": "BOB Sepolia",
     "publicRpcUrl": "https://bob-sepolia.rpc.gobob.xyz",
@@ -683,7 +682,33 @@
         "name": "Wrapped Bitcoin",
         "decimals": 8,
         "logoUrl": "https://raw.githubusercontent.com/across-protocol/frontend/master/src/assets/token-logos/wbtc.svg"
-=======
+      }
+    ],
+    "outputTokens": [
+      {
+        "address": "0x4200000000000000000000000000000000000006",
+        "symbol": "WETH",
+        "name": "Wrapped Ether",
+        "decimals": 18,
+        "logoUrl": "https://raw.githubusercontent.com/across-protocol/frontend/master/src/assets/token-logos/weth.svg"
+      },
+      {
+        "address": "0x4200000000000000000000000000000000000006",
+        "symbol": "ETH",
+        "name": "Ether",
+        "decimals": 18,
+        "logoUrl": "https://raw.githubusercontent.com/across-protocol/frontend/master/src/assets/token-logos/eth.svg"
+      },
+      {
+        "address": "0xAdCE1AB74C8e64c155953A8BdE37cBB06Cf7086D",
+        "symbol": "WBTC",
+        "name": "Wrapped Bitcoin",
+        "decimals": 8,
+        "logoUrl": "https://raw.githubusercontent.com/across-protocol/frontend/master/src/assets/token-logos/wbtc.svg"
+      }
+    ]
+  },
+  {
     "chainId": 133268194659241,
     "name": "Solana Devnet",
     "publicRpcUrl": "https://api.devnet.solana.com",
@@ -698,38 +723,15 @@
         "name": "USD Coin",
         "decimals": 6,
         "logoUrl": "https://raw.githubusercontent.com/across-protocol/frontend/master/src/assets/token-logos/usdc.svg"
->>>>>>> 7879eae3
-      }
-    ],
-    "outputTokens": [
-      {
-<<<<<<< HEAD
-        "address": "0x4200000000000000000000000000000000000006",
-        "symbol": "WETH",
-        "name": "Wrapped Ether",
-        "decimals": 18,
-        "logoUrl": "https://raw.githubusercontent.com/across-protocol/frontend/master/src/assets/token-logos/weth.svg"
-      },
-      {
-        "address": "0x4200000000000000000000000000000000000006",
-        "symbol": "ETH",
-        "name": "Ether",
-        "decimals": 18,
-        "logoUrl": "https://raw.githubusercontent.com/across-protocol/frontend/master/src/assets/token-logos/eth.svg"
-      },
-      {
-        "address": "0xAdCE1AB74C8e64c155953A8BdE37cBB06Cf7086D",
-        "symbol": "WBTC",
-        "name": "Wrapped Bitcoin",
-        "decimals": 8,
-        "logoUrl": "https://raw.githubusercontent.com/across-protocol/frontend/master/src/assets/token-logos/wbtc.svg"
-=======
+      }
+    ],
+    "outputTokens": [
+      {
         "address": "4zMMC9srt5Ri5X14GAgXhaHii3GnPAEERYPJgZJDncDU",
         "symbol": "USDC",
         "name": "USD Coin",
         "decimals": 6,
         "logoUrl": "https://raw.githubusercontent.com/across-protocol/frontend/master/src/assets/token-logos/usdc.svg"
->>>>>>> 7879eae3
       }
     ]
   }
