import dotenv from "dotenv";
import * as sdk from "@across-protocol/sdk";
import { createMemoryClient, http, PREFUNDED_ACCOUNTS } from "tevm";
import { optimism, base } from "tevm/common";
import axios from "axios";
<<<<<<< HEAD
import http from "http";
=======
import nodeHttp from "http";
>>>>>>> 20e1d71c
import https from "https";

dotenv.config({ path: [".env.e2e", ".env.local", ".env"] });

export const axiosInstance = axios.create({
<<<<<<< HEAD
  httpAgent: new http.Agent({ keepAlive: false }),
=======
  httpAgent: new nodeHttp.Agent({ keepAlive: false }),
>>>>>>> 20e1d71c
  httpsAgent: new https.Agent({ keepAlive: false }),
});

export type SignerRole = "depositor" | "relayer";

export type RpcUrlMap = Record<number, string>;

export type E2EConfig = ReturnType<typeof makeE2EConfig>;

function buildRpcUrlMapFromEnv(): RpcUrlMap {
  const map: RpcUrlMap = {};
  const env = process.env;

  // Find E2E_RPC_URL_<CHAIN_ID>
  for (const [key, value] of Object.entries(env)) {
    const m = key.match(/^E2E_RPC_URL_(\d+)$/);
    if (m && value) {
      const chainId = Number(m[1]);
      map[chainId] = value;
    }
  }

  return map;
}

export function getSpokePoolAddress(chainId: number): string {
  // Mirror api/_spoke-pool.ts logic without importing server code
  if (sdk.utils.chainIsSvm(chainId)) {
    return sdk.utils.getDeployedAddress("SvmSpoke", chainId) as string;
  }
  return sdk.utils.getDeployedAddress("SpokePool", chainId) as string;
}

export function makeE2EConfig() {
  return (() => {
    const [depositor, relayer, recipient] = PREFUNDED_ACCOUNTS;

    const rpcUrls = buildRpcUrlMapFromEnv();
    const nodes = {
      [base.id]: createMemoryClient({
        common: base,
        fork: {
          transport: http(rpcUrls[base.id])({}),
          blockTag: "safe",
        },
        miningConfig: {
          type: "manual",
        },
      }),
      [optimism.id]: createMemoryClient({
        common: optimism,
        fork: {
          transport: http(rpcUrls[optimism.id])({}),
          blockTag: "safe",
        },
        miningConfig: {
          type: "manual",
        },
      }),
    };

    const swapApiBaseUrl =
      process.env.E2E_TESTS_SWAP_API_BASE_URL || "https://app.across.to";

    const getClient = (chainId: number) => {
      const client = nodes[chainId];
      if (!client) {
        throw new Error(
          `Missing RPC URL for chainId ${chainId}. Set E2E_RPC_URL_${chainId}.`
        );
      }
      return client;
    };

    const getAccount = (role: SignerRole) => {
      if (role === "depositor") {
        return depositor;
      }
      return relayer;
    };

    const ensureRpcForChains = (chainIds: number[]) => {
      const missing = chainIds.filter((id) => !rpcUrls[id]);
      if (missing.length) {
        throw new Error(
          `Missing RPC URLs for chainIds: ${missing.join(", ")}. Please set 'E2E_RPC_URL_<ID>'.`
        );
      }
    };

    return {
      swapApiBaseUrl,
      rpcUrls,
      getClient,
      getAccount,
      ensureRpcForChains,
      addresses: {
        depositor: depositor.address,
        relayer: relayer.address,
        recipient: recipient.address,
      },
    };
  })();
}

export const e2eConfig = makeE2EConfig();<|MERGE_RESOLUTION|>--- conflicted
+++ resolved
@@ -3,21 +3,13 @@
 import { createMemoryClient, http, PREFUNDED_ACCOUNTS } from "tevm";
 import { optimism, base } from "tevm/common";
 import axios from "axios";
-<<<<<<< HEAD
-import http from "http";
-=======
 import nodeHttp from "http";
->>>>>>> 20e1d71c
 import https from "https";
 
 dotenv.config({ path: [".env.e2e", ".env.local", ".env"] });
 
 export const axiosInstance = axios.create({
-<<<<<<< HEAD
-  httpAgent: new http.Agent({ keepAlive: false }),
-=======
   httpAgent: new nodeHttp.Agent({ keepAlive: false }),
->>>>>>> 20e1d71c
   httpsAgent: new https.Agent({ keepAlive: false }),
 });
 
