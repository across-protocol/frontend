--- conflicted
+++ resolved
@@ -1,8 +1,7 @@
-import axios from "axios";
 import { BigNumber, ethers } from "ethers";
 import { CHAIN_IDs, TOKEN_SYMBOLS_MAP } from "@across-protocol/constants";
 
-import { e2eConfig } from "../utils/config";
+import { e2eConfig, axiosInstance } from "../utils/config";
 import { ENABLED_ROUTES } from "../../api/_utils";
 
 const SWAP_API_BASE_URL = e2eConfig.swapApiBaseUrl;
@@ -96,7 +95,7 @@
       } (${testCase.originChainId}) -> ${
         testCase.outputToken.symbol
       } (${testCase.destinationChainId})`, async () => {
-        const response = await axios.get(SWAP_API_URL, {
+        const response = await axiosInstance.get(SWAP_API_URL, {
           params: {
             amount: testCase.amount,
             tradeType,
@@ -118,7 +117,7 @@
   describe("Error handling", () => {
     it("should throw 400 for invalid parameters", async () => {
       try {
-        await axios.get(SWAP_API_URL, {
+        await axiosInstance.get(SWAP_API_URL, {
           params: {
             amount: "invalid",
             tradeType: "exactInput",
@@ -166,7 +165,6 @@
       );
     });
   });
-<<<<<<< HEAD
 
   describe("Wrapped Tokens", () => {
     jest.setTimeout(30000);
@@ -200,7 +198,7 @@
             depositor: "0xB8034521BB1a343D556e5005680B3F17FFc74BeD",
             recipient: "0xB8034521BB1a343D556e5005680B3F17FFc74BeD",
           };
-          const response = await axios.get(SWAP_API_URL, {
+          const response = await axiosInstance.get(SWAP_API_URL, {
             params,
           });
           expect(response.status).toBe(200);
@@ -232,7 +230,7 @@
             depositor: "0xB8034521BB1a343D556e5005680B3F17FFc74BeD",
             recipient: "0xB8034521BB1a343D556e5005680B3F17FFc74BeD",
           };
-          const response = await axios.get(SWAP_API_URL, {
+          const response = await axiosInstance.get(SWAP_API_URL, {
             params,
           });
           expect(response.status).toBe(200);
@@ -242,6 +240,4 @@
       }
     }
   });
-=======
->>>>>>> cd8fcfba
 });