import { BigNumber, ethers } from "ethers";
import { CHAIN_IDs, TOKEN_SYMBOLS_MAP } from "@across-protocol/constants";

import { e2eConfig, axiosInstance } from "../utils/config";
import { ENABLED_ROUTES } from "../../api/_utils";

const SWAP_API_BASE_URL = e2eConfig.swapApiBaseUrl;
const SWAP_API_URL = `${SWAP_API_BASE_URL}/api/swap/approval`;

const B2B_BASE_TEST_CASE = {
  amount: ethers.utils.parseUnits("1", 6).toString(), // 1 USDC
  inputToken: TOKEN_SYMBOLS_MAP.USDC,
  outputToken: TOKEN_SYMBOLS_MAP.USDC,
  originChainId: CHAIN_IDs.OPTIMISM,
  destinationChainId: CHAIN_IDs.ARBITRUM,
  depositor: e2eConfig.addresses.depositor,
};

describe("GET /swap/approval", () => {
  // Helper function to validate response structure
  const validateSwapApprovalResponse = (response: any) => {
    expect(response.data).toBeDefined();
    expect(response.data.crossSwapType).toBeDefined();
    expect(response.data.amountType).toBeDefined();
    expect(response.data.inputToken).toBeDefined();
    expect(response.data.outputToken).toBeDefined();
    expect(response.data.inputAmount).toBeDefined();
    expect(response.data.expectedOutputAmount).toBeDefined();
    expect(response.data.minOutputAmount).toBeDefined();
    expect(response.data.steps).toBeDefined();
    expect(response.data.steps.bridge).toBeDefined();
    expect(response.data.checks).toBeDefined();
    expect(response.data.checks.allowance).toBeDefined();
    expect(response.data.checks.balance).toBeDefined();

    // Validate token structure
    expect(response.data.inputToken.address).toMatch(/^0x[a-fA-F0-9]{40}$/);
    expect(response.data.inputToken.symbol).toBeDefined();
    expect(response.data.inputToken.chainId).toBeDefined();
    expect(response.data.outputToken.address).toMatch(/^0x[a-fA-F0-9]{40}$/);
    expect(response.data.outputToken.symbol).toBeDefined();
    expect(response.data.outputToken.chainId).toBeDefined();

    // Validate amounts are strings
    expect(response.data.inputAmount).toMatch(/^\d+$/);
    expect(response.data.expectedOutputAmount).toMatch(/^\d+$/);
    expect(response.data.minOutputAmount).toMatch(/^\d+$/);

    // Validate bridge step structure
    expect(response.data.steps.bridge.inputAmount).toMatch(/^\d+$/);
    expect(response.data.steps.bridge.outputAmount).toMatch(/^\d+$/);
    expect(response.data.steps.bridge.tokenIn).toBeDefined();
    expect(response.data.steps.bridge.tokenOut).toBeDefined();
    expect(response.data.steps.bridge.fees).toBeDefined();

    // Validate checks structure
    expect(response.data.checks.allowance.actual).toMatch(/^\d+$/);
    expect(response.data.checks.allowance.expected).toMatch(/^\d+$/);
    expect(response.data.checks.balance.actual).toMatch(/^\d+$/);
    expect(response.data.checks.balance.expected).toMatch(/^\d+$/);
  };

  // B2B specific checks
  const validateB2BResponse = (response: any, _inputParams: any) => {
    validateSwapApprovalResponse(response);

    expect(response.data.steps.originSwap).toBeUndefined();
    expect(response.data.steps.bridge).toBeDefined();
    expect(response.data.steps.destinationSwap).toBeUndefined();
  };

  const validateExactInputResponse = (response: any, inputParams: any) => {
    expect(response.data.inputAmount).toEqual(inputParams.amount);
  };

  const validateExactOutputResponse = (response: any, inputParams: any) => {
    expect(response.data.expectedOutputAmount).toEqual(inputParams.amount);
  };

  const validateMinOutputResponse = (response: any, inputParams: any) => {
    expect(
      BigNumber.from(response.data.minOutputAmount).gte(inputParams.amount)
    ).toBe(true);
  };

  const testBaseTestCases = (
    testCases: (typeof B2B_BASE_TEST_CASE)[],
    tradeType: string,
    swapTypeValidator: (response: any, inputParams: any) => void,
    amountTypeValidator: (response: any, inputParams: any) => void
  ) => {
    testCases.forEach((testCase) => {
      it(`should get valid swap quote for ${
        testCase.inputToken.symbol
      } (${testCase.originChainId}) -> ${
        testCase.outputToken.symbol
      } (${testCase.destinationChainId})`, async () => {
        const response = await axiosInstance.get(SWAP_API_URL, {
          params: {
            amount: testCase.amount,
            tradeType,
            inputToken: testCase.inputToken.addresses[testCase.originChainId],
            outputToken:
              testCase.outputToken.addresses[testCase.destinationChainId],
            originChainId: testCase.originChainId,
            destinationChainId: testCase.destinationChainId,
            depositor: testCase.depositor,
          },
        });
        expect(response.status).toBe(200);
        swapTypeValidator(response, testCase);
        amountTypeValidator(response, testCase);
      }, 30_000);
    });
  };

  describe("Error handling", () => {
    it("should throw 400 for invalid parameters", async () => {
      try {
        await axiosInstance.get(SWAP_API_URL, {
          params: {
            amount: "invalid",
            tradeType: "exactInput",
            inputToken: "invalid_address",
            outputToken: "0x7F5c764cBc14f9669B88837ca1490cCa17c31607",
            originChainId: 10,
            destinationChainId: 42161,
            depositor: "0x9A8f92a830A5cB89a3816e3D267CB7791c16b04D",
          },
        });
        // If we get here, the API should have returned an error
        expect(true).toBe(false); // This should not be reached
      } catch (error: any) {
        expect(error.response?.status).toBeGreaterThanOrEqual(400);
        expect(error.response?.status).toBeLessThan(500);
      }
    }, 30_000);
  });

  describe("B2B", () => {
    describe("exactInput", () => {
      testBaseTestCases(
        [B2B_BASE_TEST_CASE],
        "exactInput",
        validateB2BResponse,
        validateExactInputResponse
      );
    });

    describe("minOutput", () => {
      testBaseTestCases(
        [B2B_BASE_TEST_CASE],
        "minOutput",
        validateB2BResponse,
        validateMinOutputResponse
      );
    });

    describe("exactOutput", () => {
      testBaseTestCases(
        [B2B_BASE_TEST_CASE],
        "exactOutput",
        validateB2BResponse,
        validateExactOutputResponse
      );
    });
  });

  describe("Wrapped Tokens", () => {
    jest.setTimeout(30000);
    const tokensToTest = [
      "WETH",
      "WBNB",
      "WMATIC",
      "WHYPE",
      "TATARA-WBTC",
      "WGHO",
      "WGRASS",
      "WSOL",
      "WXPL",
    ];

    for (const tokenSymbol of tokensToTest) {
      const route = ENABLED_ROUTES.routes.find(
        (r) =>
          r.fromTokenSymbol === tokenSymbol || r.toTokenSymbol === tokenSymbol
      );
      if (route) {
        test(`should return ${tokenSymbol} for ${route.fromChain} to ${route.toChain}`, async () => {
          const params = {
            tradeType: "exactInput",
            amount: "10000000000000000",
            inputToken: route.fromTokenAddress,
            outputToken: route.toTokenAddress,
            originChainId: route.fromChain,
            destinationChainId: route.toChain,
            depositor: "0xB8034521BB1a343D556e5005680B3F17FFc74BeD",
            recipient: "0xB8034521BB1a343D556e5005680B3F17FFc74BeD",
          };
          const response = await axiosInstance.get(SWAP_API_URL, {
            params,
          });
          expect(response.status).toBe(200);
          expect(response.data.inputToken.symbol).toBe(route.fromTokenSymbol);
          expect(response.data.outputToken.symbol).toBe(route.toTokenSymbol);
        }, 10000);
      }
    }
  });

  describe("Ambiguous Tokens", () => {
    jest.setTimeout(100000);
    const tokensToTest = ["USDC", "USDT"];

    for (const tokenSymbol of tokensToTest) {
      const route = ENABLED_ROUTES.routes.find(
        (r) =>
          r.fromTokenSymbol === tokenSymbol || r.toTokenSymbol === tokenSymbol
      );
      if (route) {
        test(`should return ${tokenSymbol} for ${route.fromChain} to ${route.toChain}`, async () => {
          const params = {
            tradeType: "exactInput",
            amount: "1000000",
            inputToken: route.fromTokenAddress,
            outputToken: route.toTokenAddress,
            originChainId: route.fromChain,
            destinationChainId: route.toChain,
            depositor: "0xB8034521BB1a343D556e5005680B3F17FFc74BeD",
            recipient: "0xB8034521BB1a343D556e5005680B3F17FFc74BeD",
          };
          const response = await axiosInstance.get(SWAP_API_URL, {
            params,
          });
          expect(response.status).toBe(200);
          expect(response.data.inputToken.symbol).toBe(route.fromTokenSymbol);
          expect(response.data.outputToken.symbol).toBe(route.toTokenSymbol);
        }, 10000);
      }
    }
  });
<<<<<<< HEAD
=======

  describe("'slippage' query parameter", () => {
    jest.setTimeout(100000);
    const baseParams = {
      amount: ethers.utils.parseUnits("10", 6).toString(), // 10 USDC
      inputToken: TOKEN_SYMBOLS_MAP.USDC.addresses[CHAIN_IDs.ARBITRUM],
      outputToken: TOKEN_SYMBOLS_MAP.OP.addresses[CHAIN_IDs.OPTIMISM],
      originChainId: CHAIN_IDs.ARBITRUM,
      destinationChainId: CHAIN_IDs.OPTIMISM,
      depositor: e2eConfig.addresses.depositor,
    };

    test("should return a 'auto' resolved slippage for destination swap using local strategy", async () => {
      const response = await axiosInstance.get(SWAP_API_URL, {
        params: {
          ...baseParams,
          slippage: "auto",
          // Use Sushiswap to avoid using the Uniswap API for slippage resolution
          includeSources: "sushiswap",
        },
      });
      expect(response.status).toBe(200);
      expect(response.data.steps.destinationSwap).toBeDefined();
      // Resolved slippage should be between 0.5% and 5%
      expect(
        response.data.steps.destinationSwap.slippage
      ).toBeGreaterThanOrEqual(0.005);
      expect(response.data.steps.destinationSwap.slippage).toBeLessThanOrEqual(
        0.05
      );
    }, 30_000);

    test("should return a 'auto' resolved slippage for destination swap using uniswap-api", async () => {
      const response = await axiosInstance.get(SWAP_API_URL, {
        params: {
          ...baseParams,
          slippage: "auto",
          includeSources: "uniswap-api",
        },
      });
      expect(response.status).toBe(200);
      expect(response.data.steps.destinationSwap).toBeDefined();
      expect(
        response.data.steps.destinationSwap.slippage
      ).toBeGreaterThanOrEqual(0);
      expect(response.data.steps.destinationSwap.slippage).toBeLessThanOrEqual(
        0.1
      );
    }, 30_000);

    test("should use provided slippage tolerance for destination swap", async () => {
      const response = await axiosInstance.get(SWAP_API_URL, {
        params: {
          ...baseParams,
          slippage: 0.01,
        },
      });
      expect(response.status).toBe(200);
      expect(response.data.steps.destinationSwap).toBeDefined();
      expect(response.data.steps.destinationSwap.slippage).toBe(0.01);
    }, 30_000);
  });
>>>>>>> 215dbb31
});<|MERGE_RESOLUTION|>--- conflicted
+++ resolved
@@ -239,8 +239,6 @@
       }
     }
   });
-<<<<<<< HEAD
-=======
 
   describe("'slippage' query parameter", () => {
     jest.setTimeout(100000);
@@ -303,5 +301,4 @@
       expect(response.data.steps.destinationSwap.slippage).toBe(0.01);
     }, 30_000);
   });
->>>>>>> 215dbb31
 });