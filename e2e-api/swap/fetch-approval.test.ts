--- conflicted
+++ resolved
@@ -3,6 +3,8 @@
 
 import { e2eConfig, axiosInstance } from "../utils/config";
 import { ENABLED_ROUTES } from "../../api/_utils";
+
+const JEST_TIMEOUT_MS = 180_000;
 
 const SWAP_API_BASE_URL = e2eConfig.swapApiBaseUrl;
 const SWAP_API_URL = `${SWAP_API_BASE_URL}/api/swap/approval`;
@@ -16,9 +18,6 @@
   depositor: e2eConfig.addresses.depositor,
 };
 
-<<<<<<< HEAD
-const JEST_TIMEOUT_MS = 180_000;
-=======
 const A2A_BASE_TEST_CASE = {
   amount: ethers.utils
     .parseUnits("1", TOKEN_SYMBOLS_MAP.WBNB.decimals)
@@ -35,7 +34,6 @@
   destinationChainId: CHAIN_IDs.ARBITRUM,
   depositor: e2eConfig.addresses.depositor,
 };
->>>>>>> c80a9afa
 
 describe("GET /swap/approval", () => {
   // Helper function to validate response structure
@@ -128,7 +126,6 @@
     amountTypeValidator: (response: any, inputParams: any) => void
   ) => {
     testCases.forEach((testCase) => {
-<<<<<<< HEAD
       it(
         `should get valid swap quote for ${
           testCase.inputToken.symbol
@@ -154,29 +151,6 @@
         },
         JEST_TIMEOUT_MS
       );
-=======
-      it(`should get valid swap quote for ${
-        testCase.inputToken.symbol
-      } (${testCase.originChainId}) -> ${
-        testCase.outputToken.symbol
-      } (${testCase.destinationChainId})`, async () => {
-        const response = await axiosInstance.get(SWAP_API_URL, {
-          params: {
-            amount: testCase.amount,
-            tradeType,
-            inputToken: testCase.inputToken.addresses[testCase.originChainId],
-            outputToken:
-              testCase.outputToken.addresses[testCase.destinationChainId],
-            originChainId: testCase.originChainId,
-            destinationChainId: testCase.destinationChainId,
-            depositor: testCase.depositor,
-          },
-        });
-        expect(response.status).toBe(200);
-        swapTypeValidator(response, testCase);
-        amountTypeValidator(response, testCase);
-      }, 180_000);
->>>>>>> c80a9afa
     });
   };
 
