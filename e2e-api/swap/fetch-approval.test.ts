--- conflicted
+++ resolved
@@ -1,11 +1,8 @@
 import { BigNumber, ethers } from "ethers";
 import { CHAIN_IDs, TOKEN_SYMBOLS_MAP } from "@across-protocol/constants";
 
-import { e2eConfig, axiosInstance } from "../utils/config";
-<<<<<<< HEAD
+import { e2eConfig, axiosInstance, axiosInstance } from "../utils/config";
 import { ENABLED_ROUTES } from "../../api/_utils";
-=======
->>>>>>> 20e1d71c
 
 const SWAP_API_BASE_URL = e2eConfig.swapApiBaseUrl;
 const SWAP_API_URL = `${SWAP_API_BASE_URL}/api/swap/approval`;
