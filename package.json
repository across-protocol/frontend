--- conflicted
+++ resolved
@@ -21,14 +21,11 @@
     "@safe-global/safe-apps-provider": "^0.18.0",
     "@safe-global/safe-apps-sdk": "^8.1.0",
     "@sentry/react": "^7.37.2",
-<<<<<<< HEAD
     "@solana/wallet-adapter-base": "^0.9.23",
     "@solana/wallet-adapter-react": "^0.15.35",
     "@solana/wallet-adapter-wallets": "^0.19.32",
     "@solana/web3.js": "1",
-=======
     "@solana/kit": "^2.1.0",
->>>>>>> da190a09
     "@tanstack/react-query": "v5",
     "@tanstack/react-query-devtools": "v5",
     "@uniswap/sdk-core": "^4.2.0",
