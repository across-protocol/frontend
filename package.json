{
  "name": "across",
  "version": "0.1.0",
  "private": true,
  "license": "AGPL-3.0-only",
  "dependencies": {
<<<<<<< HEAD
    "@across-protocol/constants-v2": "^1.0.14",
    "@across-protocol/contracts-v2": "2.5.0-beta.7",
    "@across-protocol/sdk-v2": "^0.22.8",
=======
    "@across-protocol/constants-v2": "^1.0.11",
    "@across-protocol/contracts-v2": "^2.5.1",
    "@across-protocol/sdk-v2": "^0.22.6",
>>>>>>> 72b7800d
    "@amplitude/analytics-browser": "^2.3.5",
    "@balancer-labs/sdk": "^1.1.5",
    "@emotion/react": "^11.4.1",
    "@emotion/styled": "^11.3.0",
    "@fortawesome/fontawesome-svg-core": "^6.1.1",
    "@fortawesome/free-solid-svg-icons": "^6.1.1",
    "@fortawesome/react-fontawesome": "^0.2.0",
    "@google-cloud/logging": "^10.1.1",
    "@radix-ui/react-dropdown-menu": "^2.0.6",
    "@reach/dialog": "^0.16.2",
    "@safe-global/safe-apps-provider": "^0.18.0",
    "@safe-global/safe-apps-sdk": "^8.1.0",
    "@sentry/react": "^7.37.2",
    "@uma/sdk": "^0.22.2",
    "@vercel/kv": "^1.0.1",
    "@web3-onboard/coinbase": "^2.2.5",
    "@web3-onboard/core": "^2.21.2",
    "@web3-onboard/gnosis": "^2.2.0",
    "@web3-onboard/injected-wallets": "^2.10.6",
    "@web3-onboard/react": "^2.8.13",
    "@web3-onboard/walletconnect": "^2.4.6",
    "axios": "^0.27.2",
    "bnc-notify": "^1.9.8",
    "copy-to-clipboard": "^3.3.3",
    "downshift": "^6.1.7",
    "ethers": "5.7.2",
    "framer-motion": "4.1.17",
    "jose": "^4.9.3",
    "lodash-es": "^4.17.21",
    "luxon": "^3.3.0",
    "numeral": "^2.0.6",
    "react": "^17.0.2",
    "react-device-detect": "^2.2.2",
    "react-dom": "^17.0.2",
    "react-feather": "^2.0.9",
    "react-lottie": "^1.2.3",
    "react-pro-sidebar": "^1.1.0-alpha.1",
    "react-query": "^3.34.16",
    "react-router-dom": "^5.3.0",
    "react-router-sitemap": "^1.2.0",
    "react-slider": "^2.0.4",
    "react-tooltip": "^5.18.0",
    "superstruct": "^0.15.4",
    "typescript": "^4.1.2"
  },
  "scripts": {
    "start": "export REACT_APP_GIT_COMMIT_HASH=$(git rev-parse HEAD) && vite",
    "dev": "export REACT_APP_GIT_COMMIT_HASH=$(git rev-parse HEAD) && vite --port $PORT --host",
    "build": "export REACT_APP_GIT_COMMIT_HASH=$(git rev-parse HEAD) && tsc && vite build",
    "analyze": "yarn build --stats && webpack-bundle-analyzer build/bundle-stats.json -m server -r build/bundle-stats.html",
    "test": "export REACT_APP_GIT_COMMIT_HASH=$(git rev-parse HEAD) && jest --env jsdom src",
    "serve": "vite preview --port 3000",
    "test-api": "jest test/api",
    "eject": "react-scripts eject",
    "lint": "eslint src api cypress test",
    "lint:fix": "eslint --fix src api cypress test",
    "predeploy": "yarn sitemap",
    "sitemap": "babel-node src/sitemap-generator.js",
    "prepare": "husky install",
    "hardhat:node": "hardhat node",
    "cypress:open": "cypress open --e2e",
    "cypress:run": "cypress run --e2e",
    "storybook": "storybook dev -p 6006",
    "build-storybook": "storybook build",
    "chromatic": "chromatic --exit-zero-on-changes",
    "ampli:pull": "ampli pull --path=./src/ampli --omit-api-keys web && prettier -w ./src/ampli/*.ts",
    "postinstall": "patch-package",
    "generate:routes": "ts-node scripts/generate-routes.ts",
    "generate:routes:mainnet": "yarn generate:routes 1"
  },
  "lint-staged": {
    "*.{jsx,tsx,js,ts}": "yarn lint:fix"
  },
  "browserslist": {
    "production": [
      ">0.2%",
      "not dead",
      "not op_mini all"
    ],
    "development": [
      "last 1 chrome version",
      "last 1 firefox version",
      "last 1 safari version"
    ]
  },
  "devDependencies": {
    "@amplitude/ampli": "^1.34.0",
    "@babel/plugin-transform-modules-commonjs": "^7.18.6",
    "@esbuild-plugins/node-globals-polyfill": "^0.2.3",
    "@esbuild-plugins/node-modules-polyfill": "^0.2.2",
    "@ethersproject/experimental": "^5.6.3",
    "@storybook/addon-actions": "^7.5.3",
    "@storybook/addon-essentials": "^7.5.3",
    "@storybook/addon-interactions": "^7.5.3",
    "@storybook/addon-links": "^7.5.3",
    "@storybook/addon-onboarding": "^1.0.8",
    "@storybook/blocks": "^7.5.3",
    "@storybook/node-logger": "^7.5.3",
    "@storybook/react": "^7.5.3",
    "@storybook/react-vite": "^7.5.3",
    "@storybook/testing-library": "^0.2.2",
    "@testing-library/jest-dom": "^5.11.4",
    "@testing-library/react": "12.1.5",
    "@testing-library/react-hooks": "^8.0.1",
    "@testing-library/user-event": "^12.1.10",
    "@types/jest": "^27.0.0",
    "@types/lodash-es": "^4.17.5",
    "@types/luxon": "^3.3.0",
    "@types/node": "^12.0.0",
    "@types/numeral": "^2.0.2",
    "@types/react": "^17.0.0",
    "@types/react-dom": "^17.0.0",
    "@types/react-lottie": "^1.2.6",
    "@types/react-router-dom": "^5.3.1",
    "@types/react-slider": "^1.3.1",
    "@vercel/node": "^2.5.13",
    "@vitejs/plugin-react": "^4.0.1",
    "axios-mock-adapter": "^1.21.2",
    "babel-cli": "^6.26.0",
    "babel-node": "^0.0.1-security",
    "babel-preset-es2015": "^6.24.1",
    "babel-preset-react": "^6.24.1",
    "babel-register": "^6.26.0",
    "chromatic": "^6.17.4",
    "cypress": "^13.2.0",
    "eslint": "^8.44.0",
    "eslint-config-react-app": "^7.0.1",
    "eslint-plugin-prettier": "^4.2.1",
    "eslint-plugin-storybook": "^0.6.15",
    "hardhat": "^2.12.7",
    "husky": "^8.0.0",
    "jest": "^29.5.0",
    "jest-environment-hardhat": "^1.1.8",
    "jest-environment-jsdom": "^29.5.0",
    "jest-transform-stub": "^2.0.0",
    "lint-staged": "^13.0.3",
    "patch-package": "^7.0.0",
    "postinstall-postinstall": "^2.1.0",
    "prettier": "^2.4.1",
    "serve": "^14.0.1",
    "storybook": "^7.5.3",
    "ts-jest": "^29.1.1",
    "ts-node": "^10.9.1",
    "tsconfig-paths-webpack-plugin": "^4.0.0",
    "vite": "^4.3.9",
    "vite-plugin-environment": "^1.1.3",
    "vite-plugin-eslint": "^1.8.1",
    "vite-plugin-svgr": "^3.2.0",
    "vite-tsconfig-paths": "^4.2.0",
    "webpack-bundle-analyzer": "^4.7.0"
  },
  "babel": {
    "env": {
      "test": {
        "plugins": [
          "@babel/plugin-transform-modules-commonjs"
        ]
      }
    }
  },
  "resolutions": {
    "//": "See https://github.com/facebook/create-react-app/issues/11773 ",
    "react-error-overlay": "6.0.9",
    "babel-loader": "8.1.0"
  },
  "eslintConfig": {
    "overrides": [
      {
        "files": [
          "**/*.stories.*"
        ],
        "rules": {
          "import/no-anonymous-default-export": "off"
        }
      }
    ]
  },
  "readme": "ERROR: No README data found!",
  "_id": "across@0.1.0"
}<|MERGE_RESOLUTION|>--- conflicted
+++ resolved
@@ -4,15 +4,9 @@
   "private": true,
   "license": "AGPL-3.0-only",
   "dependencies": {
-<<<<<<< HEAD
     "@across-protocol/constants-v2": "^1.0.14",
-    "@across-protocol/contracts-v2": "2.5.0-beta.7",
     "@across-protocol/sdk-v2": "^0.22.8",
-=======
-    "@across-protocol/constants-v2": "^1.0.11",
     "@across-protocol/contracts-v2": "^2.5.1",
-    "@across-protocol/sdk-v2": "^0.22.6",
->>>>>>> 72b7800d
     "@amplitude/analytics-browser": "^2.3.5",
     "@balancer-labs/sdk": "^1.1.5",
     "@emotion/react": "^11.4.1",
