{
  "name": "@across-protocol/frontend",
  "version": "3.0.0",
  "private": true,
  "license": "AGPL-3.0-only",
  "dependencies": {
<<<<<<< HEAD
    "@across-protocol/constants": "^3.1.80",
=======
    "@across-protocol/constants": "^3.1.82",
>>>>>>> bd268386
    "@across-protocol/contracts": "^4.1.11",
    "@across-protocol/contracts-v4.1.1": "npm:@across-protocol/contracts@4.1.1",
    "@across-protocol/sdk": "^4.3.75",
    "@amplitude/analytics-browser": "^2.3.5",
    "@balancer-labs/sdk": "1.1.6-beta.16",
    "@coral-xyz/borsh": "^0.30.1",
    "@emotion/react": "^11.13.0",
    "@emotion/styled": "^11.14.0",
    "@fortawesome/fontawesome-svg-core": "^6.1.1",
    "@fortawesome/free-solid-svg-icons": "^6.1.1",
    "@fortawesome/react-fontawesome": "^0.2.2",
    "@opentelemetry/api": "^1.9.0",
    "@opentelemetry/exporter-otlp-http": "^0.26.0",
    "@opentelemetry/exporter-trace-otlp-http": "^0.202.0",
    "@opentelemetry/instrumentation-http": "^0.202.0",
    "@opentelemetry/resources": "^2.0.1",
    "@opentelemetry/sdk-node": "^0.202.0",
    "@opentelemetry/semantic-conventions": "^1.34.0",
    "@radix-ui/react-dropdown-menu": "^2.0.6",
    "@reach/dialog": "^0.16.2",
    "@safe-global/safe-apps-provider": "^0.18.0",
    "@safe-global/safe-apps-sdk": "^8.1.0",
    "@sentry/react": "^7.37.2",
    "@solana-program/memo": "^0.8.0",
    "@solana/kit": "^2.1.0",
    "@solana/spl-token": "^0.4.13",
    "@solana/wallet-adapter-base": "^0.9.23",
    "@solana/wallet-adapter-react": "^0.15.35",
    "@solana/wallet-adapter-wallets": "^0.19.32",
    "@solana/web3.js": "^1.98.0",
    "@tanstack/react-query": "v5",
    "@tanstack/react-query-devtools": "v5",
    "@types/bn.js": "^5.1.6",
    "@uniswap/sdk-core": "^7.7.2",
    "@uniswap/smart-order-router": "^4.22.16",
    "@uniswap/v3-sdk": "^3.25.2",
    "@upstash/qstash": "^2.7.20",
    "@vercel/kv": "^2.0.0",
    "axios": "^0.27.2",
    "bn.js": "^5.2.2",
    "ethers": "5.7.2",
    "framer-motion": "^11.3.19",
    "jose": "^4.9.3",
    "lodash-es": "^4.17.21",
    "luxon": "^3.3.0",
    "numeral": "^2.0.6",
    "react": "v18",
    "react-dom": "v18",
    "react-feather": "^2.0.9",
    "react-pro-sidebar": "^1.1.0",
    "react-router-dom": "v5",
    "react-tooltip": "^5.18.0",
    "superstruct": "^0.15.4",
    "typescript": "^5.7.3",
    "viem": "2.x",
    "wagmi": "^2.14.9"
  },
  "scripts": {
    "start": "export REACT_APP_GIT_COMMIT_HASH=$(git rev-parse HEAD) && vite",
    "dev": "export REACT_APP_GIT_COMMIT_HASH=$(git rev-parse HEAD) && vite --port $PORT --host",
    "dev:api": "vercel dev --listen 127.0.0.1:3000",
    "build": "tsc && vite build",
    "prebuild": "export REACT_APP_GIT_COMMIT_HASH=$(git rev-parse HEAD) && yarn remote-config && yarn remote-env",
    "remote-config": "tsx scripts/fetch-remote-config.ts",
    "remote-env": "tsx ./scripts/fetch-remote-env.ts",
    "analyze": "yarn build && rollup-plugin-visualizer --open ./bundle-size-analysis.json",
    "test": "export REACT_APP_GIT_COMMIT_HASH=$(git rev-parse HEAD) && jest --config jest.frontend.config.cjs",
    "serve": "vite preview --port 3000",
    "test-api": "yarn remote-config && jest --config jest.api.config.cjs ./test/api",
    "pretest:e2e": "npm pkg set 'type'='module'",
    "test:e2e:headful": "yarn pretest:e2e && playwright test",
    "test:e2e:headless": "yarn pretest:e2e && HEADLESS=true playwright test",
    "test:e2e:headless:ui": "yarn pretest:e2e && HEADLESS=true playwright test --ui",
    "test:e2e-api": "yarn remote-config && jest --config jest.api.config.cjs ./e2e-api",
    "eject": "react-scripts eject",
    "format": "prettier --check src api e2e test",
    "format:fix": "prettier --write src api e2e test",
    "lint": "eslint src api e2e test",
    "lint:fix": "eslint --fix src api e2e test",
    "lint:all": "yarn lint && yarn lint:fix",
    "lint:all:fix": "yarn lint:all && yarn format:fix",
    "prepare": "husky install",
    "storybook": "storybook dev -p 6006",
    "build-storybook": "storybook build",
    "chromatic": "chromatic --exit-zero-on-changes",
    "ampli:pull": "ampli pull --path=./src/ampli --omit-api-keys web && prettier -w ./src/ampli/*.ts",
    "postinstall": "patch-package",
    "generate:routes": "tsx scripts/generate-routes.ts",
    "generate:routes:e2e": "tsx scripts/generate-e2e-test-routes.ts",
    "generate:routes:mainnet": "yarn generate:routes 1",
    "generate:routes:testnet": "yarn generate:routes 11155111",
    "generate:chain-config": "tsx scripts/generate-chain-config.ts",
    "generate:ui-assets": "tsx scripts/generate-ui-assets.ts",
    "generate:swap-routes": "tsx scripts/generate-swap-routes.ts",
    "generate:swap-routes:mainnet": "yarn generate:swap-routes 1",
    "generate:swap-routes:testnet": "yarn generate:swap-routes 11155111",
    "generate:dex-sources": "tsx scripts/generate-dex-sources.ts",
    "gas-prices": "tsx scripts/gas-prices.ts"
  },
  "lint-staged": {
    "*.{jsx,tsx,js,ts}": [
      "yarn lint:fix",
      "yarn format:fix"
    ],
    "scripts/generate-routes.ts": [
      "tsx",
      "git add src/data/"
    ],
    "scripts/generate-swap-routes.ts": [
      "tsx",
      "git add src/data/"
    ]
  },
  "browserslist": {
    "production": [
      ">0.2%",
      "not dead",
      "not op_mini all"
    ],
    "development": [
      "last 1 chrome version",
      "last 1 firefox version",
      "last 1 safari version"
    ]
  },
  "devDependencies": {
    "@amplitude/ampli": "^1.34.0",
    "@babel/plugin-transform-modules-commonjs": "^7.18.6",
    "@eslint/compat": "^1.1.0",
    "@eslint/js": "^9.5.0",
    "@playwright/test": "^1.44.1",
    "@storybook/addon-actions": "^7.5.3",
    "@storybook/addon-essentials": "^7.5.3",
    "@storybook/addon-interactions": "^7.5.3",
    "@storybook/addon-links": "^7.5.3",
    "@storybook/addon-onboarding": "^1.0.8",
    "@storybook/blocks": "^7.5.3",
    "@storybook/node-logger": "^7.5.3",
    "@storybook/react": "^7.5.3",
    "@storybook/react-vite": "^7.5.3",
    "@storybook/testing-library": "^0.2.2",
    "@synthetixio/synpress": "^4.0.0-alpha.7",
    "@testing-library/dom": "^10.4.0",
    "@testing-library/react": "^16.0.0",
    "@types/jest": "^29.5.14",
    "@types/lodash-es": "^4.17.5",
    "@types/luxon": "^3.3.0",
    "@types/node": "^12.0.0",
    "@types/numeral": "^2.0.5",
    "@types/react": "v18",
    "@types/react-dom": "v18",
    "@types/react-router-dom": "5.3.3",
    "@vercel/node": "^5.0.2",
    "@vitejs/plugin-react": "^4.3.4",
    "axios-mock-adapter": "^1.21.2",
    "buffer": "^6.0.3",
    "canvas": "^3.1.2",
    "chalk": "^5.3.0",
    "chromatic": "^11.25.1",
    "dotenv": "^16.4.5",
    "eslint": "^9.5.0",
    "eslint-config-prettier": "^9.1.0",
    "eslint-plugin-react": "^7.37.4",
    "eslint-plugin-react-hooks": "^4.6.2",
    "eslint-plugin-storybook": "^0.6.15",
    "husky": "^8.0.0",
    "jest": "^29.5.0",
    "jest-environment-jsdom": "^29.5.0",
    "jest-transform-stub": "^2.0.0",
    "lint-staged": "^13.0.3",
    "patch-package": "^7.0.0",
    "prettier": "^3.4.2",
    "rollup-plugin-visualizer": "^5.12.0",
    "storybook": "^7.5.3",
    "tevm": "^1.0.0-next.147",
    "ts-jest": "^29.1.1",
    "ts-node": "^10.9.2",
    "tsx": "^4.15.6",
    "typescript-eslint": "^7.13.1",
    "vercel": "^39.3.0",
    "vite": "^4.5.6",
    "vite-plugin-environment": "^1.1.3",
    "vite-plugin-eslint": "^1.8.1",
    "vite-plugin-node-polyfills": "^0.23.0",
    "vite-plugin-svgr": "^3.2.0",
    "vite-tsconfig-paths": "^4.2.0"
  },
  "babel": {
    "env": {
      "test": {
        "plugins": [
          "@babel/plugin-transform-modules-commonjs"
        ]
      }
    }
  },
  "resolutions": {
    "babel-loader": "8.1.0",
    "base-x": "4.0.0",
    "bs58": "^5.0.0",
    "**/eccrypto/secp256k1": "3.8.1",
    "**/eth-crypto/secp256k1": "5.0.1",
    "**/libp2p-crypto/secp256k1": "4.0.4",
    "**/ethereum-cryptography/secp256k1": "4.0.4",
    "**/@vercel/node/ts-node": "10.9.2",
    "**/@vercel/node/typescript": "5.7.3",
    "**/@vercel/node/path-to-regexp": "6.3.0",
    "**/@vercel/routing-utils/path-to-regexp": "6.3.0"
  },
  "overrides": {
    "secp256k1@3.7.1": "3.8.1",
    "secp256k1@4.0.3": "4.0.4",
    "secp256k1@5.0.0": "5.0.1",
    "@vercel/node": {
      "ts-node": "10.9.2",
      "typescript": "5.7.3",
      "path-to-regexp": "6.3.0"
    },
    "@vercel/routing-utils": {
      "path-to-regexp": "6.3.0"
    }
  },
  "eslintConfig": {
    "overrides": [
      {
        "files": [
          "**/*.stories.*"
        ],
        "rules": {
          "import/no-anonymous-default-export": "off"
        }
      }
    ]
  },
  "readme": "ERROR: No README data found!",
  "_id": "across@0.1.0"
}<|MERGE_RESOLUTION|>--- conflicted
+++ resolved
@@ -4,11 +4,9 @@
   "private": true,
   "license": "AGPL-3.0-only",
   "dependencies": {
-<<<<<<< HEAD
     "@across-protocol/constants": "^3.1.80",
-=======
+    "@across-protocol/contracts": "^4.1.11",
     "@across-protocol/constants": "^3.1.82",
->>>>>>> bd268386
     "@across-protocol/contracts": "^4.1.11",
     "@across-protocol/contracts-v4.1.1": "npm:@across-protocol/contracts@4.1.1",
     "@across-protocol/sdk": "^4.3.75",
