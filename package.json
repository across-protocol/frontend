{
  "name": "@across-protocol/frontend",
  "version": "3.0.0",
  "private": true,
  "license": "AGPL-3.0-only",
  "dependencies": {
    "@across-protocol/constants": "^3.1.10",
<<<<<<< HEAD
    "@across-protocol/contracts": "^3.0.6",
    "@across-protocol/sdk": "^3.1.12",
=======
    "@across-protocol/contracts": "^3.0.5",
    "@across-protocol/sdk": "^3.1.15",
>>>>>>> 065f5b06
    "@amplitude/analytics-browser": "^2.3.5",
    "@balancer-labs/sdk": "1.1.6-beta.16",
    "@emotion/react": "^11.13.0",
    "@emotion/styled": "^11.13.0",
    "@fortawesome/fontawesome-svg-core": "^6.1.1",
    "@fortawesome/free-solid-svg-icons": "^6.1.1",
    "@fortawesome/react-fontawesome": "^0.2.0",
    "@google-cloud/logging": "^10.1.1",
    "@radix-ui/react-dropdown-menu": "^2.0.6",
    "@reach/dialog": "^0.16.2",
    "@safe-global/safe-apps-provider": "^0.18.0",
    "@safe-global/safe-apps-sdk": "^8.1.0",
    "@sentry/react": "^7.37.2",
    "@tanstack/react-query": "v4",
    "@tanstack/react-query-devtools": "v4",
    "@uniswap/sdk-core": "^4.2.0",
    "@uniswap/v3-sdk": "^3.11.0",
    "@vercel/kv": "^1.0.1",
    "@web3-onboard/coinbase": "^2.2.5",
    "@web3-onboard/core": "^2.21.2",
    "@web3-onboard/gnosis": "^2.2.0",
    "@web3-onboard/injected-wallets": "^2.11.1",
    "@web3-onboard/react": "^2.8.13",
    "@web3-onboard/walletconnect": "^2.4.6",
    "axios": "^0.27.2",
    "bnc-notify": "^1.9.8",
    "copy-to-clipboard": "^3.3.3",
    "ethers": "5.7.2",
    "framer-motion": "^11.3.19",
    "jose": "^4.9.3",
    "lodash-es": "^4.17.21",
    "luxon": "^3.3.0",
    "numeral": "^2.0.6",
    "react": "v18",
    "react-dom": "v18",
    "react-feather": "^2.0.9",
    "react-pro-sidebar": "^1.1.0-alpha.1",
    "react-router-dom": "v5",
    "react-tooltip": "^5.18.0",
    "superstruct": "^0.15.4",
    "typescript": "^5.5.2"
  },
  "scripts": {
    "start": "export REACT_APP_GIT_COMMIT_HASH=$(git rev-parse HEAD) && vite",
    "dev": "export REACT_APP_GIT_COMMIT_HASH=$(git rev-parse HEAD) && vite --port $PORT --host",
    "build": "yarn pull:timing && export REACT_APP_GIT_COMMIT_HASH=$(git rev-parse HEAD) && tsc && vite build",
    "analyze": "yarn build && rollup-plugin-visualizer --open ./bundle-size-analysis.json",
    "test": "export REACT_APP_GIT_COMMIT_HASH=$(git rev-parse HEAD) && jest --env jsdom src",
    "serve": "vite preview --port 3000",
    "test-api": "jest test/api",
    "pretest:e2e": "npm pkg set 'type'='module'",
    "test:e2e:headful": "yarn pretest:e2e && playwright test",
    "test:e2e:headless": "yarn pretest:e2e && HEADLESS=true playwright test",
    "test:e2e:headless:ui": "yarn pretest:e2e && HEADLESS=true playwright test --ui",
    "eject": "react-scripts eject",
    "format": "prettier --check src api e2e test",
    "format:fix": "prettier --write src api e2e test",
    "lint": "eslint src api e2e test",
    "lint:fix": "eslint --fix src api e2e test",
    "lint:all": "yarn lint && yarn lint:fix",
    "lint:all:fix": "yarn lint:all && yarn format:fix",
    "prepare": "husky install",
    "storybook": "storybook dev -p 6006",
    "build-storybook": "storybook build",
    "chromatic": "chromatic --exit-zero-on-changes",
    "ampli:pull": "ampli pull --path=./src/ampli --omit-api-keys web && prettier -w ./src/ampli/*.ts",
    "postinstall": "patch-package",
    "generate:routes": "tsx scripts/generate-routes.ts",
    "generate:routes:e2e": "tsx scripts/generate-e2e-test-routes.ts",
    "generate:routes:mainnet": "yarn generate:routes 1",
    "generate:chain-config": "tsx scripts/generate-chain-config.ts",
    "generate:ui-assets": "tsx scripts/generate-ui-assets.ts",
    "pull:timing": "sh -c 'gh_tkn=$GH_TOKEN gh_repo=$GH_REPO_URL ./scripts/preBuild.sh && yarn lint:fix && yarn format:fix'"
  },
  "lint-staged": {
    "*.{jsx,tsx,js,ts}": [
      "yarn lint:fix",
      "yarn format:fix"
    ]
  },
  "browserslist": {
    "production": [
      ">0.2%",
      "not dead",
      "not op_mini all"
    ],
    "development": [
      "last 1 chrome version",
      "last 1 firefox version",
      "last 1 safari version"
    ]
  },
  "devDependencies": {
    "@amplitude/ampli": "^1.34.0",
    "@babel/plugin-transform-modules-commonjs": "^7.18.6",
    "@esbuild-plugins/node-globals-polyfill": "^0.2.3",
    "@esbuild-plugins/node-modules-polyfill": "^0.2.2",
    "@eslint/compat": "^1.1.0",
    "@eslint/js": "^9.5.0",
    "@ethersproject/experimental": "^5.6.3",
    "@playwright/test": "^1.44.1",
    "@storybook/addon-actions": "^7.5.3",
    "@storybook/addon-essentials": "^7.5.3",
    "@storybook/addon-interactions": "^7.5.3",
    "@storybook/addon-links": "^7.5.3",
    "@storybook/addon-onboarding": "^1.0.8",
    "@storybook/blocks": "^7.5.3",
    "@storybook/node-logger": "^7.5.3",
    "@storybook/react": "^7.5.3",
    "@storybook/react-vite": "^7.5.3",
    "@storybook/testing-library": "^0.2.2",
    "@synthetixio/synpress": "^4.0.0-alpha.7",
    "@testing-library/dom": "^10.4.0",
    "@testing-library/react": "^16.0.0",
    "@types/eslint__js": "^8.42.3",
    "@types/jest": "^27.0.0",
    "@types/lodash-es": "^4.17.5",
    "@types/luxon": "^3.3.0",
    "@types/node": "^12.0.0",
    "@types/numeral": "^2.0.2",
    "@types/react": "v18",
    "@types/react-dom": "v18",
    "@types/react-router-dom": "5.3.3",
    "@vercel/node": "^2.5.13",
    "@vitejs/plugin-react": "^4.0.1",
    "axios-mock-adapter": "^1.21.2",
    "babel-cli": "^6.26.0",
    "babel-node": "^0.0.1-security",
    "babel-preset-es2015": "^6.24.1",
    "babel-preset-react": "^6.24.1",
    "babel-register": "^6.26.0",
    "chromatic": "^6.17.4",
    "dotenv": "^16.4.5",
    "eslint": "^9.5.0",
    "eslint-config-prettier": "^9.1.0",
    "eslint-plugin-react": "^7.34.2",
    "eslint-plugin-react-hooks": "^4.6.2",
    "eslint-plugin-storybook": "^0.6.15",
    "husky": "^8.0.0",
    "jest": "^29.5.0",
    "jest-environment-jsdom": "^29.5.0",
    "jest-transform-stub": "^2.0.0",
    "lint-staged": "^13.0.3",
    "patch-package": "^7.0.0",
    "postinstall-postinstall": "^2.1.0",
    "prettier": "3.3.2",
    "rollup-plugin-visualizer": "^5.12.0",
    "serve": "^14.0.1",
    "storybook": "^7.5.3",
    "ts-jest": "^29.1.1",
    "tsconfig-paths-webpack-plugin": "^4.0.0",
    "tsx": "^4.15.6",
    "typescript-eslint": "^7.13.1",
    "vite": "^4.3.9",
    "vite-plugin-environment": "^1.1.3",
    "vite-plugin-eslint": "^1.8.1",
    "vite-plugin-svgr": "^3.2.0",
    "vite-tsconfig-paths": "^4.2.0"
  },
  "babel": {
    "env": {
      "test": {
        "plugins": [
          "@babel/plugin-transform-modules-commonjs"
        ]
      }
    }
  },
  "resolutions": {
    "//": "See https://github.com/facebook/create-react-app/issues/11773 ",
    "react-error-overlay": "6.0.9",
    "babel-loader": "8.1.0"
  },
  "eslintConfig": {
    "overrides": [
      {
        "files": [
          "**/*.stories.*"
        ],
        "rules": {
          "import/no-anonymous-default-export": "off"
        }
      }
    ]
  },
  "readme": "ERROR: No README data found!",
  "_id": "across@0.1.0"
}<|MERGE_RESOLUTION|>--- conflicted
+++ resolved
@@ -5,13 +5,8 @@
   "license": "AGPL-3.0-only",
   "dependencies": {
     "@across-protocol/constants": "^3.1.10",
-<<<<<<< HEAD
     "@across-protocol/contracts": "^3.0.6",
-    "@across-protocol/sdk": "^3.1.12",
-=======
-    "@across-protocol/contracts": "^3.0.5",
     "@across-protocol/sdk": "^3.1.15",
->>>>>>> 065f5b06
     "@amplitude/analytics-browser": "^2.3.5",
     "@balancer-labs/sdk": "1.1.6-beta.16",
     "@emotion/react": "^11.13.0",
