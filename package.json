{
  "name": "@across-protocol/frontend",
  "version": "3.0.0",
  "private": true,
  "license": "AGPL-3.0-only",
  "dependencies": {
<<<<<<< HEAD
    "@across-protocol/constants": "^3.1.38",
    "@across-protocol/contracts": "^4.0.3",
    "@across-protocol/contracts-v3.0.6": "npm:@across-protocol/contracts@3.0.6",
    "@across-protocol/sdk": "^4.1.21",
=======
    "@across-protocol/constants": "^3.1.51",
    "@across-protocol/contracts": "^4.0.5",
    "@across-protocol/contracts-v3.0.6": "npm:@across-protocol/contracts@3.0.6",
    "@across-protocol/sdk": "^4.1.42",
>>>>>>> 51edaedf
    "@amplitude/analytics-browser": "^2.3.5",
    "@balancer-labs/sdk": "1.1.6-beta.16",
    "@coral-xyz/borsh": "^0.30.1",
    "@emotion/react": "^11.13.0",
    "@emotion/styled": "^11.14.0",
    "@fortawesome/fontawesome-svg-core": "^6.1.1",
    "@fortawesome/free-solid-svg-icons": "^6.1.1",
    "@fortawesome/react-fontawesome": "^0.2.2",
    "@radix-ui/react-dropdown-menu": "^2.0.6",
    "@reach/dialog": "^0.16.2",
    "@safe-global/safe-apps-provider": "^0.18.0",
    "@safe-global/safe-apps-sdk": "^8.1.0",
    "@sentry/react": "^7.37.2",
    "@solana/wallet-adapter-base": "^0.9.23",
    "@solana/wallet-adapter-react": "^0.15.35",
    "@solana/wallet-adapter-wallets": "^0.19.32",
    "@solana/web3.js": "^1.98.0",
    "@solana/kit": "^2.1.0",
    "@tanstack/react-query": "v5",
    "@tanstack/react-query-devtools": "v5",
    "@uniswap/sdk-core": "^5.9.0",
    "@uniswap/smart-order-router": "^4.7.8",
    "@uniswap/v3-sdk": "^3.18.1",
    "@upstash/qstash": "^2.7.20",
    "@vercel/kv": "^2.0.0",
    "axios": "^0.27.2",
    "ethers": "5.7.2",
    "framer-motion": "^11.3.19",
    "jose": "^4.9.3",
    "lodash-es": "^4.17.21",
    "luxon": "^3.3.0",
    "numeral": "^2.0.6",
    "react": "v18",
    "react-dom": "v18",
    "react-feather": "^2.0.9",
    "react-pro-sidebar": "^1.1.0",
    "react-router-dom": "v5",
    "react-tooltip": "^5.18.0",
    "superstruct": "^0.15.4",
    "typescript": "^5.7.3",
    "viem": "2.x",
    "wagmi": "^2.14.9"
  },
  "scripts": {
    "start": "export REACT_APP_GIT_COMMIT_HASH=$(git rev-parse HEAD) && vite",
    "dev": "export REACT_APP_GIT_COMMIT_HASH=$(git rev-parse HEAD) && vite --port $PORT --host",
    "dev:api": "vercel dev --listen 127.0.0.1:3000",
    "build": "yarn prebuild && yarn prebuild-env && yarn load-env && export REACT_APP_GIT_COMMIT_HASH=$(git rev-parse HEAD) && tsc && vite build",
    "prebuild": "tsx scripts/pre-build.ts",
    "prebuild-env": "./scripts/pre-build-env.sh",
    "load-env": "file='./output_vercel.env' && [ -f $file ] && cp $file .env",
    "analyze": "yarn build && rollup-plugin-visualizer --open ./bundle-size-analysis.json",
    "test": "export REACT_APP_GIT_COMMIT_HASH=$(git rev-parse HEAD) && jest --env jsdom src",
    "serve": "vite preview --port 3000",
    "test-api": "jest test/api",
    "pretest:e2e": "npm pkg set 'type'='module'",
    "test:e2e:headful": "yarn pretest:e2e && playwright test",
    "test:e2e:headless": "yarn pretest:e2e && HEADLESS=true playwright test",
    "test:e2e:headless:ui": "yarn pretest:e2e && HEADLESS=true playwright test --ui",
    "eject": "react-scripts eject",
    "format": "prettier --check src api e2e test",
    "format:fix": "prettier --write src api e2e test",
    "lint": "eslint src api e2e test",
    "lint:fix": "eslint --fix src api e2e test",
    "lint:all": "yarn lint && yarn lint:fix",
    "lint:all:fix": "yarn lint:all && yarn format:fix",
    "prepare": "husky install",
    "storybook": "storybook dev -p 6006",
    "build-storybook": "storybook build",
    "chromatic": "chromatic --exit-zero-on-changes",
    "ampli:pull": "ampli pull --path=./src/ampli --omit-api-keys web && prettier -w ./src/ampli/*.ts",
    "postinstall": "patch-package",
    "generate:routes": "tsx scripts/generate-routes.ts",
    "generate:routes:e2e": "tsx scripts/generate-e2e-test-routes.ts",
    "generate:routes:mainnet": "yarn generate:routes 1",
    "generate:routes:testnet": "yarn generate:routes 11155111",
    "generate:chain-config": "tsx scripts/generate-chain-config.ts",
    "generate:ui-assets": "tsx scripts/generate-ui-assets.ts",
    "gas-prices": "tsx scripts/gas-prices.ts"
  },
  "lint-staged": {
    "*.{jsx,tsx,js,ts}": [
      "yarn lint:fix",
      "yarn format:fix"
    ]
  },
  "browserslist": {
    "production": [
      ">0.2%",
      "not dead",
      "not op_mini all"
    ],
    "development": [
      "last 1 chrome version",
      "last 1 firefox version",
      "last 1 safari version"
    ]
  },
  "devDependencies": {
    "@amplitude/ampli": "^1.34.0",
    "@babel/plugin-transform-modules-commonjs": "^7.18.6",
    "@esbuild-plugins/node-globals-polyfill": "^0.2.3",
    "@esbuild-plugins/node-modules-polyfill": "^0.2.2",
    "@eslint/compat": "^1.1.0",
    "@eslint/js": "^9.5.0",
    "@playwright/test": "^1.44.1",
    "@storybook/addon-actions": "^7.5.3",
    "@storybook/addon-essentials": "^7.5.3",
    "@storybook/addon-interactions": "^7.5.3",
    "@storybook/addon-links": "^7.5.3",
    "@storybook/addon-onboarding": "^1.0.8",
    "@storybook/blocks": "^7.5.3",
    "@storybook/node-logger": "^7.5.3",
    "@storybook/react": "^7.5.3",
    "@storybook/react-vite": "^7.5.3",
    "@storybook/testing-library": "^0.2.2",
    "@synthetixio/synpress": "^4.0.0-alpha.7",
    "@testing-library/dom": "^10.4.0",
    "@testing-library/react": "^16.0.0",
    "@types/jest": "^29.5.14",
    "@types/lodash-es": "^4.17.5",
    "@types/luxon": "^3.3.0",
    "@types/node": "^12.0.0",
    "@types/numeral": "^2.0.5",
    "@types/react": "v18",
    "@types/react-dom": "v18",
    "@types/react-router-dom": "5.3.3",
    "@vercel/node": "^5.0.2",
    "@vitejs/plugin-react": "^4.3.4",
    "axios-mock-adapter": "^1.21.2",
    "buffer": "^6.0.3",
    "chalk": "^5.3.0",
    "chromatic": "^11.25.1",
    "dotenv": "^16.4.5",
    "eslint": "^9.5.0",
    "eslint-config-prettier": "^9.1.0",
    "eslint-plugin-react": "^7.37.4",
    "eslint-plugin-react-hooks": "^4.6.2",
    "eslint-plugin-storybook": "^0.6.15",
    "husky": "^8.0.0",
    "jest": "^29.5.0",
    "jest-environment-jsdom": "^29.5.0",
    "jest-transform-stub": "^2.0.0",
    "lint-staged": "^13.0.3",
    "patch-package": "^7.0.0",
    "prettier": "^3.4.2",
    "rollup-plugin-visualizer": "^5.12.0",
    "storybook": "^7.5.3",
    "ts-jest": "^29.1.1",
    "ts-node": "^10.9.2",
    "tsx": "^4.15.6",
    "typescript-eslint": "^7.13.1",
    "vercel": "^39.3.0",
    "vite": "^4.5.6",
    "vite-plugin-environment": "^1.1.3",
    "vite-plugin-eslint": "^1.8.1",
    "vite-plugin-svgr": "^3.2.0",
    "vite-tsconfig-paths": "^4.2.0"
  },
  "babel": {
    "env": {
      "test": {
        "plugins": [
          "@babel/plugin-transform-modules-commonjs"
        ]
      }
    }
  },
  "resolutions": {
    "babel-loader": "8.1.0",
    "**/eccrypto/secp256k1": "3.8.1",
    "**/eth-crypto/secp256k1": "5.0.1",
    "**/libp2p-crypto/secp256k1": "4.0.4",
    "**/ethereum-cryptography/secp256k1": "4.0.4",
    "**/@vercel/node/ts-node": "10.9.2",
    "**/@vercel/node/typescript": "5.7.3",
    "**/@vercel/node/path-to-regexp": "6.3.0",
    "**/@vercel/routing-utils/path-to-regexp": "6.3.0"
  },
  "overrides": {
    "secp256k1@3.7.1": "3.8.1",
    "secp256k1@4.0.3": "4.0.4",
    "secp256k1@5.0.0": "5.0.1",
    "@vercel/node": {
      "ts-node": "10.9.2",
      "typescript": "5.7.3",
      "path-to-regexp": "6.3.0"
    },
    "@vercel/routing-utils": {
      "path-to-regexp": "6.3.0"
    }
  },
  "eslintConfig": {
    "overrides": [
      {
        "files": [
          "**/*.stories.*"
        ],
        "rules": {
          "import/no-anonymous-default-export": "off"
        }
      }
    ]
  },
  "readme": "ERROR: No README data found!",
  "_id": "across@0.1.0"
}<|MERGE_RESOLUTION|>--- conflicted
+++ resolved
@@ -4,17 +4,10 @@
   "private": true,
   "license": "AGPL-3.0-only",
   "dependencies": {
-<<<<<<< HEAD
-    "@across-protocol/constants": "^3.1.38",
-    "@across-protocol/contracts": "^4.0.3",
-    "@across-protocol/contracts-v3.0.6": "npm:@across-protocol/contracts@3.0.6",
-    "@across-protocol/sdk": "^4.1.21",
-=======
     "@across-protocol/constants": "^3.1.51",
     "@across-protocol/contracts": "^4.0.5",
     "@across-protocol/contracts-v3.0.6": "npm:@across-protocol/contracts@3.0.6",
     "@across-protocol/sdk": "^4.1.42",
->>>>>>> 51edaedf
     "@amplitude/analytics-browser": "^2.3.5",
     "@balancer-labs/sdk": "1.1.6-beta.16",
     "@coral-xyz/borsh": "^0.30.1",
