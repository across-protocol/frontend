{
  "name": "@across-protocol/frontend",
  "version": "3.0.0",
  "private": true,
  "license": "AGPL-3.0-only",
  "dependencies": {
<<<<<<< HEAD
    "@across-protocol/constants": "^3.1.72",
    "@across-protocol/contracts": "^4.1.1",
    "@across-protocol/sdk": "^4.3.56",
=======
    "@across-protocol/constants": "^3.1.68",
    "@across-protocol/contracts": "^4.1.5",
    "@across-protocol/contracts-v4.1.1": "npm:@across-protocol/contracts@4.1.1",
    "@across-protocol/sdk": "^4.3.57",
>>>>>>> 818292ba
    "@amplitude/analytics-browser": "^2.3.5",
    "@balancer-labs/sdk": "1.1.6-beta.16",
    "@coral-xyz/borsh": "^0.30.1",
    "@emotion/react": "^11.13.0",
    "@emotion/styled": "^11.14.0",
    "@fortawesome/fontawesome-svg-core": "^6.1.1",
    "@fortawesome/free-solid-svg-icons": "^6.1.1",
    "@fortawesome/react-fontawesome": "^0.2.2",
    "@opentelemetry/api": "^1.9.0",
    "@opentelemetry/exporter-otlp-http": "^0.26.0",
    "@opentelemetry/exporter-trace-otlp-http": "^0.202.0",
    "@opentelemetry/instrumentation-http": "^0.202.0",
    "@opentelemetry/resources": "^2.0.1",
    "@opentelemetry/sdk-node": "^0.202.0",
    "@opentelemetry/semantic-conventions": "^1.34.0",
    "@radix-ui/react-dropdown-menu": "^2.0.6",
    "@reach/dialog": "^0.16.2",
    "@safe-global/safe-apps-provider": "^0.18.0",
    "@safe-global/safe-apps-sdk": "^8.1.0",
    "@sentry/react": "^7.37.2",
    "@solana/kit": "^2.1.0",
    "@solana/spl-token": "^0.4.13",
    "@solana/wallet-adapter-base": "^0.9.23",
    "@solana/wallet-adapter-react": "^0.15.35",
    "@solana/wallet-adapter-wallets": "^0.19.32",
    "@solana/web3.js": "^1.98.0",
    "@tanstack/react-query": "v5",
    "@tanstack/react-query-devtools": "v5",
    "@types/bn.js": "^5.1.6",
    "@uniswap/sdk-core": "^7.7.2",
    "@uniswap/smart-order-router": "^4.22.16",
    "@uniswap/v3-sdk": "^3.25.2",
    "@upstash/qstash": "^2.7.20",
    "@vercel/kv": "^2.0.0",
    "axios": "^0.27.2",
    "bn.js": "^5.2.2",
    "ethers": "5.7.2",
    "framer-motion": "^11.3.19",
    "jose": "^4.9.3",
    "lodash-es": "^4.17.21",
    "luxon": "^3.3.0",
    "numeral": "^2.0.6",
    "react": "v18",
    "react-dom": "v18",
    "react-feather": "^2.0.9",
    "react-pro-sidebar": "^1.1.0",
    "react-router-dom": "v5",
    "react-tooltip": "^5.18.0",
    "superstruct": "^0.15.4",
    "typescript": "^5.7.3",
    "viem": "2.x",
    "wagmi": "^2.14.9"
  },
  "scripts": {
    "start": "export REACT_APP_GIT_COMMIT_HASH=$(git rev-parse HEAD) && vite",
    "dev": "export REACT_APP_GIT_COMMIT_HASH=$(git rev-parse HEAD) && vite --port $PORT --host",
    "dev:api": "vercel dev --listen 127.0.0.1:3000",
    "build": "tsc && vite build",
    "prebuild": "export REACT_APP_GIT_COMMIT_HASH=$(git rev-parse HEAD) && yarn remote-config && yarn remote-env",
    "remote-config": "tsx scripts/fetch-remote-config.ts",
    "remote-env": "tsx ./scripts/fetch-remote-env.ts",
    "analyze": "yarn build && rollup-plugin-visualizer --open ./bundle-size-analysis.json",
    "test": "export REACT_APP_GIT_COMMIT_HASH=$(git rev-parse HEAD) && jest --env jsdom src",
    "serve": "vite preview --port 3000",
    "test-api": "yarn remote-config && jest test/api",
    "pretest:e2e": "npm pkg set 'type'='module'",
    "test:e2e:headful": "yarn pretest:e2e && playwright test",
    "test:e2e:headless": "yarn pretest:e2e && HEADLESS=true playwright test",
    "test:e2e:headless:ui": "yarn pretest:e2e && HEADLESS=true playwright test --ui",
    "eject": "react-scripts eject",
    "format": "prettier --check src api e2e test",
    "format:fix": "prettier --write src api e2e test",
    "lint": "eslint src api e2e test",
    "lint:fix": "eslint --fix src api e2e test",
    "lint:all": "yarn lint && yarn lint:fix",
    "lint:all:fix": "yarn lint:all && yarn format:fix",
    "prepare": "husky install",
    "storybook": "storybook dev -p 6006",
    "build-storybook": "storybook build",
    "chromatic": "chromatic --exit-zero-on-changes",
    "ampli:pull": "ampli pull --path=./src/ampli --omit-api-keys web && prettier -w ./src/ampli/*.ts",
    "postinstall": "patch-package",
    "generate:routes": "tsx scripts/generate-routes.ts",
    "generate:routes:e2e": "tsx scripts/generate-e2e-test-routes.ts",
    "generate:routes:mainnet": "yarn generate:routes 1",
    "generate:routes:testnet": "yarn generate:routes 11155111",
    "generate:chain-config": "tsx scripts/generate-chain-config.ts",
    "generate:ui-assets": "tsx scripts/generate-ui-assets.ts",
    "generate:swap-routes": "tsx scripts/generate-swap-routes.ts",
    "generate:swap-routes:mainnet": "yarn generate:swap-routes 1",
    "generate:swap-routes:testnet": "yarn generate:swap-routes 11155111",
    "generate:dex-sources": "tsx scripts/generate-dex-sources.ts",
    "gas-prices": "tsx scripts/gas-prices.ts"
  },
  "lint-staged": {
    "*.{jsx,tsx,js,ts}": [
      "yarn lint:fix",
      "yarn format:fix"
    ],
    "scripts/generate-routes.ts": [
      "tsx",
      "git add src/data/"
    ],
    "scripts/generate-swap-routes.ts": [
      "tsx",
      "git add src/data/"
    ]
  },
  "browserslist": {
    "production": [
      ">0.2%",
      "not dead",
      "not op_mini all"
    ],
    "development": [
      "last 1 chrome version",
      "last 1 firefox version",
      "last 1 safari version"
    ]
  },
  "devDependencies": {
    "@amplitude/ampli": "^1.34.0",
    "@babel/plugin-transform-modules-commonjs": "^7.18.6",
    "@eslint/compat": "^1.1.0",
    "@eslint/js": "^9.5.0",
    "@playwright/test": "^1.44.1",
    "@storybook/addon-actions": "^7.5.3",
    "@storybook/addon-essentials": "^7.5.3",
    "@storybook/addon-interactions": "^7.5.3",
    "@storybook/addon-links": "^7.5.3",
    "@storybook/addon-onboarding": "^1.0.8",
    "@storybook/blocks": "^7.5.3",
    "@storybook/node-logger": "^7.5.3",
    "@storybook/react": "^7.5.3",
    "@storybook/react-vite": "^7.5.3",
    "@storybook/testing-library": "^0.2.2",
    "@synthetixio/synpress": "^4.0.0-alpha.7",
    "@testing-library/dom": "^10.4.0",
    "@testing-library/react": "^16.0.0",
    "@types/jest": "^29.5.14",
    "@types/lodash-es": "^4.17.5",
    "@types/luxon": "^3.3.0",
    "@types/node": "^12.0.0",
    "@types/numeral": "^2.0.5",
    "@types/react": "v18",
    "@types/react-dom": "v18",
    "@types/react-router-dom": "5.3.3",
    "@vercel/node": "^5.0.2",
    "@vitejs/plugin-react": "^4.3.4",
    "axios-mock-adapter": "^1.21.2",
    "buffer": "^6.0.3",
    "chalk": "^5.3.0",
    "chromatic": "^11.25.1",
    "dotenv": "^16.4.5",
    "eslint": "^9.5.0",
    "eslint-config-prettier": "^9.1.0",
    "eslint-plugin-react": "^7.37.4",
    "eslint-plugin-react-hooks": "^4.6.2",
    "eslint-plugin-storybook": "^0.6.15",
    "husky": "^8.0.0",
    "jest": "^29.5.0",
    "jest-environment-jsdom": "^29.5.0",
    "jest-transform-stub": "^2.0.0",
    "lint-staged": "^13.0.3",
    "patch-package": "^7.0.0",
    "prettier": "^3.4.2",
    "rollup-plugin-visualizer": "^5.12.0",
    "storybook": "^7.5.3",
    "ts-jest": "^29.1.1",
    "ts-node": "^10.9.2",
    "tsx": "^4.15.6",
    "typescript-eslint": "^7.13.1",
    "vercel": "^39.3.0",
    "vite": "^4.5.6",
    "vite-plugin-environment": "^1.1.3",
    "vite-plugin-eslint": "^1.8.1",
    "vite-plugin-node-polyfills": "^0.23.0",
    "vite-plugin-svgr": "^3.2.0",
    "vite-tsconfig-paths": "^4.2.0"
  },
  "babel": {
    "env": {
      "test": {
        "plugins": [
          "@babel/plugin-transform-modules-commonjs"
        ]
      }
    }
  },
  "resolutions": {
    "babel-loader": "8.1.0",
    "base-x": "4.0.0",
    "bs58": "^5.0.0",
    "**/eccrypto/secp256k1": "3.8.1",
    "**/eth-crypto/secp256k1": "5.0.1",
    "**/libp2p-crypto/secp256k1": "4.0.4",
    "**/ethereum-cryptography/secp256k1": "4.0.4",
    "**/@vercel/node/ts-node": "10.9.2",
    "**/@vercel/node/typescript": "5.7.3",
    "**/@vercel/node/path-to-regexp": "6.3.0",
    "**/@vercel/routing-utils/path-to-regexp": "6.3.0"
  },
  "overrides": {
    "secp256k1@3.7.1": "3.8.1",
    "secp256k1@4.0.3": "4.0.4",
    "secp256k1@5.0.0": "5.0.1",
    "@vercel/node": {
      "ts-node": "10.9.2",
      "typescript": "5.7.3",
      "path-to-regexp": "6.3.0"
    },
    "@vercel/routing-utils": {
      "path-to-regexp": "6.3.0"
    }
  },
  "eslintConfig": {
    "overrides": [
      {
        "files": [
          "**/*.stories.*"
        ],
        "rules": {
          "import/no-anonymous-default-export": "off"
        }
      }
    ]
  },
  "readme": "ERROR: No README data found!",
  "_id": "across@0.1.0"
}<|MERGE_RESOLUTION|>--- conflicted
+++ resolved
@@ -4,16 +4,10 @@
   "private": true,
   "license": "AGPL-3.0-only",
   "dependencies": {
-<<<<<<< HEAD
     "@across-protocol/constants": "^3.1.72",
-    "@across-protocol/contracts": "^4.1.1",
-    "@across-protocol/sdk": "^4.3.56",
-=======
-    "@across-protocol/constants": "^3.1.68",
     "@across-protocol/contracts": "^4.1.5",
     "@across-protocol/contracts-v4.1.1": "npm:@across-protocol/contracts@4.1.1",
     "@across-protocol/sdk": "^4.3.57",
->>>>>>> 818292ba
     "@amplitude/analytics-browser": "^2.3.5",
     "@balancer-labs/sdk": "1.1.6-beta.16",
     "@coral-xyz/borsh": "^0.30.1",
