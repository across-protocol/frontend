{
  "name": "@across-protocol/frontend",
  "version": "3.0.0",
  "private": true,
  "license": "AGPL-3.0-only",
  "dependencies": {
<<<<<<< HEAD
    "@across-protocol/constants": "^3.1.90",
=======
    "@across-protocol/constants": "^3.1.88",
>>>>>>> 90b1d5ec
    "@across-protocol/contracts": "^4.1.14",
    "@across-protocol/contracts-v4.1.1": "npm:@across-protocol/contracts@4.1.1",
    "@across-protocol/sdk": "^4.3.97",
    "@amplitude/analytics-browser": "^2.3.5",
    "@balancer-labs/sdk": "1.1.6-beta.16",
    "@coral-xyz/borsh": "^0.30.1",
    "@emotion/react": "^11.13.0",
    "@emotion/styled": "^11.14.0",
    "@fortawesome/fontawesome-svg-core": "^6.1.1",
    "@fortawesome/free-solid-svg-icons": "^6.1.1",
    "@fortawesome/react-fontawesome": "^0.2.2",
    "@opentelemetry/api": "^1.9.0",
    "@opentelemetry/exporter-otlp-http": "^0.26.0",
    "@opentelemetry/exporter-trace-otlp-http": "^0.202.0",
    "@opentelemetry/instrumentation-http": "^0.202.0",
    "@opentelemetry/resources": "^2.0.1",
    "@opentelemetry/sdk-node": "^0.202.0",
    "@opentelemetry/semantic-conventions": "^1.34.0",
    "@radix-ui/react-dropdown-menu": "^2.0.6",
    "@reach/dialog": "^0.16.2",
    "@safe-global/safe-apps-provider": "^0.18.0",
    "@safe-global/safe-apps-sdk": "^8.1.0",
    "@sentry/react": "^7.37.2",
    "@solana-program/memo": "^0.8.0",
    "@solana/kit": "^2.1.0",
    "@solana/spl-token": "^0.4.13",
    "@solana/wallet-adapter-base": "^0.9.23",
    "@solana/wallet-adapter-react": "^0.15.35",
    "@solana/wallet-adapter-wallets": "^0.19.32",
    "@solana/web3.js": "^1.98.0",
    "@tanstack/react-query": "v5",
    "@tanstack/react-query-devtools": "v5",
    "@types/bn.js": "^5.1.6",
    "@uidotdev/usehooks": "^2.4.1",
    "@uniswap/sdk-core": "^7.7.2",
    "@uniswap/smart-order-router": "^4.22.16",
    "@uniswap/v3-sdk": "^3.25.2",
    "@upstash/qstash": "^2.7.20",
    "@vercel/kv": "^2.0.0",
    "axios": "^0.27.2",
    "bn.js": "^5.2.2",
    "ethers": "5.7.2",
    "framer-motion": "^11.3.19",
    "jose": "^4.9.3",
    "lodash-es": "^4.17.21",
    "luxon": "^3.3.0",
    "numeral": "^2.0.6",
    "react": "v18",
    "react-dom": "v18",
    "react-feather": "^2.0.9",
    "react-hotkeys-hook": "^5.1.0",
    "react-pro-sidebar": "^1.1.0",
    "react-router-dom": "v5",
    "react-tooltip": "^5.18.0",
    "superstruct": "^0.15.4",
    "typescript": "^5.7.3",
    "viem": "2.x",
    "wagmi": "^2.14.9"
  },
  "scripts": {
    "start": "export REACT_APP_GIT_COMMIT_HASH=$(git rev-parse HEAD) && vite",
    "dev": "export REACT_APP_GIT_COMMIT_HASH=$(git rev-parse HEAD) && vite --port $PORT --host",
    "dev:api": "vercel dev --listen 127.0.0.1:3000",
    "build": "tsc && vite build",
    "prebuild": "export REACT_APP_GIT_COMMIT_HASH=$(git rev-parse HEAD) && yarn remote-config && yarn remote-env && yarn cache-swap-tokens",
    "remote-config": "tsx scripts/fetch-remote-config.ts",
    "remote-env": "tsx ./scripts/fetch-remote-env.ts",
    "cache-swap-tokens": "tsx scripts/cache-swap-tokens.ts",
    "analyze": "yarn build && rollup-plugin-visualizer --open ./bundle-size-analysis.json",
    "test": "export REACT_APP_GIT_COMMIT_HASH=$(git rev-parse HEAD) && jest --config jest.frontend.config.cjs",
    "serve": "vite preview --port 3000",
    "test-api": "yarn remote-config && jest --config jest.api.config.cjs ./test/api",
    "pretest:e2e": "npm pkg set 'type'='module'",
    "test:e2e:headful": "yarn pretest:e2e && playwright test",
    "test:e2e:headless": "yarn pretest:e2e && HEADLESS=true playwright test",
    "test:e2e:headless:ui": "yarn pretest:e2e && HEADLESS=true playwright test --ui",
    "test:e2e-api": "export NODE_OPTIONS='--max-old-space-size=8192' && yarn remote-config && jest --config jest.api.config.cjs ./e2e-api",
    "eject": "react-scripts eject",
    "format": "prettier --check src api e2e test",
    "format:fix": "prettier --write src api e2e test",
    "lint": "eslint src api e2e test",
    "lint:fix": "eslint --fix src api e2e test",
    "lint:all": "yarn lint && yarn lint:fix",
    "lint:all:fix": "yarn lint:all && yarn format:fix",
    "prepare": "husky install",
    "storybook": "storybook dev -p 6006",
    "build-storybook": "storybook build",
    "chromatic": "chromatic --exit-zero-on-changes",
    "ampli:pull": "ampli pull --path=./src/ampli --omit-api-keys web && prettier -w ./src/ampli/*.ts",
    "postinstall": "patch-package",
    "generate:routes": "tsx scripts/generate-routes.ts",
    "generate:routes:e2e": "tsx scripts/generate-e2e-test-routes.ts",
    "generate:routes:mainnet": "yarn generate:routes 1",
    "generate:routes:testnet": "yarn generate:routes 11155111",
    "generate:chain-config": "tsx scripts/generate-chain-config.ts",
    "generate:ui-assets": "tsx scripts/generate-ui-assets.ts",
    "generate:swap-routes": "tsx scripts/generate-swap-routes.ts",
    "generate:swap-routes:mainnet": "yarn generate:swap-routes 1",
    "generate:swap-routes:testnet": "yarn generate:swap-routes 11155111",
    "generate:dex-sources": "tsx scripts/generate-dex-sources.ts",
    "gas-prices": "tsx scripts/gas-prices.ts"
  },
  "lint-staged": {
    "*.{jsx,tsx,js,ts}": [
      "yarn lint:fix",
      "yarn format:fix"
    ],
    "scripts/generate-routes.ts": [
      "tsx",
      "git add src/data/"
    ],
    "scripts/generate-swap-routes.ts": [
      "tsx",
      "git add src/data/"
    ]
  },
  "browserslist": {
    "production": [
      ">0.2%",
      "not dead",
      "not op_mini all"
    ],
    "development": [
      "last 1 chrome version",
      "last 1 firefox version",
      "last 1 safari version"
    ]
  },
  "devDependencies": {
    "@amplitude/ampli": "^1.34.0",
    "@babel/plugin-transform-modules-commonjs": "^7.18.6",
    "@eslint/compat": "^1.1.0",
    "@eslint/js": "^9.5.0",
    "@playwright/test": "^1.44.1",
    "@storybook/addon-actions": "^7.5.3",
    "@storybook/addon-essentials": "^7.5.3",
    "@storybook/addon-interactions": "^7.5.3",
    "@storybook/addon-links": "^7.5.3",
    "@storybook/addon-onboarding": "^1.0.8",
    "@storybook/blocks": "^7.5.3",
    "@storybook/node-logger": "^7.5.3",
    "@storybook/react": "^7.5.3",
    "@storybook/react-vite": "^7.5.3",
    "@storybook/testing-library": "^0.2.2",
    "@synthetixio/synpress": "^4.0.0-alpha.7",
    "@testing-library/dom": "^10.4.0",
    "@testing-library/react": "^16.0.0",
    "@types/jest": "^29.5.14",
    "@types/lodash-es": "^4.17.5",
    "@types/luxon": "^3.3.0",
    "@types/node": "^12.0.0",
    "@types/numeral": "^2.0.5",
    "@types/react": "v18",
    "@types/react-dom": "v18",
    "@types/react-router-dom": "5.3.3",
    "@vercel/node": "^5.0.2",
    "@vitejs/plugin-react": "^4.3.4",
    "axios-mock-adapter": "^1.21.2",
    "buffer": "^6.0.3",
    "canvas": "^3.1.2",
    "chalk": "^5.3.0",
    "chromatic": "^11.25.1",
    "dotenv": "^16.4.5",
    "eslint": "^9.5.0",
    "eslint-config-prettier": "^9.1.0",
    "eslint-plugin-react": "^7.37.4",
    "eslint-plugin-react-hooks": "^4.6.2",
    "eslint-plugin-storybook": "^0.6.15",
    "husky": "^8.0.0",
    "jest": "^29.5.0",
    "jest-environment-jsdom": "^29.5.0",
    "jest-transform-stub": "^2.0.0",
    "lint-staged": "^13.0.3",
    "patch-package": "^7.0.0",
    "prettier": "^3.4.2",
    "rollup-plugin-visualizer": "^5.12.0",
    "storybook": "^7.5.3",
    "tevm": "^1.0.0-next.147",
    "ts-jest": "^29.1.1",
    "ts-node": "^10.9.2",
    "tsx": "^4.15.6",
    "typescript-eslint": "^7.13.1",
    "vercel": "^39.3.0",
    "vite": "^4.5.6",
    "vite-plugin-environment": "^1.1.3",
    "vite-plugin-eslint": "^1.8.1",
    "vite-plugin-node-polyfills": "^0.23.0",
    "vite-plugin-svgr": "^3.2.0",
    "vite-tsconfig-paths": "^4.2.0"
  },
  "babel": {
    "env": {
      "test": {
        "plugins": [
          "@babel/plugin-transform-modules-commonjs"
        ]
      }
    }
  },
  "resolutions": {
    "babel-loader": "8.1.0",
    "base-x": "4.0.0",
    "bs58": "^5.0.0",
    "**/eccrypto/secp256k1": "3.8.1",
    "**/eth-crypto/secp256k1": "5.0.1",
    "**/libp2p-crypto/secp256k1": "4.0.4",
    "**/ethereum-cryptography/secp256k1": "4.0.4",
    "**/@vercel/node/ts-node": "10.9.2",
    "**/@vercel/node/typescript": "5.7.3",
    "**/@vercel/node/path-to-regexp": "6.3.0",
    "**/@vercel/routing-utils/path-to-regexp": "6.3.0"
  },
  "overrides": {
    "secp256k1@3.7.1": "3.8.1",
    "secp256k1@4.0.3": "4.0.4",
    "secp256k1@5.0.0": "5.0.1",
    "@vercel/node": {
      "ts-node": "10.9.2",
      "typescript": "5.7.3",
      "path-to-regexp": "6.3.0"
    },
    "@vercel/routing-utils": {
      "path-to-regexp": "6.3.0"
    }
  },
  "eslintConfig": {
    "overrides": [
      {
        "files": [
          "**/*.stories.*"
        ],
        "rules": {
          "import/no-anonymous-default-export": "off"
        }
      }
    ]
  },
  "readme": "ERROR: No README data found!",
  "_id": "across@0.1.0"
}<|MERGE_RESOLUTION|>--- conflicted
+++ resolved
@@ -4,11 +4,7 @@
   "private": true,
   "license": "AGPL-3.0-only",
   "dependencies": {
-<<<<<<< HEAD
     "@across-protocol/constants": "^3.1.90",
-=======
-    "@across-protocol/constants": "^3.1.88",
->>>>>>> 90b1d5ec
     "@across-protocol/contracts": "^4.1.14",
     "@across-protocol/contracts-v4.1.1": "npm:@across-protocol/contracts@4.1.1",
     "@across-protocol/sdk": "^4.3.97",
