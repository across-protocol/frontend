{
  "name": "@across-protocol/frontend",
  "version": "3.0.0",
  "private": true,
  "license": "AGPL-3.0-only",
  "dependencies": {
<<<<<<< HEAD
    "@across-protocol/constants": "^3.1.11",
    "@across-protocol/contracts": "^3.0.6",
    "@across-protocol/sdk": "^3.1.14",
=======
    "@across-protocol/constants": "^3.1.10",
    "@across-protocol/contracts": "^3.0.5",
    "@across-protocol/sdk": "^3.1.15",
>>>>>>> 065f5b06
    "@amplitude/analytics-browser": "^2.3.5",
    "@balancer-labs/sdk": "1.1.6-beta.16",
    "@emotion/react": "^11.13.0",
    "@emotion/styled": "^11.13.0",
    "@fortawesome/fontawesome-svg-core": "^6.1.1",
    "@fortawesome/free-solid-svg-icons": "^6.1.1",
    "@fortawesome/react-fontawesome": "^0.2.0",
    "@google-cloud/logging": "^10.1.1",
    "@radix-ui/react-dropdown-menu": "^2.0.6",
    "@reach/dialog": "^0.16.2",
    "@safe-global/safe-apps-provider": "^0.18.0",
    "@safe-global/safe-apps-sdk": "^8.1.0",
    "@sentry/react": "^7.37.2",
    "@tanstack/react-query": "v4",
    "@tanstack/react-query-devtools": "v4",
    "@uniswap/sdk-core": "^4.2.0",
    "@uniswap/v3-sdk": "^3.11.0",
    "@vercel/kv": "^1.0.1",
    "@web3-onboard/coinbase": "^2.2.5",
    "@web3-onboard/core": "^2.21.2",
    "@web3-onboard/gnosis": "^2.2.0",
    "@web3-onboard/injected-wallets": "^2.11.1",
    "@web3-onboard/react": "^2.8.13",
    "@web3-onboard/walletconnect": "^2.4.6",
    "axios": "^0.27.2",
    "bnc-notify": "^1.9.8",
    "copy-to-clipboard": "^3.3.3",
    "ethers": "5.7.2",
    "framer-motion": "^11.3.19",
    "jose": "^4.9.3",
    "lodash-es": "^4.17.21",
    "luxon": "^3.3.0",
    "numeral": "^2.0.6",
    "react": "v18",
    "react-dom": "v18",
    "react-feather": "^2.0.9",
    "react-pro-sidebar": "^1.1.0-alpha.1",
    "react-router-dom": "v5",
    "react-tooltip": "^5.18.0",
    "superstruct": "^0.15.4",
    "typescript": "^5.5.2"
  },
  "scripts": {
    "start": "export REACT_APP_GIT_COMMIT_HASH=$(git rev-parse HEAD) && vite",
    "dev": "export REACT_APP_GIT_COMMIT_HASH=$(git rev-parse HEAD) && vite --port $PORT --host",
    "build": "yarn pull:timing && export REACT_APP_GIT_COMMIT_HASH=$(git rev-parse HEAD) && tsc && vite build",
    "analyze": "yarn build && rollup-plugin-visualizer --open ./bundle-size-analysis.json",
    "test": "export REACT_APP_GIT_COMMIT_HASH=$(git rev-parse HEAD) && jest --env jsdom src",
    "serve": "vite preview --port 3000",
    "test-api": "jest test/api",
    "pretest:e2e": "npm pkg set 'type'='module'",
    "test:e2e:headful": "yarn pretest:e2e && playwright test",
    "test:e2e:headless": "yarn pretest:e2e && HEADLESS=true playwright test",
    "test:e2e:headless:ui": "yarn pretest:e2e && HEADLESS=true playwright test --ui",
    "eject": "react-scripts eject",
    "format": "prettier --check src api e2e test",
    "format:fix": "prettier --write src api e2e test",
    "lint": "eslint src api e2e test",
    "lint:fix": "eslint --fix src api e2e test",
    "lint:all": "yarn lint && yarn lint:fix",
    "lint:all:fix": "yarn lint:all && yarn format:fix",
    "prepare": "husky install",
    "storybook": "storybook dev -p 6006",
    "build-storybook": "storybook build",
    "chromatic": "chromatic --exit-zero-on-changes",
    "ampli:pull": "ampli pull --path=./src/ampli --omit-api-keys web && prettier -w ./src/ampli/*.ts",
    "postinstall": "patch-package",
    "generate:routes": "tsx scripts/generate-routes.ts",
    "generate:routes:e2e": "tsx scripts/generate-e2e-test-routes.ts",
    "generate:routes:mainnet": "yarn generate:routes 1",
    "generate:chain-config": "tsx scripts/generate-chain-config.ts",
    "generate:ui-assets": "tsx scripts/generate-ui-assets.ts",
    "pull:timing": "sh -c 'gh_tkn=$GH_TOKEN gh_repo=$GH_REPO_URL ./scripts/preBuild.sh && yarn lint:fix && yarn format:fix'"
  },
  "lint-staged": {
    "*.{jsx,tsx,js,ts}": [
      "yarn lint:fix",
      "yarn format:fix"
    ]
  },
  "browserslist": {
    "production": [
      ">0.2%",
      "not dead",
      "not op_mini all"
    ],
    "development": [
      "last 1 chrome version",
      "last 1 firefox version",
      "last 1 safari version"
    ]
  },
  "devDependencies": {
    "@amplitude/ampli": "^1.34.0",
    "@babel/plugin-transform-modules-commonjs": "^7.18.6",
    "@esbuild-plugins/node-globals-polyfill": "^0.2.3",
    "@esbuild-plugins/node-modules-polyfill": "^0.2.2",
    "@eslint/compat": "^1.1.0",
    "@eslint/js": "^9.5.0",
    "@ethersproject/experimental": "^5.6.3",
    "@playwright/test": "^1.44.1",
    "@storybook/addon-actions": "^7.5.3",
    "@storybook/addon-essentials": "^7.5.3",
    "@storybook/addon-interactions": "^7.5.3",
    "@storybook/addon-links": "^7.5.3",
    "@storybook/addon-onboarding": "^1.0.8",
    "@storybook/blocks": "^7.5.3",
    "@storybook/node-logger": "^7.5.3",
    "@storybook/react": "^7.5.3",
    "@storybook/react-vite": "^7.5.3",
    "@storybook/testing-library": "^0.2.2",
    "@synthetixio/synpress": "^4.0.0-alpha.7",
    "@testing-library/dom": "^10.4.0",
    "@testing-library/react": "^16.0.0",
    "@types/eslint__js": "^8.42.3",
    "@types/jest": "^27.0.0",
    "@types/lodash-es": "^4.17.5",
    "@types/luxon": "^3.3.0",
    "@types/node": "^12.0.0",
    "@types/numeral": "^2.0.2",
    "@types/react": "v18",
    "@types/react-dom": "v18",
    "@types/react-router-dom": "5.3.3",
    "@vercel/node": "^2.5.13",
    "@vitejs/plugin-react": "^4.0.1",
    "axios-mock-adapter": "^1.21.2",
    "babel-cli": "^6.26.0",
    "babel-node": "^0.0.1-security",
    "babel-preset-es2015": "^6.24.1",
    "babel-preset-react": "^6.24.1",
    "babel-register": "^6.26.0",
    "chromatic": "^6.17.4",
    "dotenv": "^16.4.5",
    "eslint": "^9.5.0",
    "eslint-config-prettier": "^9.1.0",
    "eslint-plugin-react": "^7.34.2",
    "eslint-plugin-react-hooks": "^4.6.2",
    "eslint-plugin-storybook": "^0.6.15",
    "husky": "^8.0.0",
    "jest": "^29.5.0",
    "jest-environment-jsdom": "^29.5.0",
    "jest-transform-stub": "^2.0.0",
    "lint-staged": "^13.0.3",
    "patch-package": "^7.0.0",
    "postinstall-postinstall": "^2.1.0",
    "prettier": "3.3.2",
    "rollup-plugin-visualizer": "^5.12.0",
    "serve": "^14.0.1",
    "storybook": "^7.5.3",
    "ts-jest": "^29.1.1",
    "tsconfig-paths-webpack-plugin": "^4.0.0",
    "tsx": "^4.15.6",
    "typescript-eslint": "^7.13.1",
    "vite": "^4.3.9",
    "vite-plugin-environment": "^1.1.3",
    "vite-plugin-eslint": "^1.8.1",
    "vite-plugin-svgr": "^3.2.0",
    "vite-tsconfig-paths": "^4.2.0"
  },
  "babel": {
    "env": {
      "test": {
        "plugins": [
          "@babel/plugin-transform-modules-commonjs"
        ]
      }
    }
  },
  "resolutions": {
    "//": "See https://github.com/facebook/create-react-app/issues/11773 ",
    "react-error-overlay": "6.0.9",
    "babel-loader": "8.1.0"
  },
  "eslintConfig": {
    "overrides": [
      {
        "files": [
          "**/*.stories.*"
        ],
        "rules": {
          "import/no-anonymous-default-export": "off"
        }
      }
    ]
  },
  "readme": "ERROR: No README data found!",
  "_id": "across@0.1.0"
}<|MERGE_RESOLUTION|>--- conflicted
+++ resolved
@@ -4,15 +4,9 @@
   "private": true,
   "license": "AGPL-3.0-only",
   "dependencies": {
-<<<<<<< HEAD
     "@across-protocol/constants": "^3.1.11",
     "@across-protocol/contracts": "^3.0.6",
-    "@across-protocol/sdk": "^3.1.14",
-=======
-    "@across-protocol/constants": "^3.1.10",
-    "@across-protocol/contracts": "^3.0.5",
     "@across-protocol/sdk": "^3.1.15",
->>>>>>> 065f5b06
     "@amplitude/analytics-browser": "^2.3.5",
     "@balancer-labs/sdk": "1.1.6-beta.16",
     "@emotion/react": "^11.13.0",
