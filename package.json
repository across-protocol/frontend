--- conflicted
+++ resolved
@@ -5,13 +5,8 @@
   "license": "AGPL-3.0-only",
   "dependencies": {
     "@across-protocol/constants": "^3.1.68",
-<<<<<<< HEAD
     "@across-protocol/contracts": "4.0.14-alpha.1",
-    "@across-protocol/sdk": "4.2.16-alpha.0",
-=======
-    "@across-protocol/contracts": "^4.0.9",
     "@across-protocol/sdk": "^4.3.17",
->>>>>>> f669625e
     "@amplitude/analytics-browser": "^2.3.5",
     "@balancer-labs/sdk": "1.1.6-beta.16",
     "@coral-xyz/borsh": "^0.30.1",
@@ -100,15 +95,10 @@
     "generate:routes:testnet": "yarn generate:routes 11155111",
     "generate:chain-config": "tsx scripts/generate-chain-config.ts",
     "generate:ui-assets": "tsx scripts/generate-ui-assets.ts",
-<<<<<<< HEAD
-    "gas-prices": "tsx scripts/gas-prices.ts",
-    "print": "tsx scripts/print.ts"
-=======
     "generate:swap-routes": "tsx scripts/generate-swap-routes.ts",
     "generate:swap-routes:mainnet": "yarn generate:swap-routes 1",
     "generate:swap-routes:testnet": "yarn generate:swap-routes 11155111",
     "gas-prices": "tsx scripts/gas-prices.ts"
->>>>>>> f669625e
   },
   "lint-staged": {
     "*.{jsx,tsx,js,ts}": [
