--- conflicted
+++ resolved
@@ -54,11 +54,7 @@
     "start": "export REACT_APP_GIT_COMMIT_HASH=$(git rev-parse HEAD) && vite",
     "dev": "export REACT_APP_GIT_COMMIT_HASH=$(git rev-parse HEAD) && vite --port $PORT --host",
     "build": "yarn prebuild && export REACT_APP_GIT_COMMIT_HASH=$(git rev-parse HEAD) && tsc && vite build",
-<<<<<<< HEAD
-    "prebuild": "tsx scripts/pre-build.ts && yarn lint:fix && yarn format:fix",
-=======
     "prebuild": "tsx scripts/pre-build.ts",
->>>>>>> eb9eb68a
     "analyze": "yarn build && rollup-plugin-visualizer --open ./bundle-size-analysis.json",
     "test": "export REACT_APP_GIT_COMMIT_HASH=$(git rev-parse HEAD) && jest --env jsdom src",
     "serve": "vite preview --port 3000",
