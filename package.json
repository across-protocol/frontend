{
  "name": "@across-protocol/frontend",
  "version": "3.0.0",
  "private": true,
  "license": "AGPL-3.0-only",
  "dependencies": {
    "@across-protocol/constants": "^3.1.30",
    "@across-protocol/contracts": "^3.0.25",
    "@across-protocol/contracts-v3.0.6": "npm:@across-protocol/contracts@3.0.6",
<<<<<<< HEAD
    "@across-protocol/sdk": "^3.3.23",
=======
    "@across-protocol/sdk": "^3.4.12",
>>>>>>> 4c8f52fc
    "@amplitude/analytics-browser": "^2.3.5",
    "@balancer-labs/sdk": "1.1.6-beta.16",
    "@emotion/react": "^11.13.0",
    "@emotion/styled": "^11.13.0",
    "@fortawesome/fontawesome-svg-core": "^6.1.1",
    "@fortawesome/free-solid-svg-icons": "^6.1.1",
    "@fortawesome/react-fontawesome": "^0.2.0",
    "@google-cloud/logging": "^10.1.1",
    "@radix-ui/react-dropdown-menu": "^2.0.6",
    "@reach/dialog": "^0.16.2",
    "@safe-global/safe-apps-provider": "^0.18.0",
    "@safe-global/safe-apps-sdk": "^8.1.0",
    "@sentry/react": "^7.37.2",
    "@tanstack/react-query": "v4",
    "@tanstack/react-query-devtools": "v4",
    "@uniswap/sdk-core": "^5.9.0",
    "@uniswap/smart-order-router": "^4.7.8",
    "@uniswap/v3-sdk": "^3.18.1",
    "@upstash/qstash": "^2.7.20",
    "@vercel/kv": "^2.0.0",
    "@web3-onboard/coinbase": "^2.4.1",
    "@web3-onboard/core": "^2.21.2",
    "@web3-onboard/gnosis": "^2.2.0",
    "@web3-onboard/injected-wallets": "^2.11.1",
    "@web3-onboard/metamask": "^2.2.0",
    "@web3-onboard/phantom": "^2.1.1",
    "@web3-onboard/react": "^2.8.13",
    "@web3-onboard/walletconnect": "^2.4.6",
    "axios": "^0.27.2",
    "copy-to-clipboard": "^3.3.3",
    "ethers": "5.7.2",
    "framer-motion": "^11.3.19",
    "jose": "^4.9.3",
    "lodash-es": "^4.17.21",
    "luxon": "^3.3.0",
    "numeral": "^2.0.6",
    "react": "v18",
    "react-dom": "v18",
    "react-feather": "^2.0.9",
    "react-pro-sidebar": "^1.1.0-alpha.1",
    "react-router-dom": "v5",
    "react-tooltip": "^5.18.0",
    "superstruct": "^0.15.4",
    "typescript": "^5.7.3"
  },
  "scripts": {
    "start": "export REACT_APP_GIT_COMMIT_HASH=$(git rev-parse HEAD) && vite",
    "dev": "export REACT_APP_GIT_COMMIT_HASH=$(git rev-parse HEAD) && vite --port $PORT --host",
    "dev:api": "vercel dev --listen 127.0.0.1:3000",
    "build": "yarn prebuild && export REACT_APP_GIT_COMMIT_HASH=$(git rev-parse HEAD) && tsc && vite build",
    "prebuild": "tsx scripts/pre-build.ts",
    "analyze": "yarn build && rollup-plugin-visualizer --open ./bundle-size-analysis.json",
    "test": "export REACT_APP_GIT_COMMIT_HASH=$(git rev-parse HEAD) && jest --env jsdom src",
    "serve": "vite preview --port 3000",
    "test-api": "jest test/api",
    "pretest:e2e": "npm pkg set 'type'='module'",
    "test:e2e:headful": "yarn pretest:e2e && playwright test",
    "test:e2e:headless": "yarn pretest:e2e && HEADLESS=true playwright test",
    "test:e2e:headless:ui": "yarn pretest:e2e && HEADLESS=true playwright test --ui",
    "eject": "react-scripts eject",
    "format": "prettier --check src api e2e test",
    "format:fix": "prettier --write src api e2e test",
    "lint": "eslint src api e2e test",
    "lint:fix": "eslint --fix src api e2e test",
    "lint:all": "yarn lint && yarn lint:fix",
    "lint:all:fix": "yarn lint:all && yarn format:fix",
    "prepare": "husky install",
    "storybook": "storybook dev -p 6006",
    "build-storybook": "storybook build",
    "chromatic": "chromatic --exit-zero-on-changes",
    "ampli:pull": "ampli pull --path=./src/ampli --omit-api-keys web && prettier -w ./src/ampli/*.ts",
    "postinstall": "patch-package",
    "generate:routes": "tsx scripts/generate-routes.ts",
    "generate:routes:e2e": "tsx scripts/generate-e2e-test-routes.ts",
    "generate:routes:mainnet": "yarn generate:routes 1",
    "generate:routes:testnet": "yarn generate:routes 11155111",
    "generate:chain-config": "tsx scripts/generate-chain-config.ts",
    "generate:ui-assets": "tsx scripts/generate-ui-assets.ts",
    "gas-prices": "tsx scripts/gas-prices.ts"
  },
  "lint-staged": {
    "*.{jsx,tsx,js,ts}": [
      "yarn lint:fix",
      "yarn format:fix"
    ]
  },
  "browserslist": {
    "production": [
      ">0.2%",
      "not dead",
      "not op_mini all"
    ],
    "development": [
      "last 1 chrome version",
      "last 1 firefox version",
      "last 1 safari version"
    ]
  },
  "devDependencies": {
    "@amplitude/ampli": "^1.34.0",
    "@babel/plugin-transform-modules-commonjs": "^7.18.6",
    "@esbuild-plugins/node-globals-polyfill": "^0.2.3",
    "@esbuild-plugins/node-modules-polyfill": "^0.2.2",
    "@eslint/compat": "^1.1.0",
    "@eslint/js": "^9.5.0",
    "@ethersproject/experimental": "^5.6.3",
    "@playwright/test": "^1.44.1",
    "@storybook/addon-actions": "^7.5.3",
    "@storybook/addon-essentials": "^7.5.3",
    "@storybook/addon-interactions": "^7.5.3",
    "@storybook/addon-links": "^7.5.3",
    "@storybook/addon-onboarding": "^1.0.8",
    "@storybook/blocks": "^7.5.3",
    "@storybook/node-logger": "^7.5.3",
    "@storybook/react": "^7.5.3",
    "@storybook/react-vite": "^7.5.3",
    "@storybook/testing-library": "^0.2.2",
    "@synthetixio/synpress": "^4.0.0-alpha.7",
    "@testing-library/dom": "^10.4.0",
    "@testing-library/react": "^16.0.0",
    "@types/eslint__js": "^8.42.3",
    "@types/jest": "^27.0.0",
    "@types/lodash-es": "^4.17.5",
    "@types/luxon": "^3.3.0",
    "@types/node": "^12.0.0",
    "@types/numeral": "^2.0.2",
    "@types/react": "v18",
    "@types/react-dom": "v18",
    "@types/react-router-dom": "5.3.3",
    "@vercel/node": "^5.0.2",
    "@vitejs/plugin-react": "^4.0.1",
    "axios-mock-adapter": "^1.21.2",
    "babel-cli": "^6.26.0",
    "babel-node": "^0.0.1-security",
    "babel-preset-es2015": "^6.24.1",
    "babel-preset-react": "^6.24.1",
    "babel-register": "^6.26.0",
    "chalk": "^5.3.0",
    "chromatic": "^6.17.4",
    "dotenv": "^16.4.5",
    "eslint": "^9.5.0",
    "eslint-config-prettier": "^9.1.0",
    "eslint-plugin-react": "^7.34.2",
    "eslint-plugin-react-hooks": "^4.6.2",
    "eslint-plugin-storybook": "^0.6.15",
    "husky": "^8.0.0",
    "jest": "^29.5.0",
    "jest-environment-jsdom": "^29.5.0",
    "jest-transform-stub": "^2.0.0",
    "lint-staged": "^13.0.3",
    "patch-package": "^7.0.0",
    "postinstall-postinstall": "^2.1.0",
    "prettier": "3.3.2",
    "rollup-plugin-visualizer": "^5.12.0",
    "serve": "^14.0.1",
    "storybook": "^7.5.3",
    "ts-jest": "^29.1.1",
    "ts-node": "^10.9.2",
    "tsconfig-paths-webpack-plugin": "^4.0.0",
    "tsx": "^4.15.6",
    "typescript-eslint": "^7.13.1",
    "vercel": "^39.3.0",
    "vite": "^4.3.9",
    "vite-plugin-environment": "^1.1.3",
    "vite-plugin-eslint": "^1.8.1",
    "vite-plugin-svgr": "^3.2.0",
    "vite-tsconfig-paths": "^4.2.0"
  },
  "babel": {
    "env": {
      "test": {
        "plugins": [
          "@babel/plugin-transform-modules-commonjs"
        ]
      }
    }
  },
  "resolutions": {
    "babel-loader": "8.1.0",
    "**/eccrypto/secp256k1": "3.8.1",
    "**/eth-crypto/secp256k1": "5.0.1",
    "**/libp2p-crypto/secp256k1": "4.0.4",
    "**/ethereum-cryptography/secp256k1": "4.0.4",
    "**/@vercel/node/ts-node": "10.9.2",
    "**/@vercel/node/typescript": "5.7.3",
    "**/@vercel/node/path-to-regexp": "6.3.0",
    "**/@vercel/routing-utils/path-to-regexp": "6.3.0"
  },
  "overrides": {
    "secp256k1@3.7.1": "3.8.1",
    "secp256k1@4.0.3": "4.0.4",
    "secp256k1@5.0.0": "5.0.1",
    "@vercel/node": {
      "ts-node": "10.9.2",
      "typescript": "5.7.3",
      "path-to-regexp": "6.3.0"
    },
    "@vercel/routing-utils": {
      "path-to-regexp": "6.3.0"
    }
  },
  "eslintConfig": {
    "overrides": [
      {
        "files": [
          "**/*.stories.*"
        ],
        "rules": {
          "import/no-anonymous-default-export": "off"
        }
      }
    ]
  },
  "readme": "ERROR: No README data found!",
  "_id": "across@0.1.0"
}<|MERGE_RESOLUTION|>--- conflicted
+++ resolved
@@ -7,11 +7,7 @@
     "@across-protocol/constants": "^3.1.30",
     "@across-protocol/contracts": "^3.0.25",
     "@across-protocol/contracts-v3.0.6": "npm:@across-protocol/contracts@3.0.6",
-<<<<<<< HEAD
     "@across-protocol/sdk": "^3.3.23",
-=======
-    "@across-protocol/sdk": "^3.4.12",
->>>>>>> 4c8f52fc
     "@amplitude/analytics-browser": "^2.3.5",
     "@balancer-labs/sdk": "1.1.6-beta.16",
     "@emotion/react": "^11.13.0",
