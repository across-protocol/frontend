--- conflicted
+++ resolved
@@ -4,11 +4,7 @@
   "private": true,
   "license": "AGPL-3.0-only",
   "dependencies": {
-<<<<<<< HEAD
-    "@across-protocol/constants": "^3.1.61",
-=======
     "@across-protocol/constants": "^3.1.63",
->>>>>>> 42c679e9
     "@across-protocol/contracts": "^4.0.5",
     "@across-protocol/sdk": "^4.1.47",
     "@amplitude/analytics-browser": "^2.3.5",
