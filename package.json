--- conflicted
+++ resolved
@@ -4,11 +4,7 @@
   "private": true,
   "license": "AGPL-3.0-only",
   "dependencies": {
-<<<<<<< HEAD
-    "@across-protocol/constants": "^3.1.72",
-=======
     "@across-protocol/constants": "^3.1.75",
->>>>>>> 700188f2
     "@across-protocol/contracts": "^4.1.5",
     "@across-protocol/contracts-v4.1.1": "npm:@across-protocol/contracts@4.1.1",
     "@across-protocol/sdk": "^4.3.60",
