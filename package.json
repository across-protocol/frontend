--- conflicted
+++ resolved
@@ -5,14 +5,9 @@
   "license": "AGPL-3.0-only",
   "dependencies": {
     "@across-protocol/constants": "^3.1.68",
-<<<<<<< HEAD
-    "@across-protocol/contracts": "^4.1.1",
-    "@across-protocol/sdk": "^4.3.57",
-=======
     "@across-protocol/contracts": "^4.1.5",
     "@across-protocol/contracts-v4.1.1": "npm:@across-protocol/contracts@4.1.1",
-    "@across-protocol/sdk": "^4.3.55",
->>>>>>> 917421ee
+    "@across-protocol/sdk": "^4.3.57",
     "@amplitude/analytics-browser": "^2.3.5",
     "@balancer-labs/sdk": "1.1.6-beta.16",
     "@coral-xyz/borsh": "^0.30.1",
