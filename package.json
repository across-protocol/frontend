--- conflicted
+++ resolved
@@ -7,11 +7,7 @@
     "@across-protocol/constants": "^3.1.82",
     "@across-protocol/contracts": "^4.1.11",
     "@across-protocol/contracts-v4.1.1": "npm:@across-protocol/contracts@4.1.1",
-<<<<<<< HEAD
-    "@across-protocol/sdk": "^4.3.75",
-=======
     "@across-protocol/sdk": "^4.3.88",
->>>>>>> 215dbb31
     "@amplitude/analytics-browser": "^2.3.5",
     "@balancer-labs/sdk": "1.1.6-beta.16",
     "@coral-xyz/borsh": "^0.30.1",
