{
  "name": "@across-protocol/frontend",
  "version": "3.0.0",
  "private": true,
  "license": "AGPL-3.0-only",
  "dependencies": {
<<<<<<< HEAD
    "@across-protocol/constants": "^3.1.74",
    "@across-protocol/contracts": "^4.1.6",
=======
    "@across-protocol/constants": "^3.1.75",
    "@across-protocol/contracts": "^4.1.5",
>>>>>>> 700188f2
    "@across-protocol/contracts-v4.1.1": "npm:@across-protocol/contracts@4.1.1",
    "@across-protocol/sdk": "^4.3.60",
    "@amplitude/analytics-browser": "^2.3.5",
    "@balancer-labs/sdk": "1.1.6-beta.16",
    "@coral-xyz/borsh": "^0.30.1",
    "@emotion/react": "^11.13.0",
    "@emotion/styled": "^11.14.0",
    "@fortawesome/fontawesome-svg-core": "^6.1.1",
    "@fortawesome/free-solid-svg-icons": "^6.1.1",
    "@fortawesome/react-fontawesome": "^0.2.2",
    "@opentelemetry/api": "^1.9.0",
    "@opentelemetry/exporter-otlp-http": "^0.26.0",
    "@opentelemetry/exporter-trace-otlp-http": "^0.202.0",
    "@opentelemetry/instrumentation-http": "^0.202.0",
    "@opentelemetry/resources": "^2.0.1",
    "@opentelemetry/sdk-node": "^0.202.0",
    "@opentelemetry/semantic-conventions": "^1.34.0",
    "@radix-ui/react-dropdown-menu": "^2.0.6",
    "@reach/dialog": "^0.16.2",
    "@safe-global/safe-apps-provider": "^0.18.0",
    "@safe-global/safe-apps-sdk": "^8.1.0",
    "@sentry/react": "^7.37.2",
    "@solana-program/memo": "^0.8.0",
    "@solana/kit": "^2.1.0",
    "@solana/spl-token": "^0.4.13",
    "@solana/wallet-adapter-base": "^0.9.23",
    "@solana/wallet-adapter-react": "^0.15.35",
    "@solana/wallet-adapter-wallets": "^0.19.32",
    "@solana/web3.js": "^1.98.0",
    "@tanstack/react-query": "v5",
    "@tanstack/react-query-devtools": "v5",
    "@types/bn.js": "^5.1.6",
    "@uniswap/sdk-core": "^7.7.2",
    "@uniswap/smart-order-router": "^4.22.16",
    "@uniswap/v3-sdk": "^3.25.2",
    "@upstash/qstash": "^2.7.20",
    "@vercel/kv": "^2.0.0",
    "axios": "^0.27.2",
    "bn.js": "^5.2.2",
    "ethers": "5.7.2",
    "framer-motion": "^11.3.19",
    "jose": "^4.9.3",
    "lodash-es": "^4.17.21",
    "luxon": "^3.3.0",
    "numeral": "^2.0.6",
    "react": "v18",
    "react-dom": "v18",
    "react-feather": "^2.0.9",
    "react-pro-sidebar": "^1.1.0",
    "react-router-dom": "v5",
    "react-tooltip": "^5.18.0",
    "superstruct": "^0.15.4",
    "typescript": "^5.7.3",
    "viem": "2.x",
    "wagmi": "^2.14.9"
  },
  "scripts": {
    "start": "export REACT_APP_GIT_COMMIT_HASH=$(git rev-parse HEAD) && vite",
    "dev": "export REACT_APP_GIT_COMMIT_HASH=$(git rev-parse HEAD) && vite --port $PORT --host",
    "dev:api": "vercel dev --listen 127.0.0.1:3000",
    "build": "tsc && vite build",
    "prebuild": "export REACT_APP_GIT_COMMIT_HASH=$(git rev-parse HEAD) && yarn remote-config && yarn remote-env",
    "remote-config": "tsx scripts/fetch-remote-config.ts",
    "remote-env": "tsx ./scripts/fetch-remote-env.ts",
    "analyze": "yarn build && rollup-plugin-visualizer --open ./bundle-size-analysis.json",
    "test": "export REACT_APP_GIT_COMMIT_HASH=$(git rev-parse HEAD) && jest --config jest.frontend.config.cjs",
    "serve": "vite preview --port 3000",
    "test-api": "yarn remote-config && jest --config jest.api.config.cjs ./test/api",
    "pretest:e2e": "npm pkg set 'type'='module'",
    "test:e2e:headful": "yarn pretest:e2e && playwright test",
    "test:e2e:headless": "yarn pretest:e2e && HEADLESS=true playwright test",
    "test:e2e:headless:ui": "yarn pretest:e2e && HEADLESS=true playwright test --ui",
    "test:e2e-api": "jest --config jest.api.config.cjs ./e2e-api",
    "eject": "react-scripts eject",
    "format": "prettier --check src api e2e test",
    "format:fix": "prettier --write src api e2e test",
    "lint": "eslint src api e2e test",
    "lint:fix": "eslint --fix src api e2e test",
    "lint:all": "yarn lint && yarn lint:fix",
    "lint:all:fix": "yarn lint:all && yarn format:fix",
    "prepare": "husky install",
    "storybook": "storybook dev -p 6006",
    "build-storybook": "storybook build",
    "chromatic": "chromatic --exit-zero-on-changes",
    "ampli:pull": "ampli pull --path=./src/ampli --omit-api-keys web && prettier -w ./src/ampli/*.ts",
    "postinstall": "patch-package",
    "generate:routes": "tsx scripts/generate-routes.ts",
    "generate:routes:e2e": "tsx scripts/generate-e2e-test-routes.ts",
    "generate:routes:mainnet": "yarn generate:routes 1",
    "generate:routes:testnet": "yarn generate:routes 11155111",
    "generate:chain-config": "tsx scripts/generate-chain-config.ts",
    "generate:ui-assets": "tsx scripts/generate-ui-assets.ts",
    "generate:swap-routes": "tsx scripts/generate-swap-routes.ts",
    "generate:swap-routes:mainnet": "yarn generate:swap-routes 1",
    "generate:swap-routes:testnet": "yarn generate:swap-routes 11155111",
    "generate:dex-sources": "tsx scripts/generate-dex-sources.ts",
    "gas-prices": "tsx scripts/gas-prices.ts"
  },
  "lint-staged": {
    "*.{jsx,tsx,js,ts}": [
      "yarn lint:fix",
      "yarn format:fix"
    ],
    "scripts/generate-routes.ts": [
      "tsx",
      "git add src/data/"
    ],
    "scripts/generate-swap-routes.ts": [
      "tsx",
      "git add src/data/"
    ]
  },
  "browserslist": {
    "production": [
      ">0.2%",
      "not dead",
      "not op_mini all"
    ],
    "development": [
      "last 1 chrome version",
      "last 1 firefox version",
      "last 1 safari version"
    ]
  },
  "devDependencies": {
    "@amplitude/ampli": "^1.34.0",
    "@babel/plugin-transform-modules-commonjs": "^7.18.6",
    "@eslint/compat": "^1.1.0",
    "@eslint/js": "^9.5.0",
    "@playwright/test": "^1.44.1",
    "@storybook/addon-actions": "^7.5.3",
    "@storybook/addon-essentials": "^7.5.3",
    "@storybook/addon-interactions": "^7.5.3",
    "@storybook/addon-links": "^7.5.3",
    "@storybook/addon-onboarding": "^1.0.8",
    "@storybook/blocks": "^7.5.3",
    "@storybook/node-logger": "^7.5.3",
    "@storybook/react": "^7.5.3",
    "@storybook/react-vite": "^7.5.3",
    "@storybook/testing-library": "^0.2.2",
    "@synthetixio/synpress": "^4.0.0-alpha.7",
    "@testing-library/dom": "^10.4.0",
    "@testing-library/react": "^16.0.0",
    "@types/jest": "^29.5.14",
    "@types/lodash-es": "^4.17.5",
    "@types/luxon": "^3.3.0",
    "@types/node": "^12.0.0",
    "@types/numeral": "^2.0.5",
    "@types/react": "v18",
    "@types/react-dom": "v18",
    "@types/react-router-dom": "5.3.3",
    "@vercel/node": "^5.0.2",
    "@vitejs/plugin-react": "^4.3.4",
    "axios-mock-adapter": "^1.21.2",
    "buffer": "^6.0.3",
    "canvas": "^3.1.2",
    "chalk": "^5.3.0",
    "chromatic": "^11.25.1",
    "dotenv": "^16.4.5",
    "eslint": "^9.5.0",
    "eslint-config-prettier": "^9.1.0",
    "eslint-plugin-react": "^7.37.4",
    "eslint-plugin-react-hooks": "^4.6.2",
    "eslint-plugin-storybook": "^0.6.15",
    "husky": "^8.0.0",
    "jest": "^29.5.0",
    "jest-environment-jsdom": "^29.5.0",
    "jest-transform-stub": "^2.0.0",
    "lint-staged": "^13.0.3",
    "patch-package": "^7.0.0",
    "prettier": "^3.4.2",
    "rollup-plugin-visualizer": "^5.12.0",
    "storybook": "^7.5.3",
    "ts-jest": "^29.1.1",
    "ts-node": "^10.9.2",
    "tsx": "^4.15.6",
    "typescript-eslint": "^7.13.1",
    "vercel": "^39.3.0",
    "vite": "^4.5.6",
    "vite-plugin-environment": "^1.1.3",
    "vite-plugin-eslint": "^1.8.1",
    "vite-plugin-node-polyfills": "^0.23.0",
    "vite-plugin-svgr": "^3.2.0",
    "vite-tsconfig-paths": "^4.2.0"
  },
  "babel": {
    "env": {
      "test": {
        "plugins": [
          "@babel/plugin-transform-modules-commonjs"
        ]
      }
    }
  },
  "resolutions": {
    "babel-loader": "8.1.0",
    "base-x": "4.0.0",
    "bs58": "^5.0.0",
    "**/eccrypto/secp256k1": "3.8.1",
    "**/eth-crypto/secp256k1": "5.0.1",
    "**/libp2p-crypto/secp256k1": "4.0.4",
    "**/ethereum-cryptography/secp256k1": "4.0.4",
    "**/@vercel/node/ts-node": "10.9.2",
    "**/@vercel/node/typescript": "5.7.3",
    "**/@vercel/node/path-to-regexp": "6.3.0",
    "**/@vercel/routing-utils/path-to-regexp": "6.3.0"
  },
  "overrides": {
    "secp256k1@3.7.1": "3.8.1",
    "secp256k1@4.0.3": "4.0.4",
    "secp256k1@5.0.0": "5.0.1",
    "@vercel/node": {
      "ts-node": "10.9.2",
      "typescript": "5.7.3",
      "path-to-regexp": "6.3.0"
    },
    "@vercel/routing-utils": {
      "path-to-regexp": "6.3.0"
    }
  },
  "eslintConfig": {
    "overrides": [
      {
        "files": [
          "**/*.stories.*"
        ],
        "rules": {
          "import/no-anonymous-default-export": "off"
        }
      }
    ]
  },
  "readme": "ERROR: No README data found!",
  "_id": "across@0.1.0"
}<|MERGE_RESOLUTION|>--- conflicted
+++ resolved
@@ -4,13 +4,8 @@
   "private": true,
   "license": "AGPL-3.0-only",
   "dependencies": {
-<<<<<<< HEAD
-    "@across-protocol/constants": "^3.1.74",
+    "@across-protocol/constants": "^3.1.75",
     "@across-protocol/contracts": "^4.1.6",
-=======
-    "@across-protocol/constants": "^3.1.75",
-    "@across-protocol/contracts": "^4.1.5",
->>>>>>> 700188f2
     "@across-protocol/contracts-v4.1.1": "npm:@across-protocol/contracts@4.1.1",
     "@across-protocol/sdk": "^4.3.60",
     "@amplitude/analytics-browser": "^2.3.5",
