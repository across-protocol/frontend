--- conflicted
+++ resolved
@@ -7,11 +7,7 @@
     "@across-protocol/constants": "^3.1.20",
     "@across-protocol/contracts": "^3.0.16",
     "@across-protocol/contracts-v3.0.6": "npm:@across-protocol/contracts@3.0.6",
-<<<<<<< HEAD
-    "@across-protocol/sdk": "^3.3.18",
-=======
     "@across-protocol/sdk": "^3.3.22",
->>>>>>> 18ced555
     "@amplitude/analytics-browser": "^2.3.5",
     "@balancer-labs/sdk": "1.1.6-beta.16",
     "@emotion/react": "^11.13.0",
