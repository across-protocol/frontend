--- conflicted
+++ resolved
@@ -31,9 +31,6 @@
   test("POST request with valid timestamp", async () => {
     const message: RelayerConfigUpdate = {
       timestamp: Date.now() / 1000,
-<<<<<<< HEAD
-      relayerFillLimits: [],
-=======
       relayerFillLimits: [
         {
           originChainId: "1",
@@ -47,7 +44,6 @@
           minExclusivityPeriod: "1",
         },
       ],
->>>>>>> 470e309f
     };
     const messageString = JSON.stringify(message);
     const signature = await whitelistedRelayer.signMessage(messageString);
