--- conflicted
+++ resolved
@@ -13,7 +13,7 @@
 import { ConvertDecimals } from "../../../../api/_utils";
 
 // Mock all dependencies
-jest.mock("axios");
+vi.mock("axios");
 
 // Only mock subset of functions we need
 jest.mock("../../../../api/_hypercore", () => {
@@ -24,15 +24,9 @@
   };
 });
 
-<<<<<<< HEAD
-// Mock only the SVM utilities we need
+// Mock SDK - only the SVM utilities we need
 vi.mock("@across-protocol/sdk", async (importOriginal) => {
   const actual = await importOriginal<typeof sdk>();
-=======
-// Mock SDK - only the SVM utilities we need
-jest.mock("@across-protocol/sdk", () => {
-  const actual = jest.requireActual("@across-protocol/sdk");
->>>>>>> fd0ad6dc
   return {
     ...actual,
     arch: {
@@ -44,77 +38,28 @@
   };
 });
 
-<<<<<<< HEAD
-// Mock CCTP utilities
-vi.mock("../../../../api/_bridges/cctp/utils/constants", () => ({
-  encodeDepositForBurn: vi.fn(
-    (params) => `0xencoded-mintRecipient:${params.mintRecipient}`
-  ),
-}));
-=======
 // Mock only the specific functions we need to mock
-jest.mock("../../../../api/_bridges/cctp/utils/constants", () => {
-  const actual = jest.requireActual(
+vi.mock("../../../../api/_bridges/cctp/utils/constants", () => {
+  const actual = vi.requireActual(
     "../../../../api/_bridges/cctp/utils/constants"
   );
   return {
     ...actual,
-    encodeDepositForBurn: jest.fn(
+    encodeDepositForBurn: vi.fn(
       (params) => `0xencoded-mintRecipient:${params.mintRecipient}`
     ),
   };
 });
->>>>>>> fd0ad6dc
 
 vi.mock("../../../../api/_integrator-id", () => ({
   tagSwapApiMarker: vi.fn((data) => data),
 }));
 
-<<<<<<< HEAD
-describe("CCTP Strategy - EVM to Solana mint recipient", () => {
-  beforeEach(() => {
-    vi.clearAllMocks();
-  });
-
-  it("should derive recipient token account when destination is Solana", async () => {
-    // Set up test data
-    const solanaRecipient = "FmMK62wrtWVb5SVoTZftSCGw3nEDA79hDbZNTRnC1R6t";
-    const solanaTokenAccount = "5fE2vJ4f41PgDWyR2HFdKcYRuckFX8PwKH2kL7jPU6TC";
-
-    // Mock the getAssociatedTokenAddress function to return the test token account
-    (
-      sdk.arch.svm.getAssociatedTokenAddress as ReturnType<typeof vi.fn>
-    ).mockResolvedValue(solanaTokenAccount);
-
-    const quotes: CrossSwapQuotes = {
-      crossSwap: {
-        amount: BigNumber.from("1000000"),
-        inputToken: {
-          address: TOKEN_SYMBOLS_MAP.USDC.addresses[CHAIN_IDs.OPTIMISM],
-          decimals: 6,
-          symbol: "USDC",
-          chainId: CHAIN_IDs.OPTIMISM,
-        },
-        outputToken: {
-          address: TOKEN_SYMBOLS_MAP.USDC.addresses[CHAIN_IDs.SOLANA],
-          decimals: 6,
-          symbol: "USDC",
-          chainId: CHAIN_IDs.SOLANA,
-        },
-        depositor: "0x9A8f92a830A5cB89a3816e3D267CB7791c16b04D",
-        recipient: solanaRecipient, // Solana wallet address
-        slippageTolerance: 0.01,
-        type: "exactInput",
-        refundOnOrigin: false,
-        embeddedActions: [],
-        strictTradeType: true,
-        isDestinationSvm: true, // Destination is Solana
-=======
-const mockedAxios = axios as jest.Mocked<typeof axios>;
+const mockedAxios = axios as vi.Mocked<typeof axios>;
 
 describe("bridges/cctp/strategy", () => {
   const mockAccountExistsOnHyperCore =
-    hypercoreModule.accountExistsOnHyperCore as jest.MockedFunction<
+    hypercoreModule.accountExistsOnHyperCore as vi.MockedFunction<
       typeof hypercoreModule.accountExistsOnHyperCore
     >;
 
@@ -153,7 +98,6 @@
         low: 100000,
         med: 200000, // 0.2 USDC (in 6 decimals)
         high: 300000,
->>>>>>> fd0ad6dc
       },
     },
     {
@@ -168,7 +112,7 @@
   ];
 
   beforeEach(() => {
-    jest.clearAllMocks();
+    vi.clearAllMocks();
     mockedAxios.get.mockResolvedValue({
       data: mockCctpFeeResponse,
     });
@@ -341,9 +285,9 @@
       const solanaTokenAccount = "5fE2vJ4f41PgDWyR2HFdKcYRuckFX8PwKH2kL7jPU6TC";
 
       // Mock the getAssociatedTokenAddress function to return the test token account
-      (sdk.arch.svm.getAssociatedTokenAddress as jest.Mock).mockResolvedValue(
-        solanaTokenAccount
-      );
+      (
+        sdk.arch.svm.getAssociatedTokenAddress as ReturnType<typeof vi.fn>
+      ).mockResolvedValue(solanaTokenAccount);
 
       const quotes: CrossSwapQuotes = {
         crossSwap: {
