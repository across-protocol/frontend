--- conflicted
+++ resolved
@@ -8,10 +8,6 @@
   validSvmAddress,
   validAddress,
   getTokenByAddress,
-<<<<<<< HEAD
-  getChainInfo,
-=======
->>>>>>> 215dbb31
 } from "../../api/_utils";
 import { is } from "superstruct";
 
