--- conflicted
+++ resolved
@@ -176,21 +176,8 @@
       ENABLED_ROUTES.routes
         .filter(
           (route) =>
-<<<<<<< HEAD
-            ![
-              "WETH",
-              "ETH",
-              "DAI",
-              "USDC",
-              "WBTC",
-              ...constants.BRIDGED_USDC_SYMBOLS,
-              "GHO",
-              "VLR",
-            ].includes(route.fromTokenSymbol)
-=======
             !ignoreTokens.includes(route.fromTokenSymbol) &&
             !ignoreTokens.includes(route.toTokenSymbol)
->>>>>>> 7ade01f8
         )
         .forEach((route) => {
           expect(
