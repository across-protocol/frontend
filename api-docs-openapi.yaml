openapi: "3.0.0"
info:
  title: Across Protocol API
  description: API documentation for Across Protocol services.
  version: 0.1.0
servers:
  - url: https://app.across.to/api
  - url: https://testnet.across.to/api
paths:
  /suggested-fees:
    get:
      x-codeSamples:
        - lang: bash
          label: Curl
          source: >
            curl -L \
              'https://app.across.to/api/suggested-fees?inputToken=0xC02aaA39b223FE8D0A0e5C4F27eAD9083C756Cc2&outputToken=0x4200000000000000000000000000000000000006&originChainId=1&destinationChainId=10&amount=1000000000000000000'
      summary: Retrieve suggested fee quote for a deposit.
      description: >
        Returns suggested fees based on the `token` OR
        `inputToken`+`outputToken`, `originChainId`, `destinationChainId`, and
        `amount`.
      parameters:
        - name: token
          in: query
          deprecated: true
          schema:
            type: string
          description: >
            Address of token to bridge. For native ETH, use the wrapped address,
            i.e. WETH.


            Note that the address provided must exist on the specified
            `originChainId`.


            **Also note that this parameter will eventually be deprecated in
            favor of the parameters `inputToken` and `outputToken` below. For
            now, you need to either specify `token` OR
            `inputToken`+`outputToken` with the parameter `token` having a
            higher precedence.**


            _Example:_ 0xC02aaA39b223FE8D0A0e5C4F27eAD9083C756Cc2
        - name: inputToken
          in: query
          required: true
          schema:
            type: string
            example: "0xC02aaA39b223FE8D0A0e5C4F27eAD9083C756Cc2"
          description: >
            Address of token to bridge on the _origin_ chain. Must be used
            together with parameter `outputToken`. For ETH, use the wrapped
            address, like WETH.


            Note that the address provided must exist on the specified
            `originChainId` below.


            **Also note that this parameter will eventually replace the
            parameter `token` above. For now, you need to either specify `token`
            OR `inputToken` +`outputToken` with the parameter `token` having a
            higher precedence.**
        - name: outputToken
          in: query
          required: true
          schema:
            type: string
            example: "0x4200000000000000000000000000000000000006"
          description: >
            Address of token to bridge on the _destination_ chain. Must be used
            together with parameter `inputToken`. For ETH, use the wrapped
            address, like WETH.


            Note that the address provided must exist on the specified
            `destinationChainId` below.


            **Also note that this parameter will eventually replace the
            parameter `token` above. For now, you need to either specify `token`
            OR `inputToken` +`outputToken` with the parameter `token` having a
            higher precedence.**
        - name: originChainId
          in: query
          required: true
          description: >
            Chain ID where the specified `token` or `inputToken` exists.
          schema:
            allOf:
              - example: 1
              - $ref: "#/components/schemas/ChainId"
        - name: destinationChainId
          in: query
          required: true
          description: >
            The desired destination chain ID of the bridge transfer.
          schema:
            allOf:
              - $ref: "#/components/schemas/ChainId"
              - example: 10
        - name: amount
          in: query
          required: true
          description: >
            Amount of the token to transfer.


            Note that this amount is in the native decimals of the token. So,
            for WETH, this would be the amount of human-readable WETH multiplied
            by 1e18. For USDC, you would multiply the number of human-readable
            USDC by 1e6.
          schema:
            type: integer
            minimum: 1
            example: "1000000000000000000"
        - name: recipient
          in: query
          required: false
          description: >
            Recipient of the deposit. Can be an EOA or a contract. If this is an
            EOA and message is defined, then the API will throw a 4xx error.


            _Example_: 0xc186fA914353c44b2E33eBE05f21846F1048bEda
          schema:
            type: string
        - name: message
          in: query
          required: false
          description: >
            Calldata passed to the `recipient` if `recipient` is a contract
            address.  This calldata is passed to the recipient via the
            recipient's handleAcrossMessage() public function. The length of
            this value is constrained by the API to ~4096 chars minus the length
            of the full URL.


            _Example:_ 0xABC123
          schema:
            type: string
        - name: relayer
          in: query
          required: false
          description: >
            Optionally override the relayer address used to simulate the
            fillRelay() call that estimates the gas costs needed to fill a
            deposit. This simulation result impacts the returned suggested-fees.
            The reason to customize the EOA would be primarily if the
            recipientAddress is a contract and requires a certain relayer to
            submit the fill, or if one specific relayer has the necessary token
            balance to make the fill.


            _Example:_ 0x428AB2BA90Eba0a4Be7aF34C9Ac451ab061AC010
          schema:
            type: string
        - name: timestamp
          in: query
          required: false
          description: >
            The quote timestamp used to compute the LP fees. When bridging with
            across, the user only specifies the quote timestamp in their
            transaction. The relayer then determines the utilization at that
            timestamp to determine the user's fee. This timestamp must be close
            (within 10 minutes or so) to the current time on the chain where the
            user is depositing funds and it should be <= the current block
            timestamp on mainnet. This allows the user to know exactly what LP
            fee they will pay before sending the transaction. 


            If this value isn't provided in the request, the API will assume the
            latest block timestamp on mainnet.


            _Example:_ 1653547649
          schema:
            type: integer
      responses:
        200:
          description: Suggested fees for the transaction
          content:
            application/json:
              schema:
                $ref: "#/components/schemas/SuggestedFees"
              example:
                {
                  "totalRelayFee":
                    { "pct": "376607094864283", "total": "376607094864283" },
                  "relayerCapitalFee":
                    { "pct": "100200000000000", "total": "100200000000000" },
                  "relayerGasFee":
                    { "pct": "276407094864283", "total": "276407094864283" },
                  "lpFee": { "pct": "4552495218411721", "total": "1708047000" },
                  "timestamp": "1708047000",
                  "isAmountTooLow": false,
                  "quoteBlock": "19237525",
                  "spokePoolAddress": "0xe35e9842fceaCA96570B734083f4a58e8F7C5f2A",
                }
        "400":
          description: Invalid input
        "500":
          description: Unexpected error within the API
  /limits:
    get:
      x-codeSamples:
        - lang: bash
          label: Curl
          source: >
            curl -L \
              'https://app.across.to/api/limits?inputToken=0xC02aaA39b223FE8D0A0e5C4F27eAD9083C756Cc2&outputToken=0x4200000000000000000000000000000000000006&originChainId=1&destinationChainId=10'
      summary: Retrieve current transfer limits of the system
      description: Returns transfer limits for specified `token` OR
        `inputToken`+`outputToken`, `originChainId`, and `destinationChainId`.
      parameters:
        - name: token
          in: query
          deprecated: true
          schema:
            type: string
          description: >
            Address of token to bridge. For native ETH, use the wrapped address,
            i.e. WETH.


            Note that the address provided must exist on the specified
            `originChainId`.


            **Also note that this parameter will eventually be deprecated in
            favor of the parameters `inputToken` and `outputToken` below. For
            now, you need to either specify `token` OR
            `inputToken`+`outputToken` with the parameter `token` having a
            higher precedence.**


            _Example:_ 0xC02aaA39b223FE8D0A0e5C4F27eAD9083C756Cc2
        - name: inputToken
          in: query
          required: true
          schema:
            type: string
            example: "0xC02aaA39b223FE8D0A0e5C4F27eAD9083C756Cc2"
          description: >
            Address of token to bridge on the _origin_ chain. Must be used
            together with parameter `outputToken`. For ETH, use the wrapped
            address, like WETH.


            Note that the address provided must exist on the specified
            `originChainId`.


            **Also note that this parameter will eventually replace the
            parameter `token` above. For now, you need to either specify `token`
            OR `inputToken` +`outputToken` with the parameter `token` having a
            higher precedence.**
        - name: outputToken
          in: query
          required: true
          schema:
            type: string
            example: "0x4200000000000000000000000000000000000006"
          description: >
            Address of token to bridge on the _destination_ chain. Must be used
            together with parameter `inputToken`. For ETH, use the wrapped
            address, like WETH.


            Note that the address provided must match the token address on the
            specified `destinationChainId` below.


            **Also note that this parameter will eventually replace the
            parameter `token` above. For now, you need to either specify `token`
            OR `inputToken` +`outputToken` with the parameter `token` having a
            higher precedence.**
        - name: originChainId
          in: query
          required: true
          description: >
            Chain ID where the specified `token` or `inputToken` exists.
          schema:
            allOf:
              - $ref: "#/components/schemas/ChainId"
              - example: 1
        - name: destinationChainId
          in: query
          required: true
          description: >
            The intended destination chain ID of the bridge transfer.
          schema:
            allOf:
              - $ref: "#/components/schemas/ChainId"
              - example: 10
      responses:
        "200":
          description: Transfer limits
          content:
            application/json:
              schema:
                $ref: "#/components/schemas/TransferLimits"
              example:
                {
                  "minDeposit": "7799819",
                  "maxDeposit": "22287428516241",
                  "maxDepositInstant": "201958902363",
                  "maxDepositShortDelay": "2045367713809",
                  "recommendedDepositInstant": "201958902363",
                }
        "400":
          description: Invalid input
        "500":
          description: Unexpected error within the API
  /available-routes:
    get:
      summary: Retrieve available routes for transfers
      description: Returns available routes based on specified parameters.
      parameters:
        - name: originChainId
          in: query
          required: false
          description: >
            Chain ID of the originating chain.
          schema:
<<<<<<< HEAD
            $ref: "#/components/schemas/ChainId"
          example: 1
=======
            allOf:
              - example: 1
              - $ref: "#/components/schemas/ChainId"
>>>>>>> bace0b3b
        - name: destinationChainId
          in: query
          required: false
          description: >
            Chain ID of the destination chain.
          schema:
<<<<<<< HEAD
            $ref: "#/components/schemas/ChainId"
          example: 10
=======
            allOf:
              - example: 10
              - $ref: "#/components/schemas/ChainId"
>>>>>>> bace0b3b
        - name: originToken
          in: query
          required: false
          description: >
            Origin chain address of token contract to transfer.


            _Example:_ 0xC02aaA39b223FE8D0A0e5C4F27eAD9083C756Cc2
          example: "0xC02aaA39b223FE8D0A0e5C4F27eAD9083C756Cc2"
          schema:
            type: string
        - name: destinationToken
          in: query
          required: false
          example: "0x4200000000000000000000000000000000000006"
          description: >
            Destination chain address of token contract to receive.


            _Example:_ 0x4200000000000000000000000000000000000006
          schema:
            type: string
      responses:
        "200":
          description: List of available routes
          content:
            application/json:
              schema:
                type: array
                items:
                  $ref: "#/components/schemas/AvailableRoute"
              example:
                [
                  {
                    "originChainId": "1",
                    "destinationChainId": "10",
                    "originToken": "0xC02aaA39b223FE8D0A0e5C4F27eAD9083C756Cc2",
                    "destinationToken": "0x4200000000000000000000000000000000000006",
                    "originTokenSymbol": "WETH",
                    "destinationTokenSymbol": "WETH"
                  },
                ]
        "400":
          description: Invalid input
        "500":
          description: Unexpected error within the API
  /deposit/status:
    get:
      summary: Track the lifecycle of a deposit
      description: >
        Returns the fill status of a deposit along with a corresponding fill transaction hash if filled.
         
        This endpoint loads data queried by an indexing service that polls relevant events on a 10-second cadence. 

        Users should therefore expect an average latency of 1 to 15 seconds after submitting a deposit to see the status changed in this endpoint. 

        This delay comes from the time it takes for the internal indexing to include the deposit transaction.
      parameters:
        - name: originChainId
          in: query
          required: true
          description: >
            Chain Id where the deposit originated from.
          schema:
            allOf:
              - $ref: "#/components/schemas/ChainId"
              - example: 137
          example: 137
        - name: depositId
          in: query
          required: true
          description: >
            The deposit id that is emitted from the `DepositV3` function call as a `V3FundsDeposited` event.
          schema:
            type: integer
            minimum: 0
          example: 1349975
      responses:
        200:
          description: Lifecycle of a transaction
          content:
            application/json:
              schema:
                type: object
                properties:
                  fillStatus:
                    type: string
                    enum: ["filled", "pending", "expired"]
                    description: >
                      The status of the deposit.
                       * filled: Deposits with this status have been filled on the destination chain and the recipient should have received funds. A FilledV3Relay event was emitted on the destination chain SpokePool.
                       * pending: Deposit has not been filled yet.
                       * expired: Deposit has expired and will not be filled. Expired deposits will be refunded to the `depositor` on the `originChainId` in the next batch of repayments.
                  fillTxHash:
                    type: string
                    description: >
                      The transaction hash of the fill transaction on the destination chain.
                      This field is only present when `fillStatus` is `filled`.
                  destinationChainId:
                    type: integer
                    description: >
                      The chain id where the fill transaction will take place.
              example: { "fillStatus": "filled", "fillTxHash": "0x123abc<...>", "destinationChainId": 42161 }
components:
  schemas:
    SuggestedFees:
      type: object
      properties:
        totalRelayFee:
          type: object
          properties:
            pct:
              type: string
              description: >
                The percentage of the transfer amount that should go to the
                relayer as a fee in total. The value is inclusive of
                `lpFee.pct`. 


                This is the strongly recommended minimum value to ensure a
                relayer will perform the transfer under the current network
                conditions. The value returned in this field is guaranteed
                to be at least 0.03% in order to meet minimum relayer fee
                requirements.


                Note: 1% is represented as 1e16, 100% is 1e18, 50% is 5e17,
                etc. These values are in the same format that the contract
                understands.
              example: "376607094864283"
            total:
              type: string
              description: >
                The amount of the transfer that should go to the relayer a
                fee in total. This value is inclusive of `lpFee.total`.
              example: "376607094864283"
        relayerCapitalFee:
          type: object
          properties:
            pct:
              type: string
              example: "100200000000000"
              description: >
                The percentage of the transfer amount that should go the
                relayer as a fee to cover relayer capital costs.


                Note: 1% is represented as 1e16, 100% is 1e18, 50% is 5e17,
                etc. These values are in the same format that the contract
                understands.
            total:
              type: string
              description: >
                The amount that should go to the relayer as a fee to cover
                relayer capital costs.
              example: "100200000000000"
        relayerGasFee:
          type: object
          properties:
            pct:
              type: string
              description: >
                The percentage of the transfer amount that should go the
                relayer as a fee to cover relayer gas costs.


                Note: 1% is represented as 1e16, 100% is 1e18, 50% is 5e17,
                etc. These values are in the same format that the contract
                understands.
              example: "276407094864283"
            total:
              type: string
              description: >
                The amount that should go to the relayer as a fee to cover
                relayer gas costs.
              example: "276407094864283"
        lpFee:
          type: object
          properties:
            pct:
              type: string
              description: >
                The percent of the amount that will go to the LPs as a fee
                for borrowing their funds.


                Note: 1% is represented as 1e16, 100% is 1e18, 50% is 5e17,
                etc. These values are in the same format that the contract
                understands.
              example: "4552495218411721"
            total:
              type: string
              description: >
                The amount that will go to the LPs as a fee for borrowing
                their funds.
              example: "4552495218411721"
        timestamp:
          type: string
          description: >
            The quote timestamp that was used to compute the lpFeePct. To pay
            the quoted LP fee, the user would need to pass this quote timestamp
            to the protocol when sending their bridge transaction.
          example: "1708047000"
        isAmountTooLow:
          type: boolean
          description: >
            Is the input amount below the minimum transfer amount.
          example: false
        quoteBlock:
          type: string
          description: >
            The block used associated with this quote, used to compute lpFeePct.
          example: "19237525"
        spokePoolAddress:
          type: string
          description: >
            The contract address of the origin SpokePool.
          example: "0xe35e9842fceaCA96570B734083f4a58e8F7C5f2A"
    TransferLimits:
      type: object
      properties:
        minDeposit:
          type: string
          description: >
            The minimum deposit size in the tokens' units. Note: USDC has 6
            decimals, so this value would be the number of USDC multiplied by
            1e6. For WETH, that would be 1e18.
          example: 7799819
        maxDeposit:
          type: string
          description: >
            The maximum deposit size in the tokens' units. Note: The formatting
            of this number is the same as minDeposit.
          example: 22287428516241
        maxDepositInstant:
          type: string
          description: >
            The max deposit size that can be relayed "instantly" on the
            destination chain. Instantly means that there is relayer capital
            readily available and that a relayer is expected to relay within
            seconds to 5 minutes of the deposit.
          example: 201958902363
        maxDepositShortDelay:
          type: string
          description: >
            The max deposit size that can be relayed with a "short delay" on the
            destination chain. This means that there is relayer capital
            available on mainnet and that a relayer will immediately begin
            moving that capital over the canonical bridge to relay the deposit.
            Depending on the chain, the time for this can vary. Polygon is the
            worst case where it can take between 20 and 35 minutes for the
            relayer to receive the funds and relay. Arbitrum is much faster,
            with a range between 5 and 15 minutes. Note: if the transfer size is
            greater than this, the estimate should be between 2-4 hours for a
            slow relay to be processed from the mainnet pool.
          example: 2045367713809
        recommendedDepositInstant:
          type: string
          description: >
            The recommended deposit size that can be relayed "instantly" on the
            destination chain. Instantly means that there is relayer capital
            readily available and that a relayer is expected to relay within
            seconds to 5 minutes of the deposit. Value is in the smallest unit of
            the respective token.
          example: 2045367713809
    AvailableRoute:
      type: object
      properties:
        originChainId:
          type: string
          description: Chain ID of the originating chain.
          example: 1
        destinationChainId:
          type: string
          description: Chain ID of the destination chain.
          example: 10
        originToken:
          type: string
          description: Origin chain address of token contract to transfer.
          example: "0xC02aaA39b223FE8D0A0e5C4F27eAD9083C756Cc2"
        destinationToken:
          type: string
          description: Destination chain address of token contract to receive.
          example: "0x4200000000000000000000000000000000000006"
        originTokenSymbol:
          type: string
          description: The symbol of the origin token to transfer.
          example: "WETH"
        destinationTokenSymbol:
          type: string
          description: The symbol of the destination token to receive.
          example: "WETH"
    ChainId:
      type: integer
      minimum: 1
      enum: [
        1,
        10,
        137,
        324,
        8453,
        42161,
        59144,
        # testnets
        84532,
        421614,
        11155420,
        11155111,
      ]<|MERGE_RESOLUTION|>--- conflicted
+++ resolved
@@ -325,28 +325,18 @@
           description: >
             Chain ID of the originating chain.
           schema:
-<<<<<<< HEAD
-            $ref: "#/components/schemas/ChainId"
-          example: 1
-=======
             allOf:
               - example: 1
               - $ref: "#/components/schemas/ChainId"
->>>>>>> bace0b3b
         - name: destinationChainId
           in: query
           required: false
           description: >
             Chain ID of the destination chain.
           schema:
-<<<<<<< HEAD
-            $ref: "#/components/schemas/ChainId"
-          example: 10
-=======
             allOf:
               - example: 10
               - $ref: "#/components/schemas/ChainId"
->>>>>>> bace0b3b
         - name: originToken
           in: query
           required: false
